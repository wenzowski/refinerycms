--- conflicted
+++ resolved
@@ -1,12 +1,6 @@
 module Refinery
   class PagesController < ::ApplicationController
-<<<<<<< HEAD
-    helper Pages::ContentPagesHelper
-
     before_filter :find_page, :except => [:preview]
-=======
-    before_filter :find_page
->>>>>>> c0b4c01f
 
     # Save whole Page after delivery
     after_filter { |c| c.write_cache? }
