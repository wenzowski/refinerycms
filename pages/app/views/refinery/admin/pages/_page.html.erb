<li class='clearfix record' id="<%= dom_id(page) -%>">
  <div class='clearfix'>
    <% if page.children.present? %>
      <span class="icon toggle <%= 'expanded' if Refinery::Pages.auto_expand_admin_tree %>" title="<%= t('expand_collapse', :scope => 'refinery.admin.pages') %>"></span>
    <% else %>
      <span class="icon"></span>
    <% end %>

    <span class='title <%= 'toggle' if page.children.present? %>'>
      <%= page.title_with_meta.html_safe %>
      <% if ::Refinery.i18n_enabled? and ::Refinery::I18n.frontend_locales.many? %>
        <span class='preview'>
          <% page.translations.each do |translation| %>
            <% if translation.title.present? %>
              <%= link_to refinery_icon_tag("flags/#{translation.locale}.png", :size => '16x11'),
                          main_app.edit_refinery_admin_page_path(page, :switch_locale => translation.locale),
                          :class => 'locale' %>
            <% end %>
          <% end %>
        </span>
      <% end %>
    </span>

    <span class='actions'>
      <%= link_to refinery_icon_tag('application_go.png'),
                  main_app.refinery_page_path(page),
                  :target => "_blank",
                  :title => t('.view_live_html') %>

      <%= link_to refinery_icon_tag('page_add.png'),
                  main_app.new_refinery_admin_page_path(:parent_id => page.id),
                  :title => t('new', :scope => 'refinery.admin.pages') %>
<<<<<<< HEAD

      <%= link_to refinery_icon_tag('application_edit.png'),
                  main_app.edit_refinery_admin_page_path(page.uncached_nested_url),
=======
      <%= link_to refinery_icon_tag('application_edit.png'), main_app.edit_refinery_admin_page_path(page),
                  :class => 'edit',
>>>>>>> aaa06c4a
                  :title => t('edit', :scope => 'refinery.admin.pages') %>

      <%= link_to refinery_icon_tag('delete.png'),
                  main_app.refinery_admin_page_path(page.uncached_nested_url),
                  :class => "cancel confirm-delete",
                  :title => t('delete', :scope => 'refinery.admin.pages'),
                  :confirm => t('message', :scope => 'refinery.admin.delete', :title => page.title_with_meta.gsub(/\ ?<em>.*<\/em>/, "")),
                  :method => :delete if page.deletable? %>
    </span>
  </div>
  <ul class='nested' data-ajax-content="<%= main_app.children_refinery_admin_page_path(page) %>">
    <%= render(:partial => 'page', :collection => page.children) if Refinery::Pages.auto_expand_admin_tree %>
  </ul>
</li><|MERGE_RESOLUTION|>--- conflicted
+++ resolved
@@ -30,14 +30,9 @@
       <%= link_to refinery_icon_tag('page_add.png'),
                   main_app.new_refinery_admin_page_path(:parent_id => page.id),
                   :title => t('new', :scope => 'refinery.admin.pages') %>
-<<<<<<< HEAD
 
-      <%= link_to refinery_icon_tag('application_edit.png'),
-                  main_app.edit_refinery_admin_page_path(page.uncached_nested_url),
-=======
       <%= link_to refinery_icon_tag('application_edit.png'), main_app.edit_refinery_admin_page_path(page),
                   :class => 'edit',
->>>>>>> aaa06c4a
                   :title => t('edit', :scope => 'refinery.admin.pages') %>
 
       <%= link_to refinery_icon_tag('delete.png'),
