--- conflicted
+++ resolved
@@ -13,13 +13,8 @@
           <% page.translations.each do |translation| %>
             <% if translation.title.present? %>
               <%= link_to refinery_icon_tag("flags/#{translation.locale}.png", :size => '16x11'),
-<<<<<<< HEAD
                           refinery.edit_admin_page_path(page, :switch_locale => translation.locale),
-                        :class => 'locale' %>
-=======
-                          main_app.edit_refinery_admin_page_path(page, :switch_locale => translation.locale),
                           :class => 'locale' %>
->>>>>>> 149db2ee
             <% end %>
           <% end %>
         </span>
@@ -28,34 +23,19 @@
 
     <span class='actions'>
       <%= link_to refinery_icon_tag('application_go.png'),
-<<<<<<< HEAD
                   refinery.page_path(page),
                   :target => "_blank",
                   :title => t('.view_live_html') %>
       <%= link_to refinery_icon_tag('page_add.png'),
                   refinery.new_admin_page_path(:parent_id => page.id),
                   :title => t('new', :scope => 'refinery.admin.pages') %>
+                  
       <%= link_to refinery_icon_tag('application_edit.png'),
-                  refinery.edit_admin_page_path(page),
+                  refinery.edit_admin_page_path(page.uncached_nested_url),
                   :title => t('edit', :scope => 'refinery.admin.pages') %>
+                  
       <%= link_to refinery_icon_tag('delete.png'),
-                  refinery.admin_page_path(page),
-=======
-                  main_app.refinery_page_path(page),
-                  :target => "_blank",
-                  :title => t('.view_live_html') %>
-
-      <%= link_to refinery_icon_tag('page_add.png'),
-                  main_app.new_refinery_admin_page_path(:parent_id => page.id),
-                  :title => t('new', :scope => 'refinery.admin.pages') %>
-
-      <%= link_to refinery_icon_tag('application_edit.png'), main_app.edit_refinery_admin_page_path(page.uncached_nested_url),
-                  :class => 'edit',
-                  :title => t('edit', :scope => 'refinery.admin.pages') %>
-
-      <%= link_to refinery_icon_tag('delete.png'),
-                  main_app.refinery_admin_page_path(page.uncached_nested_url),
->>>>>>> 149db2ee
+                  refinery.admin_page_path(page.uncached_nested_url),
                   :class => "cancel confirm-delete",
                   :title => t('delete', :scope => 'refinery.admin.pages'),
                   :confirm => t('message', :scope => 'refinery.admin.delete', :title => page.title_with_meta.gsub(/\ ?<em>.*<\/em>/, "")),
