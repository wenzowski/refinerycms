<li class='clearfix record' id="<%= dom_id(page) -%>">
  <div class='clearfix'>
    <span class='title'>
      <%= page.title_with_meta.html_safe %>
      <% if ::Refinery.i18n_enabled? and ::Refinery::I18n.frontend_locales.many? and
            (locales = page.translations.map(&:locale)).present? %>
        <span class='preview'>
          <% ([page.translation.try(:locale)] | locales).each do |locale| %>
            <%= link_to refinery_icon_tag("flags/#{locale}.png", :size => '16x11'),
                        main_app.edit_refinery_admin_page_path(page, :switch_locale => locale),
                        :class => 'locale' %>
          <% end %>
        </span>
      <% end %>
    </span>

    <span class='options'>
      <%= link_to "View", main_app.refinery_page_path(page),
                  :target => "_blank",
                  :title => t('.view_live_html') %>
<<<<<<< HEAD
      <%= link_to "Edit", main_app.edit_refinery_admin_page_path(page),
=======
      <%= link_to refinery_icon_tag('page_add.png'), main_app.new_refinery_admin_page_path(:parent_id => page.id),
                  :title => t('new', :scope => 'refinery.admin.pages') %>
      <%= link_to refinery_icon_tag('application_edit.png'), main_app.edit_refinery_admin_page_path(page),
>>>>>>> c6e2880a
                  :title => t('edit', :scope => 'refinery.admin.pages') %>
    </span>
  </div>
  <ul class='nested'>
    <%= render :partial => 'page', :collection => page.children %>
  </ul>
</li><|MERGE_RESOLUTION|>--- conflicted
+++ resolved
@@ -15,17 +15,9 @@
     </span>
 
     <span class='options'>
-      <%= link_to "View", main_app.refinery_page_path(page),
-                  :target => "_blank",
-                  :title => t('.view_live_html') %>
-<<<<<<< HEAD
-      <%= link_to "Edit", main_app.edit_refinery_admin_page_path(page),
-=======
-      <%= link_to refinery_icon_tag('page_add.png'), main_app.new_refinery_admin_page_path(:parent_id => page.id),
-                  :title => t('new', :scope => 'refinery.admin.pages') %>
-      <%= link_to refinery_icon_tag('application_edit.png'), main_app.edit_refinery_admin_page_path(page),
->>>>>>> c6e2880a
-                  :title => t('edit', :scope => 'refinery.admin.pages') %>
+      <%= link_to t('.view_live_html'), main_app.refinery_page_path(page), :target => "_blank" %>
+
+      <%= link_to t('edit', :scope => 'refinery.admin.pages'), main_app.edit_refinery_admin_page_path(page) %>
     </span>
   </div>
   <ul class='nested'>
