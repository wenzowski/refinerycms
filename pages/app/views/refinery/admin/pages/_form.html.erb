--- conflicted
+++ resolved
@@ -1,10 +1,5 @@
-<<<<<<< HEAD
 <%= form_for [main_app, :admin, @page],
-             :url => (refinery.admin_page_path(@page.uncached_nested_url) unless action_name == 'new') do |f| %>
-=======
-<%= form_for [main_app, :refinery_admin, @page],
-             :url => (main_app.refinery_admin_page_path(@page.uncached_nested_url) if @page.persisted?) do |f| %>
->>>>>>> ccd50518
+             :url => (refinery.admin_page_path(@page.uncached_nested_url) if @page.persisted?) do |f| %>
 
   <%= render :partial => "/refinery/admin/error_messages",
              :locals => {
