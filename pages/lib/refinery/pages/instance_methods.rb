--- conflicted
+++ resolved
@@ -15,11 +15,7 @@
 
     protected
       def find_pages_for_menu
-<<<<<<< HEAD
-        @menu_pages = ::Page.roots.live.in_menu.order('lft ASC').includes(:children, :slugs)
-=======
         @menu_pages = ::Page.roots.live.in_menu.order('lft ASC').includes(:children)
->>>>>>> 2cf5d769
       end
 
       def render(*args)
