--- conflicted
+++ resolved
@@ -3,11 +3,7 @@
     module InstanceMethods
 
       def error_404(exception=nil)
-<<<<<<< HEAD
         if (@page = ::Refinery::Page.where(:menu_match => "^/404$").includes(:parts, :slugs).first).present?
-=======
-        if (@page = ::Page.where(:menu_match => '^/404$').includes(:parts, :slugs).first).present?
->>>>>>> 5944fb6a
           # render the application's custom 404 page with layout and meta.
           render :template => '/pages/show',
                  :format => 'html',
@@ -19,29 +15,25 @@
 
     protected
       def find_pages_for_menu
-<<<<<<< HEAD
-        @menu_pages = ::Refinery::Page.roots.live.in_menu.order('lft ASC').includes(:children)
-=======
         # First, apply a filter to determine which pages to show.
         # We need to join to the page's slug to avoid multiple queries.
-        pages = ::Page.live.in_menu.includes(:slug).order('lft ASC')
+        pages = ::Refinery::Page.live.in_menu.includes(:slug).order('lft ASC')
 
         # Now we only want to select particular columns to avoid any further queries.
         # Title is retrieved in the next block below so it's not here.
         %w(id depth parent_id lft rgt link_url menu_match).each do |column|
-          pages = pages.select(::Page.arel_table[column.to_sym])
+          pages = pages.select(::Refinery::Page.arel_table[column.to_sym])
         end
 
         # If we have translations then we get the title from that table.
-        if ::Page.respond_to?(:translation_class)
-          pages = pages.joins(:translations).select("#{::Page.translation_class.table_name}.title as page_title")
+        if ::Refinery::Page.respond_to?(:translation_class)
+          pages = pages.joins(:translations).select("#{::Refinery::Page.translation_class.table_name}.title as page_title")
         else
           pages = pages.select('title as page_title')
         end
 
         # Compile the menu
         @menu_pages = ::Refinery::Menu.new(pages)
->>>>>>> 5944fb6a
       end
 
       def render(*args)
