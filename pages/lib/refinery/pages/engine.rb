--- conflicted
+++ resolved
@@ -24,11 +24,7 @@
         end
       end
 
-<<<<<<< HEAD
-      initializer "register refinery_pages plugin", :after => :set_routes_reloader_hook do |app|
-=======
       initializer "register refinery_pages plugin" do
->>>>>>> e8d20915
         Refinery::Plugin.register do |plugin|
           plugin.pathname = root
           plugin.name = 'refinery_pages'
