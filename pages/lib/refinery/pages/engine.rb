--- conflicted
+++ resolved
@@ -23,12 +23,7 @@
           plugin.pathname = root
           plugin.name = 'refinery_pages'
           plugin.version = %q{2.0.0}
-<<<<<<< HEAD
-          plugin.menu_match = /refinery\/page(_part)?s(_dialogs)?$/
-=======
           plugin.menu_match = %r{refinery/page(_part|s_dialog)?s$}
-          plugin.url = {:controller => '/refinery/admin/pages'}
->>>>>>> 82ad7952
           plugin.activity = {
             :class_name => :'refinery/page',
             :created_image => "page_add.png",
