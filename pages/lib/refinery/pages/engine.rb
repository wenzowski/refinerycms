require 'refinerycms-pages'
require 'rails'

module Refinery
  module Pages
    class Engine < ::Rails::Engine
      include Refinery::Engine

<<<<<<< HEAD
      isolate_namespace Refinery
      engine_name :pages

      config.to_prepare do |app|        
        Refinery::Page.translation_class.send(:is_seo_meta)
        Refinery::Page.translation_class.send(:attr_accessible, :browser_title, :meta_description, :meta_keywords, :locale)
=======
      config.before_initialize do
        require 'pages/marketable_urls' unless $rake_assets_precompiling
      end

      config.to_prepare do
        require 'pages/tabs'
        unless $rake_assets_precompiling
          require 'pages/marketable_urls'
          ::Refinery::Page.translation_class.send(:is_seo_meta)
          # set allowed attributes for mass assignment
          ::Refinery::Page.translation_class.send(:attr_accessible, :browser_title, :meta_description, :meta_keywords, :locale)
        end
>>>>>>> a146d07f
      end

      after_inclusion do
        ::ApplicationController.send :include, Refinery::Pages::InstanceMethods
        Refinery::AdminController.send :include, Refinery::Pages::Admin::InstanceMethods
      end
      
      initializer "append marketable routes", :before => :set_routes_reloader do |app|
        if Refinery::Pages.use_marketable_urls?
          append_marketable_routes(app)
        end
      end

      initializer "register refinery_pages plugin", :after => :set_routes_reloader do |app|
        Refinery::Plugin.register do |plugin|
          plugin.pathname = root
          plugin.name = 'refinery_pages'
          plugin.directory = 'pages'
          plugin.version = %q{2.0.0}
          plugin.menu_match = /refinery\/page(_part)?s(_dialogs)?$/
          plugin.url = app.routes.url_helpers.refinery_admin_pages_path
          plugin.activity = {
            :class => Refinery::Page,
            :url_prefix => "edit",
            :title => "title",
            :created_image => "page_add.png",
            :updated_image => "page_edit.png"
          }
        end
      end
      
      initializer "add marketable route parts to reserved words" do |app|
        if Refinery::Pages.use_marketable_urls?
          add_route_parts_as_reserved_words(app)
        end
      end

      config.after_initialize do
        Refinery.register_engine(Refinery::Pages)
      end

      protected

        def append_marketable_routes(app)
          app.routes.append do
            scope(:module => 'refinery') do
              get '*path', :to => 'pages#show'
            end
          end
        end

        # Add any parts of routes as reserved words.
        def add_route_parts_as_reserved_words(app)
          route_paths = app.routes.named_routes.routes.map { |name, route| route.path }
          Refinery::Page.friendly_id_config.reserved_words |= route_paths.map { |path|
            path.to_s.gsub(/^\//, '').to_s.split('(').first.to_s.split(':').first.to_s.split('/')
          }.flatten.reject { |w| w =~ /\_/ }.uniq
        end
    end
  end
end<|MERGE_RESOLUTION|>--- conflicted
+++ resolved
@@ -6,27 +6,12 @@
     class Engine < ::Rails::Engine
       include Refinery::Engine
 
-<<<<<<< HEAD
       isolate_namespace Refinery
       engine_name :pages
 
       config.to_prepare do |app|        
         Refinery::Page.translation_class.send(:is_seo_meta)
         Refinery::Page.translation_class.send(:attr_accessible, :browser_title, :meta_description, :meta_keywords, :locale)
-=======
-      config.before_initialize do
-        require 'pages/marketable_urls' unless $rake_assets_precompiling
-      end
-
-      config.to_prepare do
-        require 'pages/tabs'
-        unless $rake_assets_precompiling
-          require 'pages/marketable_urls'
-          ::Refinery::Page.translation_class.send(:is_seo_meta)
-          # set allowed attributes for mass assignment
-          ::Refinery::Page.translation_class.send(:attr_accessible, :browser_title, :meta_description, :meta_keywords, :locale)
-        end
->>>>>>> a146d07f
       end
 
       after_inclusion do
@@ -59,7 +44,9 @@
       end
       
       initializer "add marketable route parts to reserved words" do |app|
-        if Refinery::Pages.use_marketable_urls?
+        # $rake_assets_precompiling is a temporary hack to avoid initializing the database during
+        # assets precompile for issue https://github.com/resolve/refinerycms/issues/1059
+        if $rake_assets_precompiling && Refinery::Pages.use_marketable_urls?
           add_route_parts_as_reserved_words(app)
         end
       end
