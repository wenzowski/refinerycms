::Refinery::Application.routes.draw do
<<<<<<< HEAD
  match '*path' => 'refinery/pages#show'
=======
  scope(:as => 'refinery_page', :module => 'refinery') do
    match '*path' => 'pages#show'
  end
>>>>>>> 517cd788
end

# Add any parts of routes as reserved words.
if ::Refinery::Page.use_marketable_urls?
<<<<<<< HEAD
  route_paths = ::Refinery::Application.routes.named_routes.routes.map{|name, route| route.path}
  ::Refinery::Page.friendly_id_config.reserved_words |= route_paths.map { |path|
    path.to_s.gsub(/^\//, '').to_s.split('(').first.to_s.split(':').first.to_s.split('/')
=======
  ::Refinery::Page.friendly_id_config.reserved_words |= ::Refinery::Application.routes.named_routes.map { |name, route|
    route.path.gsub(/^\//, '').to_s.split('(').first.to_s.split(':').first.to_s.split('/')
>>>>>>> 517cd788
  }.flatten.reject{|w| w =~ /\_/}.uniq
end<|MERGE_RESOLUTION|>--- conflicted
+++ resolved
@@ -1,22 +1,13 @@
 ::Refinery::Application.routes.draw do
-<<<<<<< HEAD
-  match '*path' => 'refinery/pages#show'
-=======
   scope(:as => 'refinery_page', :module => 'refinery') do
     match '*path' => 'pages#show'
   end
->>>>>>> 517cd788
 end
 
 # Add any parts of routes as reserved words.
 if ::Refinery::Page.use_marketable_urls?
-<<<<<<< HEAD
   route_paths = ::Refinery::Application.routes.named_routes.routes.map{|name, route| route.path}
   ::Refinery::Page.friendly_id_config.reserved_words |= route_paths.map { |path|
     path.to_s.gsub(/^\//, '').to_s.split('(').first.to_s.split(':').first.to_s.split('/')
-=======
-  ::Refinery::Page.friendly_id_config.reserved_words |= ::Refinery::Application.routes.named_routes.map { |name, route|
-    route.path.gsub(/^\//, '').to_s.split('(').first.to_s.split(':').first.to_s.split('/')
->>>>>>> 517cd788
   }.flatten.reject{|w| w =~ /\_/}.uniq
 end