--- conflicted
+++ resolved
@@ -21,11 +21,7 @@
 
     class Engine < ::Rails::Engine
       isolate_namespace ::Refinery
-<<<<<<< HEAD
 
-=======
-      
->>>>>>> 517cd788
       initializer 'serve static assets' do |app|
         app.middleware.insert_after ::ActionDispatch::Static, ::ActionDispatch::Static, "#{root}/public"
       end
@@ -47,11 +43,7 @@
           plugin.menu_match = /(refinery|admin)\/page(_part)?s(_dialogs)?$/
           plugin.url = app.routes.url_helpers.refinery_admin_pages_path
           plugin.activity = {
-<<<<<<< HEAD
-            :class => Refinery::Page,
-=======
             :class => ::Refinery::Page,
->>>>>>> 517cd788
             :url_prefix => "edit",
             :title => "title",
             :created_image => "page_add.png",
