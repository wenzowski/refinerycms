require 'refinerycms-core'
require 'awesome_nested_set'
require 'globalize3'
require 'friendly_id'
require 'seo_meta'

module Refinery
  module Pages

    autoload :InstanceMethods, File.expand_path('../refinery/pages/instance_methods', __FILE__)
    module Admin
      autoload :InstanceMethods, File.expand_path('../refinery/pages/admin/instance_methods', __FILE__)
    end

    class << self
      attr_accessor :root
      def root
        @root ||= Pathname.new(File.expand_path('../../', __FILE__))
      end
    end

    class Engine < ::Rails::Engine
      initializer 'serve static assets' do |app|
        app.middleware.insert_after ::ActionDispatch::Static, ::ActionDispatch::Static, "#{root}/public"
      end

      config.to_prepare do
        require File.expand_path('../pages/tabs', __FILE__)
      end

      refinery.after_inclusion do
        ::Refinery::ApplicationController.send :include, ::Refinery::Pages::InstanceMethods
        ::Refinery::Admin::BaseController.send :include, ::Refinery::Pages::Admin::InstanceMethods
      end

      initializer "init plugin", :after => :set_routes_reloader do |app|
        ::Refinery::Plugin.register do |plugin|
          plugin.name = 'refinery_pages'
          plugin.directory = 'pages'
          plugin.version = %q{0.9.9.21}
          plugin.menu_match = /(refinery|admin)\/page(_part)?s(_dialogs)?$/
          plugin.url = app.routes.url_helpers.admin_pages_path
          plugin.activity = {
<<<<<<< HEAD
          	
            :class => Refinery::Page,
            :url_prefix => "edit",
            :title => "title",
            :created_image => "page_add.png",
            :updated_image => "page_edit.png"
=======
            :class => Page,
            :url_prefix => 'edit',
            :title => 'title',
            :created_image => 'page_add.png',
            :updated_image => 'page_edit.png'
>>>>>>> 12b780bd
          }
        end
      end

      initializer 'add marketable routes' do |app|
        app.routes_reloader.paths << File.expand_path('../pages/marketable_routes.rb', __FILE__)
      end

    end
  end
end

::Refinery.engines << 'pages'<|MERGE_RESOLUTION|>--- conflicted
+++ resolved
@@ -41,20 +41,11 @@
           plugin.menu_match = /(refinery|admin)\/page(_part)?s(_dialogs)?$/
           plugin.url = app.routes.url_helpers.admin_pages_path
           plugin.activity = {
-<<<<<<< HEAD
-          	
             :class => Refinery::Page,
             :url_prefix => "edit",
             :title => "title",
             :created_image => "page_add.png",
             :updated_image => "page_edit.png"
-=======
-            :class => Page,
-            :url_prefix => 'edit',
-            :title => 'title',
-            :created_image => 'page_add.png',
-            :updated_image => 'page_edit.png'
->>>>>>> 12b780bd
           }
         end
       end
