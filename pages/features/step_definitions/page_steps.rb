Given /^I (only )?have a page titled "?([^\"]*)"? with a custom url "?([^\"]*)"?$/ do |only, title, link_url|
  ::Refinery::Page.delete_all if only

  ::Refinery::Page.create(:title => title, :link_url => link_url)
end

Given /^the page titled "?([^\"]*)"? has a menu match "?([^\"]*)"?$/ do |title, menu_match|
  ::Refinery::Page.by_title(title).first.update_attribute(:menu_match, menu_match)
end

Given /^I (only )?have pages titled "?([^\"]*)"?$/ do |only, titles|
  ::Refinery::Page.delete_all if only
  titles.split(', ').each do |title|
    ::Refinery::Page.create(:title => title)
  end
end

Given /^I have no pages$/ do
  ::Refinery::Page.delete_all
end

Given /^I (only )?have a page titled "?([^\"]*)"?$/ do |only, title|
  ::Refinery::Page.delete_all if only
  ::Refinery::PagePart.delete_all if only
  page = ::Refinery::Page.create(:title => title)
  page.parts << ::Refinery::PagePart.new(:title => 'testing', :position => 0)
  page
end

Given /^the page titled "?([^\"]*)"? is a child of "?([^\"]*)"?$/ do |title, parent_title|
  ::Refinery::Page.by_title(title).first.update_attribute(:parent, ::Refinery::Page.by_title(parent_title).first)
end

Given /^the page titled "?([^\"]*)"? is not shown in the menu$/ do |title|
  ::Refinery::Page.by_title(title).first.update_attribute(:show_in_menu, false)
end

Given /^the page titled "?([^\"]*)"? is draft$/ do |title|
  ::Refinery::Page.by_title(title).first.update_attribute(:draft, true)
end

Then /^I should have ([0-9]+) pages?$/ do |count|
  ::Refinery::Page.count.should == count.to_i
end

Then /^I should have a page at \/(.+)$/ do |url|
  ::Refinery::Page.all.count{|page| page.url[:path].to_s.include?(url)}.should == 1
end

Then /^I should have (\d+) page_parts$/ do |count|
<<<<<<< HEAD
  ::Refinery::PagePart.count.should == count.to_i
=======
  PagePart.count.should == count.to_i
end

Given /^I have frontend locales "?([^\"]*)"?/ do |locales|
  RefinerySetting.set(:i18n_translation_frontend_locales, {:value => locales.split(', '), :scoping => 'refinery'})
>>>>>>> 12b780bd
end<|MERGE_RESOLUTION|>--- conflicted
+++ resolved
@@ -48,13 +48,9 @@
 end
 
 Then /^I should have (\d+) page_parts$/ do |count|
-<<<<<<< HEAD
   ::Refinery::PagePart.count.should == count.to_i
-=======
-  PagePart.count.should == count.to_i
 end
 
 Given /^I have frontend locales "?([^\"]*)"?/ do |locales|
   RefinerySetting.set(:i18n_translation_frontend_locales, {:value => locales.split(', '), :scoping => 'refinery'})
->>>>>>> 12b780bd
 end