require 'spec_helper'
<<<<<<< HEAD
module Refinery
	describe Page do
	
	  def reset_page(options = {})
	    if @page
	      @page.destroy!
	      @page.children.each(&:destroy!)
	      @page = nil
	      @child = nil
	    end
	
	    @page = Page.create!({
	      :id => 1,
	      :title => "RSpec is great for testing too",
	      :deletable => true
	    }.update(options))
	  end
	
	  def page_cannot_be_destroyed
	    @page.destroy.should == false
	  end
	
	  def create_child
	    @child = @page.children.create(:title => 'The child page')
	  end
	
	  def create_page_parts
	    @page.parts.create(:title => 'body', :content => "I'm the first page part for this page.")
	    @page.parts.create(:title => 'side body', :content => "Closely followed by the second page part.")
	  end
	
	  def turn_off_marketable_urls
	    RefinerySetting.set(:use_marketable_urls, {:value => false, :scoping => 'pages'})
	  end
	
	  def turn_on_marketable_urls
	    RefinerySetting.set(:use_marketable_urls, {:value => true, :scoping => 'pages'})
	  end
	
	  before(:each) do
	    reset_page
	  end
	
	  context "cannot be deleted under certain rules" do
	    it "if link_url is present" do
	      reset_page({:link_url => '/plugin-name'})
	      page_cannot_be_destroyed
	    end
	
	
	    it "if refinery team deems it so" do
	      reset_page({:deletable => false})
	      page_cannot_be_destroyed
	    end
	
	    it "if menu_match is present" do
	      reset_page({:menu_match => '^/RSpec is great for testing too.*$'})
	      page_cannot_be_destroyed
	    end
	
	    it "unless you really want it to! >:]" do
	      reset_page
	      @page.destroy!
	    end
	  end
	
	  context "page urls" do
	
	    it "should return a full path" do
	      @page.path.should == 'RSpec is great for testing too'
	    end
	
	    it "and all of its parent page titles, reversed" do
	      create_child
	      @child.path.should == 'RSpec is great for testing too - The child page'
	    end
	
	    it "or normally ;-)" do
	      create_child
	      @child.path({:reversed => false}).should == 'The child page - RSpec is great for testing too'
	    end
	
	    it "should return its url" do
	      @page.link_url = '/contact'
	      @page.url.should == '/contact'
	    end
	
	    it "should return its path with marketable urls" do
	      @page.url[:id].should be_nil
	      @page.url[:path].should == ["rspec-is-great-for-testing-too"]
	    end
	
	    it "should return its path underneath its parent with marketable urls" do
	      create_child
	      @child.url[:id].should be_nil
	      @child.url[:path].should == [@page.url[:path].first, 'the-child-page']
	    end
	
	    it "should not have a path without marketable urls" do
	      turn_off_marketable_urls
	      @page.url[:path].should be_nil
	      @page.url[:id].should == "rspec-is-great-for-testing-too"
	      turn_on_marketable_urls
	    end
	
	    it "should not mention its parent without marketable urls" do
	      turn_off_marketable_urls
	      create_child
	      @child.url[:id].should == 'the-child-page'
	      @child.url[:path].should be_nil
	      turn_on_marketable_urls
	    end
	  end
	
	  context "home page" do
	    it "should respond as the home page" do
	      @page.link_url = '/'
	      @page.home?.should == true
	    end
	
	    it "should not respond as the home page" do
	      @page.home?.should == false
	    end
	  end
	
	  context "content sections (page parts)" do
	    it "should return the content when using []" do
	      create_page_parts
	
	      @page[:body].should == "<p>I'm the first page part for this page.</p>"
	      @page["BoDY"].should == "<p>I'm the first page part for this page.</p>"
	    end
	
	    it "should return all page part content" do
	      create_page_parts
	
	      @page.all_page_part_content.should == "<p>I'm the first page part for this page.</p> <p>Closely followed by the second page part.</p>"
	    end
	
	    it "should reposition correctly" do
	      create_page_parts
	      @page.parts.first.position = 6
	      @page.parts.last.position = 4
	
	      @page.parts.first.position.should == 6
	      @page.parts.last.position.should == 4
	
	      @page.reposition_parts!
	
	      @page.parts.first.position.should == 0
	      @page.parts.last.position.should == 1
	    end
	  end
	
	  context "draft pages" do
	    it "should not be a live page when set to draft" do
	      @page.draft = true
	      @page.live?.should == false
	
	      @page.draft = false
	      @page.live?.should == true
	    end
	  end
	
	  context "should add url suffix" do
	    before(:each) do
	      turn_on_marketable_urls
	      @reserved_word = Page.friendly_id_config.reserved_words.last
	      reset_page(:title => @reserved_word)
	    end
	
	    it "when title is set to a reserved word" do
	      @page.url[:path].should == ["#{@reserved_word}-page"]
	    end
	
	    it "when parent page title is set to a reserved word" do
	      create_child.url[:path].should == ["#{@reserved_word}-page", 'the-child-page']
	    end
	  end
	
	end
=======

describe Page do

  let(:page) do
    Page.create!({
      :title => "RSpec is great for testing too",
      :deletable => true
    })
  end
  let(:child) { page.children.create(:title => 'The child page') }

  def page_cannot_be_destroyed
    page.destroy.should == false
  end

  def turn_off_marketable_urls
    RefinerySetting.set(:use_marketable_urls, {:value => false, :scoping => 'pages'})
  end

  def turn_on_marketable_urls
    RefinerySetting.set(:use_marketable_urls, {:value => true, :scoping => 'pages'})
  end

  def create_page_parts
    page.parts.create(:title => 'body', :content => "I'm the first page part for this page.")
    page.parts.create(:title => 'side body', :content => "Closely followed by the second page part.")
  end

  context "cannot be deleted under certain rules" do
    it "if link_url is present" do
      page.link_url = '/plugin-name'
      page_cannot_be_destroyed
    end


    it "if refinery team deems it so" do
      page.deletable = false
      page_cannot_be_destroyed
    end

    it "if menu_match is present" do
      page.menu_match = '^/RSpec is great for testing too.*$'
      page_cannot_be_destroyed
    end

    it "unless you really want it to! >:]" do
      page.destroy.should be
    end
  end

  context "page urls" do

    it "return a full path" do
      page.path.should == 'RSpec is great for testing too'
    end

    it "and all of its parent page titles, reversed" do
      child.path.should == 'RSpec is great for testing too - The child page'
    end

    it "or normally ;-)" do
      child.path({:reversed => false}).should == 'The child page - RSpec is great for testing too'
    end

    it "returns its url" do
      page.link_url = '/contact'
      page.url.should == '/contact'
    end

    it "returns its path with marketable urls" do
      page.url[:id].should be_nil
      page.url[:path].should == ["rspec-is-great-for-testing-too"]
    end

    it "returns its path underneath its parent with marketable urls" do
      child.url[:id].should be_nil
      child.url[:path].should == [page.url[:path].first, 'the-child-page']
    end

    it "no path parameter without marketable urls" do
      turn_off_marketable_urls
      page.url[:path].should be_nil
      page.url[:id].should == "rspec-is-great-for-testing-too"
      turn_on_marketable_urls
    end

    it "doesn't mention its parent without marketable urls" do
      turn_off_marketable_urls
      child.url[:id].should == 'the-child-page'
      child.url[:path].should be_nil
      turn_on_marketable_urls
    end
  end

  context "home page" do
    it "responds as the home page" do
      page.link_url = '/'
      page.home?.should == true
    end

    it "responds as a normal page when not set to home page" do
      page.home?.should == false
    end
  end

  context "content sections (page parts)" do
    before { create_page_parts }

    it "return the content when using []" do
      page[:body].should == "<p>I'm the first page part for this page.</p>"
      page["BoDY"].should == "<p>I'm the first page part for this page.</p>"
    end

    it "return all page part content" do
      page.all_page_part_content.should == "<p>I'm the first page part for this page.</p> <p>Closely followed by the second page part.</p>"
    end

    it "reposition correctly" do
      page.parts.first.position = 6
      page.parts.last.position = 4

      page.parts.first.position.should == 6
      page.parts.last.position.should == 4

      page.reposition_parts!

      page.parts.first.position.should == 0
      page.parts.last.position.should == 1
    end
  end

  context "draft pages" do
    it "not live when set to draft" do
      page.draft = true
      page.live?.should_not be
    end

    it "live when not set to draft" do
      page.draft = false
      page.live?.should be
    end
  end

  context "should add url suffix" do
    let(:reserved_word) { Page.friendly_id_config.reserved_words.last }
    let(:page_with_reserved_title) do
      Page.create!({
        :title => reserved_word,
        :deletable => true
      })
    end

    before { turn_on_marketable_urls }

    it "when title is set to a reserved word" do
      page_with_reserved_title.url[:path].should == ["#{reserved_word}-page"]
    end

    it "when parent page title is set to a reserved word" do
      child = page_with_reserved_title.children.create(:title => 'The child page')
      child.url[:path].should == ["#{reserved_word}-page", 'the-child-page']
    end
  end

  context "meta data" do
    context "responds to" do
      it "meta_keywords" do
        page.respond_to?(:meta_keywords)
      end

      it "meta_description" do
        page.respond_to?(:meta_description)
      end

      it "browser_title" do
        page.respond_to?(:browser_title)
      end
    end

    context "allows us to assign to" do
      it "meta_keywords" do
        page.meta_keywords = 'Some, great, keywords'
        page.meta_keywords.should == 'Some, great, keywords'
      end

      it "meta_description" do
        page.meta_description = 'This is my description of the page for search results.'
        page.meta_description.should == 'This is my description of the page for search results.'
      end

      it "browser_title" do
        page.browser_title = 'An awesome browser title for SEO'
        page.browser_title.should == 'An awesome browser title for SEO'
      end
    end

    context "allows us to update" do
      it "meta_keywords" do
        page.meta_keywords = 'Some, great, keywords'
        page.save

        page.reload
        page.meta_keywords.should == 'Some, great, keywords'
      end

      it "meta_description" do
        page.meta_description = 'This is my description of the page for search results.'
        page.save

        page.reload
        page.meta_description.should == 'This is my description of the page for search results.'
      end

      it "browser_title" do
        page.browser_title = 'An awesome browser title for SEO'
        page.save

        page.reload
        page.browser_title.should == 'An awesome browser title for SEO'
      end
    end

  end

>>>>>>> 12b780bd
end<|MERGE_RESOLUTION|>--- conflicted
+++ resolved
@@ -1,410 +1,228 @@
 require 'spec_helper'
-<<<<<<< HEAD
+
 module Refinery
-	describe Page do
-	
-	  def reset_page(options = {})
-	    if @page
-	      @page.destroy!
-	      @page.children.each(&:destroy!)
-	      @page = nil
-	      @child = nil
-	    end
-	
-	    @page = Page.create!({
-	      :id => 1,
-	      :title => "RSpec is great for testing too",
-	      :deletable => true
-	    }.update(options))
-	  end
-	
-	  def page_cannot_be_destroyed
-	    @page.destroy.should == false
-	  end
-	
-	  def create_child
-	    @child = @page.children.create(:title => 'The child page')
-	  end
-	
-	  def create_page_parts
-	    @page.parts.create(:title => 'body', :content => "I'm the first page part for this page.")
-	    @page.parts.create(:title => 'side body', :content => "Closely followed by the second page part.")
-	  end
-	
-	  def turn_off_marketable_urls
-	    RefinerySetting.set(:use_marketable_urls, {:value => false, :scoping => 'pages'})
-	  end
-	
-	  def turn_on_marketable_urls
-	    RefinerySetting.set(:use_marketable_urls, {:value => true, :scoping => 'pages'})
-	  end
-	
-	  before(:each) do
-	    reset_page
-	  end
-	
-	  context "cannot be deleted under certain rules" do
-	    it "if link_url is present" do
-	      reset_page({:link_url => '/plugin-name'})
-	      page_cannot_be_destroyed
-	    end
-	
-	
-	    it "if refinery team deems it so" do
-	      reset_page({:deletable => false})
-	      page_cannot_be_destroyed
-	    end
-	
-	    it "if menu_match is present" do
-	      reset_page({:menu_match => '^/RSpec is great for testing too.*$'})
-	      page_cannot_be_destroyed
-	    end
-	
-	    it "unless you really want it to! >:]" do
-	      reset_page
-	      @page.destroy!
-	    end
-	  end
-	
-	  context "page urls" do
-	
-	    it "should return a full path" do
-	      @page.path.should == 'RSpec is great for testing too'
-	    end
-	
-	    it "and all of its parent page titles, reversed" do
-	      create_child
-	      @child.path.should == 'RSpec is great for testing too - The child page'
-	    end
-	
-	    it "or normally ;-)" do
-	      create_child
-	      @child.path({:reversed => false}).should == 'The child page - RSpec is great for testing too'
-	    end
-	
-	    it "should return its url" do
-	      @page.link_url = '/contact'
-	      @page.url.should == '/contact'
-	    end
-	
-	    it "should return its path with marketable urls" do
-	      @page.url[:id].should be_nil
-	      @page.url[:path].should == ["rspec-is-great-for-testing-too"]
-	    end
-	
-	    it "should return its path underneath its parent with marketable urls" do
-	      create_child
-	      @child.url[:id].should be_nil
-	      @child.url[:path].should == [@page.url[:path].first, 'the-child-page']
-	    end
-	
-	    it "should not have a path without marketable urls" do
-	      turn_off_marketable_urls
-	      @page.url[:path].should be_nil
-	      @page.url[:id].should == "rspec-is-great-for-testing-too"
-	      turn_on_marketable_urls
-	    end
-	
-	    it "should not mention its parent without marketable urls" do
-	      turn_off_marketable_urls
-	      create_child
-	      @child.url[:id].should == 'the-child-page'
-	      @child.url[:path].should be_nil
-	      turn_on_marketable_urls
-	    end
-	  end
-	
-	  context "home page" do
-	    it "should respond as the home page" do
-	      @page.link_url = '/'
-	      @page.home?.should == true
-	    end
-	
-	    it "should not respond as the home page" do
-	      @page.home?.should == false
-	    end
-	  end
-	
-	  context "content sections (page parts)" do
-	    it "should return the content when using []" do
-	      create_page_parts
-	
-	      @page[:body].should == "<p>I'm the first page part for this page.</p>"
-	      @page["BoDY"].should == "<p>I'm the first page part for this page.</p>"
-	    end
-	
-	    it "should return all page part content" do
-	      create_page_parts
-	
-	      @page.all_page_part_content.should == "<p>I'm the first page part for this page.</p> <p>Closely followed by the second page part.</p>"
-	    end
-	
-	    it "should reposition correctly" do
-	      create_page_parts
-	      @page.parts.first.position = 6
-	      @page.parts.last.position = 4
-	
-	      @page.parts.first.position.should == 6
-	      @page.parts.last.position.should == 4
-	
-	      @page.reposition_parts!
-	
-	      @page.parts.first.position.should == 0
-	      @page.parts.last.position.should == 1
-	    end
-	  end
-	
-	  context "draft pages" do
-	    it "should not be a live page when set to draft" do
-	      @page.draft = true
-	      @page.live?.should == false
-	
-	      @page.draft = false
-	      @page.live?.should == true
-	    end
-	  end
-	
-	  context "should add url suffix" do
-	    before(:each) do
-	      turn_on_marketable_urls
-	      @reserved_word = Page.friendly_id_config.reserved_words.last
-	      reset_page(:title => @reserved_word)
-	    end
-	
-	    it "when title is set to a reserved word" do
-	      @page.url[:path].should == ["#{@reserved_word}-page"]
-	    end
-	
-	    it "when parent page title is set to a reserved word" do
-	      create_child.url[:path].should == ["#{@reserved_word}-page", 'the-child-page']
-	    end
-	  end
-	
-	end
-=======
-
-describe Page do
-
-  let(:page) do
-    Page.create!({
-      :title => "RSpec is great for testing too",
-      :deletable => true
-    })
-  end
-  let(:child) { page.children.create(:title => 'The child page') }
-
-  def page_cannot_be_destroyed
-    page.destroy.should == false
-  end
-
-  def turn_off_marketable_urls
-    RefinerySetting.set(:use_marketable_urls, {:value => false, :scoping => 'pages'})
-  end
-
-  def turn_on_marketable_urls
-    RefinerySetting.set(:use_marketable_urls, {:value => true, :scoping => 'pages'})
-  end
-
-  def create_page_parts
-    page.parts.create(:title => 'body', :content => "I'm the first page part for this page.")
-    page.parts.create(:title => 'side body', :content => "Closely followed by the second page part.")
-  end
-
-  context "cannot be deleted under certain rules" do
-    it "if link_url is present" do
-      page.link_url = '/plugin-name'
-      page_cannot_be_destroyed
-    end
-
-
-    it "if refinery team deems it so" do
-      page.deletable = false
-      page_cannot_be_destroyed
-    end
-
-    it "if menu_match is present" do
-      page.menu_match = '^/RSpec is great for testing too.*$'
-      page_cannot_be_destroyed
-    end
-
-    it "unless you really want it to! >:]" do
-      page.destroy.should be
-    end
-  end
-
-  context "page urls" do
-
-    it "return a full path" do
-      page.path.should == 'RSpec is great for testing too'
-    end
-
-    it "and all of its parent page titles, reversed" do
-      child.path.should == 'RSpec is great for testing too - The child page'
-    end
-
-    it "or normally ;-)" do
-      child.path({:reversed => false}).should == 'The child page - RSpec is great for testing too'
-    end
-
-    it "returns its url" do
-      page.link_url = '/contact'
-      page.url.should == '/contact'
-    end
-
-    it "returns its path with marketable urls" do
-      page.url[:id].should be_nil
-      page.url[:path].should == ["rspec-is-great-for-testing-too"]
-    end
-
-    it "returns its path underneath its parent with marketable urls" do
-      child.url[:id].should be_nil
-      child.url[:path].should == [page.url[:path].first, 'the-child-page']
-    end
-
-    it "no path parameter without marketable urls" do
-      turn_off_marketable_urls
-      page.url[:path].should be_nil
-      page.url[:id].should == "rspec-is-great-for-testing-too"
-      turn_on_marketable_urls
-    end
-
-    it "doesn't mention its parent without marketable urls" do
-      turn_off_marketable_urls
-      child.url[:id].should == 'the-child-page'
-      child.url[:path].should be_nil
-      turn_on_marketable_urls
-    end
-  end
-
-  context "home page" do
-    it "responds as the home page" do
-      page.link_url = '/'
-      page.home?.should == true
-    end
-
-    it "responds as a normal page when not set to home page" do
-      page.home?.should == false
-    end
-  end
-
-  context "content sections (page parts)" do
-    before { create_page_parts }
-
-    it "return the content when using []" do
-      page[:body].should == "<p>I'm the first page part for this page.</p>"
-      page["BoDY"].should == "<p>I'm the first page part for this page.</p>"
-    end
-
-    it "return all page part content" do
-      page.all_page_part_content.should == "<p>I'm the first page part for this page.</p> <p>Closely followed by the second page part.</p>"
-    end
-
-    it "reposition correctly" do
-      page.parts.first.position = 6
-      page.parts.last.position = 4
-
-      page.parts.first.position.should == 6
-      page.parts.last.position.should == 4
-
-      page.reposition_parts!
-
-      page.parts.first.position.should == 0
-      page.parts.last.position.should == 1
-    end
-  end
-
-  context "draft pages" do
-    it "not live when set to draft" do
-      page.draft = true
-      page.live?.should_not be
-    end
-
-    it "live when not set to draft" do
-      page.draft = false
-      page.live?.should be
-    end
-  end
-
-  context "should add url suffix" do
-    let(:reserved_word) { Page.friendly_id_config.reserved_words.last }
-    let(:page_with_reserved_title) do
+  describe Page do
+  
+    let(:page) do
       Page.create!({
-        :title => reserved_word,
+        :title => "RSpec is great for testing too",
         :deletable => true
       })
     end
-
-    before { turn_on_marketable_urls }
-
-    it "when title is set to a reserved word" do
-      page_with_reserved_title.url[:path].should == ["#{reserved_word}-page"]
-    end
-
-    it "when parent page title is set to a reserved word" do
-      child = page_with_reserved_title.children.create(:title => 'The child page')
-      child.url[:path].should == ["#{reserved_word}-page", 'the-child-page']
-    end
+    let(:child) { page.children.create(:title => 'The child page') }
+  
+    def page_cannot_be_destroyed
+      page.destroy.should == false
+    end
+  
+    def turn_off_marketable_urls
+      RefinerySetting.set(:use_marketable_urls, {:value => false, :scoping => 'pages'})
+    end
+  
+    def turn_on_marketable_urls
+      RefinerySetting.set(:use_marketable_urls, {:value => true, :scoping => 'pages'})
+    end
+  
+    def create_page_parts
+      page.parts.create(:title => 'body', :content => "I'm the first page part for this page.")
+      page.parts.create(:title => 'side body', :content => "Closely followed by the second page part.")
+    end
+  
+    context "cannot be deleted under certain rules" do
+      it "if link_url is present" do
+        page.link_url = '/plugin-name'
+        page_cannot_be_destroyed
+      end
+  
+  
+      it "if refinery team deems it so" do
+        page.deletable = false
+        page_cannot_be_destroyed
+      end
+  
+      it "if menu_match is present" do
+        page.menu_match = '^/RSpec is great for testing too.*$'
+        page_cannot_be_destroyed
+      end
+  
+      it "unless you really want it to! >:]" do
+        page.destroy.should be
+      end
+    end
+  
+    context "page urls" do
+  
+      it "return a full path" do
+        page.path.should == 'RSpec is great for testing too'
+      end
+  
+      it "and all of its parent page titles, reversed" do
+        child.path.should == 'RSpec is great for testing too - The child page'
+      end
+  
+      it "or normally ;-)" do
+        child.path({:reversed => false}).should == 'The child page - RSpec is great for testing too'
+      end
+  
+      it "returns its url" do
+        page.link_url = '/contact'
+        page.url.should == '/contact'
+      end
+  
+      it "returns its path with marketable urls" do
+        page.url[:id].should be_nil
+        page.url[:path].should == ["rspec-is-great-for-testing-too"]
+      end
+  
+      it "returns its path underneath its parent with marketable urls" do
+        child.url[:id].should be_nil
+        child.url[:path].should == [page.url[:path].first, 'the-child-page']
+      end
+  
+      it "no path parameter without marketable urls" do
+        turn_off_marketable_urls
+        page.url[:path].should be_nil
+        page.url[:id].should == "rspec-is-great-for-testing-too"
+        turn_on_marketable_urls
+      end
+  
+      it "doesn't mention its parent without marketable urls" do
+        turn_off_marketable_urls
+        child.url[:id].should == 'the-child-page'
+        child.url[:path].should be_nil
+        turn_on_marketable_urls
+      end
+    end
+  
+    context "home page" do
+      it "responds as the home page" do
+        page.link_url = '/'
+        page.home?.should == true
+      end
+  
+      it "responds as a normal page when not set to home page" do
+        page.home?.should == false
+      end
+    end
+  
+    context "content sections (page parts)" do
+      before { create_page_parts }
+  
+      it "return the content when using []" do
+        page[:body].should == "<p>I'm the first page part for this page.</p>"
+        page["BoDY"].should == "<p>I'm the first page part for this page.</p>"
+      end
+  
+      it "return all page part content" do
+        page.all_page_part_content.should == "<p>I'm the first page part for this page.</p> <p>Closely followed by the second page part.</p>"
+      end
+  
+      it "reposition correctly" do
+        page.parts.first.position = 6
+        page.parts.last.position = 4
+  
+        page.parts.first.position.should == 6
+        page.parts.last.position.should == 4
+  
+        page.reposition_parts!
+  
+        page.parts.first.position.should == 0
+        page.parts.last.position.should == 1
+      end
+    end
+  
+    context "draft pages" do
+      it "not live when set to draft" do
+        page.draft = true
+        page.live?.should_not be
+      end
+  
+      it "live when not set to draft" do
+        page.draft = false
+        page.live?.should be
+      end
+    end
+  
+    context "should add url suffix" do
+      let(:reserved_word) { Page.friendly_id_config.reserved_words.last }
+      let(:page_with_reserved_title) do
+        Page.create!({
+          :title => reserved_word,
+          :deletable => true
+        })
+      end
+  
+      before { turn_on_marketable_urls }
+  
+      it "when title is set to a reserved word" do
+        page_with_reserved_title.url[:path].should == ["#{reserved_word}-page"]
+      end
+  
+      it "when parent page title is set to a reserved word" do
+        child = page_with_reserved_title.children.create(:title => 'The child page')
+        child.url[:path].should == ["#{reserved_word}-page", 'the-child-page']
+      end
+    end
+  
+    context "meta data" do
+      context "responds to" do
+        it "meta_keywords" do
+          page.respond_to?(:meta_keywords)
+        end
+  
+        it "meta_description" do
+          page.respond_to?(:meta_description)
+        end
+  
+        it "browser_title" do
+          page.respond_to?(:browser_title)
+        end
+      end
+  
+      context "allows us to assign to" do
+        it "meta_keywords" do
+          page.meta_keywords = 'Some, great, keywords'
+          page.meta_keywords.should == 'Some, great, keywords'
+        end
+  
+        it "meta_description" do
+          page.meta_description = 'This is my description of the page for search results.'
+          page.meta_description.should == 'This is my description of the page for search results.'
+        end
+  
+        it "browser_title" do
+          page.browser_title = 'An awesome browser title for SEO'
+          page.browser_title.should == 'An awesome browser title for SEO'
+        end
+      end
+  
+      context "allows us to update" do
+        it "meta_keywords" do
+          page.meta_keywords = 'Some, great, keywords'
+          page.save
+  
+          page.reload
+          page.meta_keywords.should == 'Some, great, keywords'
+        end
+  
+        it "meta_description" do
+          page.meta_description = 'This is my description of the page for search results.'
+          page.save
+  
+          page.reload
+          page.meta_description.should == 'This is my description of the page for search results.'
+        end
+  
+        it "browser_title" do
+          page.browser_title = 'An awesome browser title for SEO'
+          page.save
+  
+          page.reload
+          page.browser_title.should == 'An awesome browser title for SEO'
+        end
+      end
+  
+    end
+  
   end
-
-  context "meta data" do
-    context "responds to" do
-      it "meta_keywords" do
-        page.respond_to?(:meta_keywords)
-      end
-
-      it "meta_description" do
-        page.respond_to?(:meta_description)
-      end
-
-      it "browser_title" do
-        page.respond_to?(:browser_title)
-      end
-    end
-
-    context "allows us to assign to" do
-      it "meta_keywords" do
-        page.meta_keywords = 'Some, great, keywords'
-        page.meta_keywords.should == 'Some, great, keywords'
-      end
-
-      it "meta_description" do
-        page.meta_description = 'This is my description of the page for search results.'
-        page.meta_description.should == 'This is my description of the page for search results.'
-      end
-
-      it "browser_title" do
-        page.browser_title = 'An awesome browser title for SEO'
-        page.browser_title.should == 'An awesome browser title for SEO'
-      end
-    end
-
-    context "allows us to update" do
-      it "meta_keywords" do
-        page.meta_keywords = 'Some, great, keywords'
-        page.save
-
-        page.reload
-        page.meta_keywords.should == 'Some, great, keywords'
-      end
-
-      it "meta_description" do
-        page.meta_description = 'This is my description of the page for search results.'
-        page.save
-
-        page.reload
-        page.meta_description.should == 'This is my description of the page for search results.'
-      end
-
-      it "browser_title" do
-        page.browser_title = 'An awesome browser title for SEO'
-        page.save
-
-        page.reload
-        page.browser_title.should == 'An awesome browser title for SEO'
-      end
-    end
-
-  end
-
->>>>>>> 12b780bd
 end