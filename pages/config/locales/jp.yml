--- conflicted
+++ resolved
@@ -33,13 +33,8 @@
       edit: ページを編集
       reserved_system_word: "このタイトルはシステム用ですので使用出来ません。"
       page:
-<<<<<<< HEAD
         view_live_html: "このページを表示する<br/><em>（新しいウィンドウが開きます）</em>"
-        hidden: 隠す
-=======
-        view_live_html: このページを表示する<br/><em>（新しいウィンドウが開きます）</em>
         hidden: 非表示
->>>>>>> 2d3c08d3
         draft: 準備稿
       form_new_page_parts:
         title: タイトル
