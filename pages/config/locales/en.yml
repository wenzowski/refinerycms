--- conflicted
+++ resolved
@@ -1,5 +1,4 @@
 en:
-<<<<<<< HEAD
   refinery:
     plugins:
       refinery_pages:
@@ -79,87 +78,7 @@
           reorder_pages_done: Done reordering pages
         records:
           no_pages_yet: There are no pages yet. Click "Add new page" to add your first page.
-=======
-  plugins:
-    refinery_pages:
-      title: Pages
-      description: Manage content pages
-  admin:
-    pages_dialogs:
-      page_link:
-        link_to_this_page: Link to this page
-      link_to:
-        insert: Insert
-        your_page:
-          tab_name: Your page
-        web_address:
-          tab_name: Website
-          location: Location
-          new_window: New window
-          new_window_label: Check this box to have the link open in a new browser window.
-          not_sure: Not sure what to put in the box above?
-          step1: Find the page on the web you want to link to.
-          step2: Copy the web address from your browser's address bar and paste it into the box above.
-        email_address:
-          tab_name: Email address
-          subject_line_optional: Optional subject
-          body_optional: Optional body
-          not_sure: Not sure what to put in the boxes above?
-          step1_html: Write or copy and paste (e.g. from your address book) the email address to link to into the '<strong>Email Address</strong>' box above.
-          step2_html: Use the '<strong>Subject Line</strong>' box above if you want the message to be composed with a <strong>pre-written subject line</strong>.
-          step3_html: Use the <strong>Email Body</strong> box above if you want the message to be composed with a <strong>pre-written message</strong>.
-        your_resource:
-          tab_name: Your file
-          link_to_this_resource: Link to this file
-    pages:
-      delete: Remove this page forever
-      edit: Edit this page
-      reserved_system_word: "Sorry, but that title is a reserved system word."
-      page:
-        view_live_html: View this page live <br/><em>(opens in a new window)</em>
-        hidden: hidden
-        draft: draft
-      form_new_page_parts:
-        title: Title
-      form_page_parts:
-        create_content_section: Add content section
-        delete_content_section: Delete content section
-      form_advanced_options:
-        toggle_advanced_options: Access meta tag settings and menu options
-        page_options: Page Options
-        parent_page: Parent page
-        advanced_options: Advanced Options
-        custom_title: Custom title
-        title_types:
-          none: None
-          text: Text
-        show_in_menu_title: Show in menu
-        show_in_menu_description: Display this page in the site menu
-        show_in_menu_help: Uncheck this box if you want to remove a page from your site menu. This can be handy if you have a page you want to link people to directly but don&apos;t want to show the page in the menu.
-        save_as_draft: Save as Draft
-        skip_to_first_child: Skip top-level page
-        skip_to_first_child_label: Redirect visitors to the first sub-level page.
-        skip_to_first_child_help: This option makes this page link to the first page underneath. This can be useful when grouping pages together.
-        link_url: Forward this page to another website or page
-        link_url_help: If you want this page to go to another website or page when you click this page in the menu, enter a URL. e.g. http://google.com otherwise leave it blank
-        parent_page_help: You can put a page under another page by selecting it in the list. If you want this page to be a top-level page, just leave it blank.
-        custom_title_help: If you want the page to have a different title than the one that shows in the menu then select &apos;Text&apos; and enter it here.
-      form_advanced_options_seo:
-        seo: Search Engine Optimization
-        seo_override_title: Browser title
-        seo_override_title_help: Enter a 5-10 word title that summarizes the contents of this page.
-        meta_keywords_title: Meta keywords
-        meta_keywords_help: Enter 5-10 keywords that relate to this page. Separate keywords by a comma.
-        meta_description_title: Meta description
-        meta_description_help: Enter a concise two or three sentences describing what this page is about.
-      actions:
-        create_new_page: Add new page
-        reorder_pages: Reorder pages
-        reorder_pages_done: Done reordering pages
-      records:
-        no_pages_yet: There are no pages yet. Click "Add new page" to add your first page.
-      translator_access: You do not have the required permission to modify pages in this language.
->>>>>>> 12b780bd
+        translator_access: You do not have the required permission to modify pages in this language.
   activerecord:
     models:
       page: page
