# DO NOT EDIT THIS FILE DIRECTLY! Instead, use lib/gemspec.rb to generate it.

Gem::Specification.new do |s|
  s.name              = %q{refinerycms-pages}
  s.version           = %q{0.9.9.21}
  s.summary           = %q{Pages engine for Refinery CMS}
  s.description       = %q{The default content engine of Refinery CMS. This engine handles the administration and display of user-editable pages.}
<<<<<<< HEAD
  s.date              = %q{2011-05-05}
=======
  s.date              = %q{2011-05-06}
>>>>>>> 95d8b6f0
  s.email             = %q{info@refinerycms.com}
  s.homepage          = %q{http://refinerycms.com}
  s.rubyforge_project = %q{refinerycms}
  s.authors           = ['Resolve Digital', 'Philip Arndt', 'David Jones', 'Steven Heidel']
  s.license           = %q{MIT}
  s.require_paths     = %w(lib)
  s.executables       = %w()

  s.files             = [
    'app',
    'app/controllers',
    'app/controllers/admin',
    'app/controllers/admin/page_parts_controller.rb',
    'app/controllers/admin/pages_controller.rb',
    'app/controllers/admin/pages_dialogs_controller.rb',
    'app/controllers/pages_controller.rb',
    'app/helpers',
    'app/helpers/pages_helper.rb',
    'app/models',
    'app/models/page.rb',
    'app/models/page_part.rb',
    'app/presenters',
    'app/presenters/page_presenter.rb',
    'app/views',
    'app/views/admin',
    'app/views/admin/pages',
    'app/views/admin/pages/_actions.html.erb',
    'app/views/admin/pages/_form.html.erb',
    'app/views/admin/pages/_form_advanced_options.html.erb',
    'app/views/admin/pages/_form_advanced_options_seo.html.erb',
    'app/views/admin/pages/_form_fields_after_title.html.erb',
    'app/views/admin/pages/_form_new_page_parts.html.erb',
    'app/views/admin/pages/_form_page_parts.html.erb',
    'app/views/admin/pages/_locale_picker.html.erb',
    'app/views/admin/pages/_page.html.erb',
    'app/views/admin/pages/_page_part_field.html.erb',
    'app/views/admin/pages/_records.html.erb',
    'app/views/admin/pages/_sortable_list.html.erb',
    'app/views/admin/pages/edit.html.erb',
    'app/views/admin/pages/index.html.erb',
    'app/views/admin/pages/new.html.erb',
    'app/views/admin/pages_dialogs',
    'app/views/admin/pages_dialogs/_page_link.html.erb',
    'app/views/admin/pages_dialogs/link_to.html.erb',
    'app/views/pages',
    'app/views/pages/home.html.erb',
    'app/views/pages/show.html.erb',
    'config',
    'config/locales',
    'config/locales/cs.yml',
    'config/locales/da.yml',
    'config/locales/de.yml',
    'config/locales/el.yml',
    'config/locales/en.yml',
    'config/locales/es.yml',
    'config/locales/fi.yml',
    'config/locales/fr.yml',
    'config/locales/it.yml',
    'config/locales/jp.yml',
    'config/locales/lolcat.yml',
    'config/locales/lt.yml',
    'config/locales/lv.yml',
    'config/locales/nb.yml',
    'config/locales/nl.yml',
    'config/locales/pl.yml',
    'config/locales/pt-BR.yml',
    'config/locales/rs.yml',
    'config/locales/ru.yml',
    'config/locales/sk.yml',
    'config/locales/sl.yml',
    'config/locales/sv.yml',
    'config/locales/vi.yml',
    'config/locales/zh-CN.yml',
    'config/locales/zh-TW.yml',
    'config/routes.rb',
    'db',
    'db/migrate',
    'db/migrate/20100913234708_create_refinerycms_pages_schema.rb',
    'db/migrate/20101214040815_translate_page_plugin.rb',
    'db/migrate/20101216194133_remove_cached_slug_from_pages.rb',
    'db/migrate/20110307025652_translate_custom_title_on_pages.rb',
    'db/migrate/20110314213540_remove_translated_fields_from_pages.rb',
    'db/migrate/20110329080451_create_seo_meta.rb',
    'db/seeds',
    'db/seeds/pages.rb',
    'features',
    'features/manage_pages.feature',
    'features/step_definitions',
    'features/step_definitions/page_steps.rb',
    'features/support',
    'features/support/paths.rb',
    'features/visit_pages.feature',
    'lib',
    'lib/gemspec.rb',
    'lib/generators',
    'lib/generators/refinerycms_pages_generator.rb',
    'lib/pages',
    'lib/pages/marketable_routes.rb',
    'lib/pages/tabs.rb',
    'lib/refinery',
    'lib/refinery/pages',
    'lib/refinery/pages/admin',
    'lib/refinery/pages/admin/instance_methods.rb',
    'lib/refinery/pages/instance_methods.rb',
    'lib/refinerycms-pages.rb',
    'license.md',
    'refinerycms-pages.gemspec',
    'spec',
    'spec/models',
    'spec/models/page_spec.rb'
  ]

  s.add_dependency 'refinerycms-core',            '= 0.9.9.21'
  s.add_dependency 'friendly_id_globalize3',      '~> 3.2.1'
  s.add_dependency 'globalize3',                  '>= 0.1.0.beta'
<<<<<<< HEAD
  s.add_dependency 'awesome_nested_set',          '>= 1.4'
  s.add_dependency 'seo_meta',                    '~> 1.0.5'
=======
  s.add_dependency 'moretea-awesome_nested_set',  '~> 1.4'
  s.add_dependency 'seo_meta',                    '~> 1.0.6'
>>>>>>> 95d8b6f0
end<|MERGE_RESOLUTION|>--- conflicted
+++ resolved
@@ -5,11 +5,7 @@
   s.version           = %q{0.9.9.21}
   s.summary           = %q{Pages engine for Refinery CMS}
   s.description       = %q{The default content engine of Refinery CMS. This engine handles the administration and display of user-editable pages.}
-<<<<<<< HEAD
-  s.date              = %q{2011-05-05}
-=======
   s.date              = %q{2011-05-06}
->>>>>>> 95d8b6f0
   s.email             = %q{info@refinerycms.com}
   s.homepage          = %q{http://refinerycms.com}
   s.rubyforge_project = %q{refinerycms}
@@ -125,11 +121,6 @@
   s.add_dependency 'refinerycms-core',            '= 0.9.9.21'
   s.add_dependency 'friendly_id_globalize3',      '~> 3.2.1'
   s.add_dependency 'globalize3',                  '>= 0.1.0.beta'
-<<<<<<< HEAD
   s.add_dependency 'awesome_nested_set',          '>= 1.4'
-  s.add_dependency 'seo_meta',                    '~> 1.0.5'
-=======
-  s.add_dependency 'moretea-awesome_nested_set',  '~> 1.4'
   s.add_dependency 'seo_meta',                    '~> 1.0.6'
->>>>>>> 95d8b6f0
 end