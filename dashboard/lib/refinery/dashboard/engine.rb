module Refinery
  module Dashboard
    class Engine < ::Rails::Engine
      include Refinery::Engine

      isolate_namespace Refinery
      engine_name :refinery_dashboard

      config.autoload_paths += %W( #{config.root}/lib )

<<<<<<< HEAD
      initializer "register refinery_dashboard plugin", :after => :set_routes_reloader_hook do |app|
=======
      initializer "register refinery_dashboard plugin" do
>>>>>>> e8d20915
        Refinery::Plugin.register do |plugin|
          plugin.pathname = root
          plugin.name = 'refinery_dashboard'
          plugin.url = {:controller => '/refinery/admin/dashboard'}
          plugin.menu_match = %r{refinery/(refinery_)?dashboard$}
          plugin.directory = 'dashboard'
          plugin.version = %q{2.0.0}
          plugin.always_allow_access = true
          plugin.dashboard = true
        end
      end

      config.after_initialize do
        Refinery.register_engine(Refinery::Dashboard)
      end
    end
  end
end<|MERGE_RESOLUTION|>--- conflicted
+++ resolved
@@ -8,11 +8,7 @@
 
       config.autoload_paths += %W( #{config.root}/lib )
 
-<<<<<<< HEAD
-      initializer "register refinery_dashboard plugin", :after => :set_routes_reloader_hook do |app|
-=======
       initializer "register refinery_dashboard plugin" do
->>>>>>> e8d20915
         Refinery::Plugin.register do |plugin|
           plugin.pathname = root
           plugin.name = 'refinery_dashboard'
