--- conflicted
+++ resolved
@@ -2,24 +2,16 @@
 append_file 'Gemfile' do
 "
 #{"gem 'therubyracer'" if RbConfig::CONFIG['target_os'] =~ /linux/i}
+
+# remove this after i18n-js gets past version 2.1.2
+gem 'i18n-js', :git => 'git://github.com/fnando/i18n-js.git'
+
 gem 'refinerycms', :git => 'git://github.com/resolve/refinerycms.git'
 
 #  group :development, :test do
 #    gem 'refinerycms-testing', '~> 2.0'
 #  end
 
-<<<<<<< HEAD
-# remove this after i18n-js gets past version 2.1.2
-gem 'i18n-js', :git => 'git://github.com/fnando/i18n-js.git'
-
-group :development do
-  gem 'rails-dev-tweaks', '~> 0.5.2'
-  # see https://github.com/wavii/rails-dev-tweaks/issues/3
-  gem 'routing-filter', :git => 'git://github.com/nevir/routing-filter.git'
-end
-
-=======
->>>>>>> 5bf475d1
 # USER DEFINED
 
 # Add i18n support (optional, you can remove this if you really want to but it is advised to keep it).
