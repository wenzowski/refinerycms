--- conflicted
+++ resolved
@@ -1,4 +1,3 @@
-<<<<<<< HEAD
 ## 1.1.0 [unreleased]
 
 * Finally removed `Page#[]` in favour of `Page#content_for` so instead of `@page[:body]` it's `@page.content_for(:body)`. [Philip Arndt](https://github.com/parndt)
@@ -8,7 +7,7 @@
 * Added `--trace` option to bin/refinerycms. [Steven Heidel](http://github.com/stevenheidel)
 * Moved `/shared/*` to `/refinery/*` instead, including `/shared/admin/*` to `/refinery/admin/*` as it makes more sense. [Philip Arndt](https://github.com/parndt)
 * [See full list](https://github.com/resolve/refinerycms/compare/1.0.0...1.1.0)
-=======
+
 ## 1.0.3 [23 June 2011]
 
 * Fixes corruption in the 1.0.2 gem. [Philip Arndt](https://github.com/parndt)
@@ -18,7 +17,6 @@
 
 * Ensure that `refinerycms-testing` is not enabled by default when installing an application. [Philip Arndt](https://github.com/parndt)
 * [See full list](https://github.com/resolve/refinerycms/compare/1.0.1...1.0.2)
->>>>>>> 7f1a91e3
 
 ## 1.0.1 [21 June 2011]
 
