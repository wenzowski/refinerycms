<<<<<<< HEAD
Refinerycms::Application.routes.draw do |map|
  # The priority is based upon order of creation:
  # first created -> highest priority.
=======
ActionController::Routing::Routes.draw do |map|
  map.filter(:locale)
>>>>>>> 05aa13f7

  # Sample of regular route:
  #   match 'products/:id' => 'catalog#view'
  # Keep in mind you can assign values other than :controller and :action

  # Sample of named route:
  #   match 'products/:id/purchase' => 'catalog#purchase', :as => :purchase
  # This route can be invoked with purchase_url(:id => product.id)

  # Sample resource route (maps HTTP verbs to controller actions automatically):
  #   resources :products

  # Sample resource route with options:
  #   resources :products do
  #     member do
  #       get :short
  #       post :toggle
  #     end
  #
  #     collection do
  #       get :sold
  #     end
  #   end

  # Sample resource route with sub-resources:
  #   resources :products do
  #     resources :comments, :sales
  #     resource :seller
  #   end

  # Sample resource route with more complex sub-resources
  #   resources :products do
  #     resources :comments
  #     resources :sales do
  #       get :recent, :on => :collection
  #     end
  #   end

  # Sample resource route within a namespace:
  #   namespace :admin do
  #     # Directs /admin/products/* to Admin::ProductsController
  #     # (app/controllers/admin/products_controller.rb)
  #     resources :products
  #   end

  # You can have the root of your site routed with "root"
  # just remember to delete public/index.html.
  # root :to => "welcome#index"

  root :to => 'pages#home'

  scope(:path => 'refinery', :name_prefix => 'admin', :module => 'admin') do
    root :to => 'dashboard#index'
  end

  # See how all your routes lay out with "rake routes"

  # This is a legacy wild controller route that's not recommended for RESTful applications.
  # Note: This route will make all actions in every controller accessible via GET requests.
  # match ':controller(/:action(/:id(.:format)))'

  # match ':controller/:action/:id'
  # match ':controller/:action/:id.:format'

  # Install the default routes as the lowest priority.

  #map.redirect 'admin/*path', :controller => 'admin/base'
  #map.connect 'refinery/*path', :controller => 'admin/base', :action => 'error_404'

  # Marketable URLs
  # match '*path' => 'pages#show'

end<|MERGE_RESOLUTION|>--- conflicted
+++ resolved
@@ -1,11 +1,10 @@
-<<<<<<< HEAD
 Refinerycms::Application.routes.draw do |map|
+
+  # FIXME for Rails 3 + i18n
+  map.filter(:locale)
+
   # The priority is based upon order of creation:
   # first created -> highest priority.
-=======
-ActionController::Routing::Routes.draw do |map|
-  map.filter(:locale)
->>>>>>> 05aa13f7
 
   # Sample of regular route:
   #   match 'products/:id' => 'catalog#view'
