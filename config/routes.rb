--- conflicted
+++ resolved
@@ -10,7 +10,6 @@
   #   match 'products/:id/purchase' => 'catalog#purchase', :as => :purchase
   # This route can be invoked with purchase_url(:id => product.id)
 
-<<<<<<< HEAD
   # Sample resource route (maps HTTP verbs to controller actions automatically):
   #   resources :products
 
@@ -53,12 +52,8 @@
 
   root :to => 'pages#home'
 
-  namespace(:admin) do
+  scope(:path => 'refinery', :name_prefix => 'admin', :module => 'admin') do
     root :to => 'dashboard#index'
-=======
-  map.namespace(:admin, :path_prefix => 'refinery') do |admin|
-    admin.root :controller => 'dashboard', :action => 'index'
->>>>>>> 3a5cd49f
   end
 
   # See how all your routes lay out with "rake routes"
@@ -72,16 +67,10 @@
 
   # Install the default routes as the lowest priority.
 
-<<<<<<< HEAD
-  #match 'admin/*path', :to => 'admin/base#error_404'
-  #match '*path',       :to => 'application#error_404'
-=======
-
-  map.redirect 'admin/*path', :controller => 'admin/base'
-  map.connect 'refinery/*path', :controller => 'admin/base', :action => 'error_404'
+  #map.redirect 'admin/*path', :controller => 'admin/base'
+  #map.connect 'refinery/*path', :controller => 'admin/base', :action => 'error_404'
 
   # Marketable URLs
-  map.connect '*path', :controller => 'pages', :action => 'show'
->>>>>>> 3a5cd49f
+  #map.connect '*path', :controller => 'pages', :action => 'show'
 
 end