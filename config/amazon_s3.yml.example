--- conflicted
+++ resolved
@@ -1,11 +1,6 @@
 login: &login
-<<<<<<< HEAD
-  access_key_id:
-  secret_access_key:
-=======
   access_key_id: <%= ENV['S3_KEY'] %>
   secret_access_key: <%= ENV['S3_SECRET'] %>
->>>>>>> 82a9c67f
 
 development:
   bucket_name: your_local_amazon_s3
