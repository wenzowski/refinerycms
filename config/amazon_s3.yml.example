login: &login
  access_key_id:
  secret_access_key:

development:
  bucket_name: your_local_amazon_s3
  <<: *login
<<<<<<< HEAD
  distribution_domain:
=======
  distribution_domain: s3.amazonaws.com/your_local_amazon_s3
>>>>>>> 00feec20

test:
  bucket_name: your_test_amazon_s3
  <<: *login
<<<<<<< HEAD
  distribution_domain:
=======
  distribution_domain: s3.amazonaws.com/your_test_amazon_s3
>>>>>>> 00feec20

production:
  bucket_name: your_production_amazon_s3
  <<: *login
<<<<<<< HEAD
  distribution_domain:
=======
  distribution_domain: s3.amazonaws.com/your_production_amazon_s3
>>>>>>> 00feec20
<|MERGE_RESOLUTION|>--- conflicted
+++ resolved
@@ -5,26 +5,14 @@
 development:
   bucket_name: your_local_amazon_s3
   <<: *login
-<<<<<<< HEAD
-  distribution_domain:
-=======
   distribution_domain: s3.amazonaws.com/your_local_amazon_s3
->>>>>>> 00feec20
 
 test:
   bucket_name: your_test_amazon_s3
   <<: *login
-<<<<<<< HEAD
-  distribution_domain:
-=======
   distribution_domain: s3.amazonaws.com/your_test_amazon_s3
->>>>>>> 00feec20
 
 production:
   bucket_name: your_production_amazon_s3
   <<: *login
-<<<<<<< HEAD
-  distribution_domain:
-=======
-  distribution_domain: s3.amazonaws.com/your_production_amazon_s3
->>>>>>> 00feec20
+  distribution_domain: s3.amazonaws.com/your_production_amazon_s3