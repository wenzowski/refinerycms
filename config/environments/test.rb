Refinery::Application.configure do
  # Settings specified here will take precedence over those in config/environment.rb

  # The test environment is used exclusively to run your application's
  # test suite.  You never need to work with it otherwise.  Remember that
  # your test database is "scratch space" for the test suite and is wiped
  # and recreated between test runs.  Don't rely on the data there!
  config.cache_classes = true

  # Log error messages when you accidentally call methods on nil.
  config.whiny_nils = true

  # Show full error reports and disable caching
  config.consider_all_requests_local       = true
  config.action_controller.perform_caching = false

  # Disable request forgery protection in test environment
  config.action_controller.allow_forgery_protection    = false

  # Tell Action Mailer not to deliver emails to the real world.
  # The :test delivery method accumulates sent emails in the
  # ActionMailer::Base.deliveries array.
  config.action_mailer.delivery_method = :test

  # Use SQL instead of Active Record's schema dumper when creating the test database.
  # This is necessary if your schema can't be completely dumped by the schema dumper,
  # like if you have constraints or database-specific column types
  # config.active_record.schema_format = :sql
<<<<<<< HEAD
  
=======

>>>>>>> 4e14890d
  config.active_support.deprecation = :stderr
end<|MERGE_RESOLUTION|>--- conflicted
+++ resolved
@@ -26,10 +26,6 @@
   # This is necessary if your schema can't be completely dumped by the schema dumper,
   # like if you have constraints or database-specific column types
   # config.active_record.schema_format = :sql
-<<<<<<< HEAD
-  
-=======
 
->>>>>>> 4e14890d
   config.active_support.deprecation = :stderr
 end