Refinerycms::Application.configure do
  # Settings specified here will take precedence over those in config/environment.rb

  # The production environment is meant for finished, "live" apps.
  # Code is not reloaded between requests
  config.cache_classes = true

  # Full error reports are disabled and caching is turned on
  config.consider_all_requests_local       = false
  config.action_controller.perform_caching = true

  # See everything in the log (default is :info)
  # config.log_level = :debug

  # Use a different logger for distributed setups
  # config.logger = SyslogLogger.new

  # Use a different cache store in production
  # config.cache_store = :mem_cache_store

  # Disable Rails's static asset server
  # In production, Apache or nginx will already do this
  config.serve_static_assets = false

<<<<<<< HEAD
  # Enable serving of images, stylesheets, and javascripts from an asset server
  # config.action_controller.asset_host = "http://assets.example.com"

  # Disable delivery errors, bad email addresses will be ignored
  # config.action_mailer.raise_delivery_errors = false

  # Enable threaded mode
  # config.threadsafe!
end
=======
# Set to true in order to use Amazon's Simple Storage Service on your production machine
# instead of the default file system for resources and images
# Make sure to your bucket info is correct in amazon_s3.yml
Refinery.s3_backend = false
>>>>>>> fad05c2d
<|MERGE_RESOLUTION|>--- conflicted
+++ resolved
@@ -22,7 +22,6 @@
   # In production, Apache or nginx will already do this
   config.serve_static_assets = false
 
-<<<<<<< HEAD
   # Enable serving of images, stylesheets, and javascripts from an asset server
   # config.action_controller.asset_host = "http://assets.example.com"
 
@@ -32,9 +31,8 @@
   # Enable threaded mode
   # config.threadsafe!
 end
-=======
+
 # Set to true in order to use Amazon's Simple Storage Service on your production machine
 # instead of the default file system for resources and images
 # Make sure to your bucket info is correct in amazon_s3.yml
-Refinery.s3_backend = false
->>>>>>> fad05c2d
+Refinery.s3_backend = false