--- conflicted
+++ resolved
@@ -19,10 +19,6 @@
   config.action_mailer.raise_delivery_errors = false
 
   config.log_level = :debug
-<<<<<<< HEAD
-  
-=======
 
->>>>>>> 16140c7a
   config.active_support.deprecation = :log
 end