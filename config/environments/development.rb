--- conflicted
+++ resolved
@@ -1,19 +1,11 @@
 Refinerycms::Application.configure do
   # Settings specified here will take precedence over those in config/environment.rb
+  config.reload_plugins = true
 
-<<<<<<< HEAD
   # In the development environment your application's code is reloaded on
   # every request.  This slows down response time but is perfect for development
   # since you don't have to restart the webserver when you make code changes.
   config.cache_classes = false
-=======
-config.reload_plugins = true
-
-# In the development environment your application's code is reloaded on
-# every request.  This slows down response time but is perfect for development
-# since you don't have to restart the webserver when you make code changes.
-config.cache_classes = false
->>>>>>> 68fc479b
 
   # Log error messages when you accidentally call methods on nil.
   config.whiny_nils = true
@@ -23,22 +15,8 @@
   config.action_view.debug_rjs             = true
   config.action_controller.perform_caching = false
 
-<<<<<<< HEAD
   # Don't care if the mailer can't send
   config.action_mailer.raise_delivery_errors = false
-end
-=======
-# Don't care if the mailer can't send
-config.action_mailer.raise_delivery_errors = false
 
-config.log_level = :debug
-
-# Uncomment the following lines if you're getting
-# "A copy of XX has been removed from the module tree but is still active!"
-# or you want to develop a plugin and don't want to restart every time a change is made:
-#config.after_initialize do
-#  ::ActiveSupport::Dependencies.load_once_paths = ::ActiveSupport::Dependencies.load_once_paths.select do |path|
-#    (path =~ /app/).nil?
-#  end
-#end
->>>>>>> 68fc479b
+  config.log_level = :debug
+end