--- conflicted
+++ resolved
@@ -24,7 +24,6 @@
 # Note: These are settings that aren't dependent on environment type. For those, use the files in config/environments/
 require Rails.root.join('config', 'settings.rb').to_s
 
-<<<<<<< HEAD
 # Mislav trick to fallback to default for missing translations
 I18n.exception_handler = lambda do |e, locale, key, options|
   if I18n::MissingTranslationData === e and locale != I18n.default_locale
@@ -33,9 +32,8 @@
     raise e
   end
 end if Rails.env == 'production'
-=======
+
 # Bundler has shown a weakness using Rails < 3 so we are going to
 # require these dependencies here until we can find another solution or until we move to
 # Rails 3.0 which should fix the issue (or until Bundler fixes the issue).
-require_dependency 'will_paginate'
->>>>>>> 2e8418f7
+require_dependency 'will_paginate'