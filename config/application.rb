--- conflicted
+++ resolved
@@ -1,6 +1,5 @@
 require File.expand_path('../boot', __FILE__)
 
-<<<<<<< HEAD
 require 'rails/all'
 
 # Auto-require default libraries and those for the current Rails environment.
@@ -39,17 +38,10 @@
 
     # Configure sensitive parameters which will be filtered from the log file.
     config.filter_parameters += [:password, :password_confirmation]
-    
+
     # UTF-8 encoding is required for i18n, please leave this unless you have a good reason:
     config.encoding = 'UTF-8'
   end
-=======
-  config.to_prepare do
-    # Here we set up the default acts_as_indexed configuration.
-    load(Rails.root.join('config', 'acts_as_indexed_config.rb').to_s)
-  end
-
->>>>>>> df58233c
 end
 
 # You can set things in the following file and we'll try hard not to destroy them in updates, promise.
