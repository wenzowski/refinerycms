require File.expand_path('../boot', __FILE__)

# Specified gem version of Refinery to use when vendor/plugins/refinery/lib/refinery.rb is not present.
REFINERY_GEM_VERSION = '0.9.6.24' unless defined? REFINERY_GEM_VERSION

<<<<<<< HEAD
require 'rails/all'

# Auto-require default libraries and those for the current Rails environment.
Bundler.require :default, Rails.env

$LOAD_PATH << File.expand_path('../../vendor/engines/refinery/lib', __FILE__)
require 'refinery'
require File.expand_path('../../lib/refinery_initializer', __FILE__)

module Refinerycms
  class Application < Rails::Application
    # Settings in config/environments/* take precedence over those specified here.
    # Application configuration should go into files in config/initializers
    # -- all .rb files in that directory are automatically loaded.

    # Add additional load paths for your own custom dirs
    # config.load_paths += %W( #{Rails.root}/vendor/engines/refinery/lib )

    # Only load the plugins named here, in the order given (default is alphabetical).
    # :all can be used as a placeholder for all plugins not explicitly named
    # config.plugins = [ :exception_notification, :ssl_requirement, :all ]

    # Activate observers that should always be running
    # config.active_record.observers = :cacher, :garbage_collector, :forum_observer

    # Set Time.zone default to the specified zone and make Active Record auto-convert to this zone.
    # Run "rake -D time" for a list of tasks for finding time zone names. Default is UTC.
    # config.time_zone = 'Central Time (US & Canada)'

    # The default locale is :en and all translations from config/locales/*.rb,yml are auto loaded.
    # config.i18n.load_path += Dir[Rails.root.join('my', 'locales', '*.{rb,yml}').to_s]
    # config.i18n.default_locale = :de

    # Configure generators values. Many other options are available, be sure to check the documentation.
    # config.generators do |g|
    #   g.orm             :active_record
    #   g.template_engine :erb
    #   g.test_framework  :test_unit, :fixture => true
    # end

    # Configure sensitive parameters which will be filtered from the log file.
    config.filter_parameters += [:password, :password_confirmation]
  end
=======
# Boot Rails
require File.join(File.dirname(__FILE__), 'boot')

# Here we load in Refinery to do the rest of the heavy lifting.
# Refinery is setup in config/preinitializer.rb
require Refinery.root.join("lib", "refinery_initializer").cleanpath.to_s

# Boot with Refinery. Most configuration is handled by Refinery.
# Anything you specify here that Refinery specified internally will override Refinery.
Refinery::Initializer.run do |config|
  # Settings in config/environments/* take precedence over those specified here.
  # Application configuration should go into files in config/initializers
  # -- all .rb files in that directory are automatically loaded.
  # See Rails::Configuration for more options.

  config.action_controller.session = {
    :session_key => '_refinery_session',
    :secret      => 'eec8fffc3637c05895f8e6a355179eaad0003ac5617e5368955baf7989e1faca4d8ab37140d690c20b05d5815609b7c680c644277b6a892be316a85c6596d75c'
  }

  # Specify your application's gem requirements here. See the examples below:
  # config.gem "refinerycms-news", :lib => "news", :version => "~> 0.9.7"
  # config.gem "refinerycms-portfolio", :lib => "portfolio", :version => "~> 0.9.3.8"
>>>>>>> 30ee1c13
end

# You can set things in the following file and we'll try hard not to destroy them in updates, promise.
# Note: These are settings that aren't dependent on environment type. For those, use the files in config/environments/
require Rails.root.join('config', 'settings.rb').to_s<|MERGE_RESOLUTION|>--- conflicted
+++ resolved
@@ -3,7 +3,6 @@
 # Specified gem version of Refinery to use when vendor/plugins/refinery/lib/refinery.rb is not present.
 REFINERY_GEM_VERSION = '0.9.6.24' unless defined? REFINERY_GEM_VERSION
 
-<<<<<<< HEAD
 require 'rails/all'
 
 # Auto-require default libraries and those for the current Rails environment.
@@ -47,31 +46,6 @@
     # Configure sensitive parameters which will be filtered from the log file.
     config.filter_parameters += [:password, :password_confirmation]
   end
-=======
-# Boot Rails
-require File.join(File.dirname(__FILE__), 'boot')
-
-# Here we load in Refinery to do the rest of the heavy lifting.
-# Refinery is setup in config/preinitializer.rb
-require Refinery.root.join("lib", "refinery_initializer").cleanpath.to_s
-
-# Boot with Refinery. Most configuration is handled by Refinery.
-# Anything you specify here that Refinery specified internally will override Refinery.
-Refinery::Initializer.run do |config|
-  # Settings in config/environments/* take precedence over those specified here.
-  # Application configuration should go into files in config/initializers
-  # -- all .rb files in that directory are automatically loaded.
-  # See Rails::Configuration for more options.
-
-  config.action_controller.session = {
-    :session_key => '_refinery_session',
-    :secret      => 'eec8fffc3637c05895f8e6a355179eaad0003ac5617e5368955baf7989e1faca4d8ab37140d690c20b05d5815609b7c680c644277b6a892be316a85c6596d75c'
-  }
-
-  # Specify your application's gem requirements here. See the examples below:
-  # config.gem "refinerycms-news", :lib => "news", :version => "~> 0.9.7"
-  # config.gem "refinerycms-portfolio", :lib => "portfolio", :version => "~> 0.9.3.8"
->>>>>>> 30ee1c13
 end
 
 # You can set things in the following file and we'll try hard not to destroy them in updates, promise.
