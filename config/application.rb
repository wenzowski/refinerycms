<<<<<<< HEAD
# Specifies gem version of Rails to use when vendor/rails is not present
RAILS_GEM_VERSION = '2.3.5' unless defined? RAILS_GEM_VERSION

# Specified gem version of Refinery to use when vendor/plugins/refinery/lib/refinery.rb is not present.
REFINERY_GEM_VERSION = '0.9.7.dev' unless defined? REFINERY_GEM_VERSION

=======
>>>>>>> 2d44b31c
# Boot Rails
require File.join(File.dirname(__FILE__), 'boot')

# Here we load in Refinery to do the rest of the heavy lifting.
# Refinery is setup in config/preinitializer.rb
require Refinery.root.join("lib", "refinery_initializer").cleanpath.to_s

# Boot with Refinery. Most configuration is handled by Refinery.
# Anything you specify here that Refinery specified internally will override Refinery.
Refinery::Initializer.run do |config|
  # Settings in config/environments/* take precedence over those specified here.
  # Application configuration should go into files in config/initializers
  # -- all .rb files in that directory are automatically loaded.
  # See Rails::Configuration for more options.

  config.action_controller.session = {
    :session_key => '_refinery_session',
    :secret      => 'eec8fffc3637c05895f8e6a355179eaad0003ac5617e5368955baf7989e1faca4d8ab37140d690c20b05d5815609b7c680c644277b6a892be316a85c6596d75c'
  }

end

# You can set things in the following file and we'll try hard not to destroy them in updates, promise.
# Note: These are settings that aren't dependent on environment type. For those, use the files in config/environments/
require Rails.root.join('config', 'settings.rb').to_s<|MERGE_RESOLUTION|>--- conflicted
+++ resolved
@@ -1,12 +1,3 @@
-<<<<<<< HEAD
-# Specifies gem version of Rails to use when vendor/rails is not present
-RAILS_GEM_VERSION = '2.3.5' unless defined? RAILS_GEM_VERSION
-
-# Specified gem version of Refinery to use when vendor/plugins/refinery/lib/refinery.rb is not present.
-REFINERY_GEM_VERSION = '0.9.7.dev' unless defined? REFINERY_GEM_VERSION
-
-=======
->>>>>>> 2d44b31c
 # Boot Rails
 require File.join(File.dirname(__FILE__), 'boot')
 
