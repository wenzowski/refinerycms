require 'pathname'
gempath = Pathname.new(File.expand_path('../../', __FILE__))
require gempath.join('..', 'base', 'lib', 'base', 'refinery')

gemspec = <<EOF
# DO NOT EDIT THIS FILE DIRECTLY! Instead, use lib/gemspec.rb to generate it.

Gem::Specification.new do |s|
  s.name              = %q{#{gemname = 'refinerycms-testing'}}
  s.version           = %q{#{::Refinery.version}}
  s.summary           = %q{Testing plugin for Refinery CMS}
  s.description       = %q{This plugin adds the ability to run cucumber and rspec against the RefineryCMS gem while inside a RefineryCMS project}
  s.date              = %q{#{Time.now.strftime('%Y-%m-%d')}}
  s.email             = %q{info@refinerycms.com}
  s.homepage          = %q{http://refinerycms.com}
  s.rubyforge_project = %q{refinerycms}
  s.authors           = ['Philip Arndt']
  s.license           = %q{MIT}
  s.require_paths     = %w(lib)
  s.executables       = %w(#{Pathname.glob(gempath.join('bin/*')).map{|d| d.relative_path_from(gempath)}.sort.join(" ")})

  s.add_dependency 'refinerycms-core', '~> #{::Refinery::Version}'
  # RSpec
<<<<<<< HEAD
  s.add_dependency 'rspec-rails',       '>= 2.6.0.rc'
=======
  s.add_dependency 'rspec-rails',       '~> 2.6'
>>>>>>> 2cf5d769

  # Cucumber
  s.add_dependency 'capybara',          '>= 0.4.1.1'
  s.add_dependency 'database_cleaner'
  s.add_dependency 'cucumber-rails',    '>= 0.4'
  s.add_dependency 'cucumber'
  s.add_dependency 'launchy'
  s.add_dependency 'gherkin'
  s.add_dependency 'rack-test',         '>= 0.5.6'
  s.add_dependency 'json_pure'

  # Factory Girl
  s.add_dependency 'factory_girl'

  # Autotest
  s.add_dependency 'autotest'
  s.add_dependency 'autotest-rails'
  s.add_dependency 'autotest-notification'

  s.files             = [
    '#{%w( **/{*,.rspec,.gitignore,.yardopts} ).map { |file| Pathname.glob(gempath.join(file)) }.flatten.reject{|f|
      !f.exist? or f.to_s =~ /\.gem$/ or (f.directory? and f.children.empty?)
    }.map{|d| d.relative_path_from(gempath)}.uniq.sort.join("',\n    '")}'
  ]
end
EOF

(gemfile = gempath.join("#{gemname}.gemspec")).open('w') {|f| f.puts(gemspec)}
puts `cd #{gempath} && gem build #{gemfile}` if ARGV.any?{|a| a == "BUILD=true"}<|MERGE_RESOLUTION|>--- conflicted
+++ resolved
@@ -21,11 +21,7 @@
 
   s.add_dependency 'refinerycms-core', '~> #{::Refinery::Version}'
   # RSpec
-<<<<<<< HEAD
   s.add_dependency 'rspec-rails',       '>= 2.6.0.rc'
-=======
-  s.add_dependency 'rspec-rails',       '~> 2.6'
->>>>>>> 2cf5d769
 
   # Cucumber
   s.add_dependency 'capybara',          '>= 0.4.1.1'
