--- conflicted
+++ resolved
@@ -6,19 +6,11 @@
           base.send(:include, Devise::TestHelpers)
         end
 
-<<<<<<< HEAD
-        def login_user
-          let(:user) { FactoryGirl.create(:user) }
-          before(:each) do
-            @request.env["devise.mapping"] = Devise.mappings[:admin]
-            sign_in user
-=======
         def refinery_login_with(factory)
           let(:logged_in_user) { FactoryGirl.create factory }
           before(:each) do
             @request.env["devise.mapping"] = Devise.mappings[:admin]
             sign_in logged_in_user
->>>>>>> 4cb87cf3
           end
         end
 
@@ -28,29 +20,6 @@
         end
 
         def login_refinery_user
-<<<<<<< HEAD
-          let(:refinery_user) { FactoryGirl.create(:refinery_user) }
-          before(:each) do
-            @request.env["devise.mapping"] = Devise.mappings[:admin]
-            sign_in refinery_user
-          end
-        end
-
-        def login_refinery_superuser
-          let(:refinery_superuser) { FactoryGirl.create(:refinery_superuser) }
-          before(:each) do
-            @request.env["devise.mapping"] = Devise.mappings[:admin]
-            sign_in refinery_superuser
-          end
-        end
-
-        def login_refinery_translator
-          let(:refinery_translator) { FactoryGirl.create(:refinery_translator) }
-          before(:each) do
-            @request.env["devise.mapping"] = Devise.mappings[:admin]
-            sign_in refinery_translator
-          end
-=======
           Refinery.deprecate(:login_refinery_user, :when => '2.2', :replacement => 'refinery_login_with :refinery_user')
           refinery_login_with :refinery_user
         end
@@ -63,7 +32,6 @@
         def login_refinery_translator
           Refinery.deprecate(:login_refinery_translator, :when => '2.2', :replacement => 'refinery_login_with :refinery_translator')
           refinery_login_with :refinery_translator
->>>>>>> 4cb87cf3
         end
       end
     end
