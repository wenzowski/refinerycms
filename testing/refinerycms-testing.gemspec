# Encoding: UTF-8
# DO NOT EDIT THIS FILE DIRECTLY! Instead, use lib/gemspec.rb to generate it.

Gem::Specification.new do |s|
  s.name              = %q{refinerycms-testing}
  s.version           = %q{2.0.0}
  s.summary           = %q{Testing plugin for Refinery CMS}
  s.description       = %q{This plugin adds the ability to run cucumber and rspec against the RefineryCMS gem while inside a RefineryCMS project}
<<<<<<< HEAD
  s.date              = %q{2011-08-16}
=======
  s.date              = %q{2011-08-11}
>>>>>>> 29f0b9c4
  s.email             = %q{info@refinerycms.com}
  s.homepage          = %q{http://refinerycms.com}
  s.rubyforge_project = %q{refinerycms}
  s.authors           = ['Philip Arndt']
  s.license           = %q{MIT}
  s.require_paths     = %w(lib)
  s.executables       = %w()

  s.add_dependency 'refinerycms-core',  '= 2.0.0'

  s.add_dependency 'database_cleaner'
  s.add_dependency 'launchy'
  s.add_dependency 'factory_girl',      '~> 2.0.3'
  s.add_dependency 'json_pure'
  s.add_dependency 'rack-test',         '>= 0.5.6'
  s.add_dependency 'sqlite3'

  # RSpec
  s.add_dependency 'rspec-rails',       '2.6.1'
  s.add_dependency 'fuubar'
  s.add_dependency 'rspec-instafail'
  s.add_dependency 'capybara',          '~> 1.0.0'

<<<<<<< HEAD
  # Guard
  s.add_dependency 'guard-rspec',       '~> 0.4.2'

=======
>>>>>>> 29f0b9c4
  s.files             = [
    '.rspec',
    'assets',
    'assets/beach.jpeg',
    'assets/id-rather-be-here.jpg',
    'assets/refinery_is_awesome.txt',
    'assets/refinery_is_awesome2.txt',
    'lib',
    'lib/gemspec.rb',
    'lib/generators',
    'lib/generators/files',
    'lib/generators/files/.rspec',
    'lib/generators/files/Gemfile',
    'lib/generators/files/Guardfile',
    'lib/generators/files/Rakefile',
    'lib/generators/files/script',
    'lib/generators/files/script/rails',
    'lib/generators/files/spec',
    'lib/generators/files/spec/dummy',
    'lib/generators/files/spec/dummy/.gitignore',
    'lib/generators/files/spec/dummy/Rakefile',
    'lib/generators/files/spec/dummy/app',
    'lib/generators/files/spec/dummy/app/assets',
    'lib/generators/files/spec/dummy/app/assets/images',
    'lib/generators/files/spec/dummy/app/assets/javascripts',
    'lib/generators/files/spec/dummy/app/assets/javascripts/admin.js',
    'lib/generators/files/spec/dummy/app/assets/javascripts/application.js',
    'lib/generators/files/spec/dummy/app/assets/stylesheets',
    'lib/generators/files/spec/dummy/app/assets/stylesheets/application.css',
    'lib/generators/files/spec/dummy/app/assets/stylesheets/application.css.backup',
    'lib/generators/files/spec/dummy/app/assets/stylesheets/formatting.css',
    'lib/generators/files/spec/dummy/app/assets/stylesheets/home.css',
    'lib/generators/files/spec/dummy/app/assets/stylesheets/theme.css',
    'lib/generators/files/spec/dummy/app/controllers',
    'lib/generators/files/spec/dummy/app/controllers/application_controller.rb',
    'lib/generators/files/spec/dummy/app/helpers',
    'lib/generators/files/spec/dummy/app/helpers/application_helper.rb',
    'lib/generators/files/spec/dummy/app/mailers',
    'lib/generators/files/spec/dummy/app/models',
    'lib/generators/files/spec/dummy/app/views',
    'lib/generators/files/spec/dummy/app/views/layouts',
    'lib/generators/files/spec/dummy/app/views/layouts/application.html.erb.backup',
    'lib/generators/files/spec/dummy/app/views/sitemap',
    'lib/generators/files/spec/dummy/app/views/sitemap/index.xml.builder',
    'lib/generators/files/spec/dummy/config',
    'lib/generators/files/spec/dummy/config/boot.rb',
    'lib/generators/files/spec/dummy/config/database.yml',
    'lib/generators/files/spec/dummy/config/database.yml.mysql',
    'lib/generators/files/spec/dummy/config/database.yml.postgresql',
    'lib/generators/files/spec/dummy/config/database.yml.sqlite3',
    'lib/generators/files/spec/dummy/config/environment.rb',
    'lib/generators/files/spec/dummy/config/environments',
    'lib/generators/files/spec/dummy/config/environments/development.rb',
    'lib/generators/files/spec/dummy/config/environments/production.rb',
    'lib/generators/files/spec/dummy/config/environments/test.rb',
    'lib/generators/files/spec/dummy/config/initializers',
    'lib/generators/files/spec/dummy/config/initializers/backtrace_silencers.rb',
    'lib/generators/files/spec/dummy/config/initializers/devise.rb',
    'lib/generators/files/spec/dummy/config/initializers/inflections.rb',
    'lib/generators/files/spec/dummy/config/initializers/mime_types.rb',
    'lib/generators/files/spec/dummy/config/initializers/secret_token.rb',
    'lib/generators/files/spec/dummy/config/initializers/session_store.rb',
    'lib/generators/files/spec/dummy/config/initializers/wrap_parameters.rb',
    'lib/generators/files/spec/dummy/config/locales',
    'lib/generators/files/spec/dummy/config/locales/en.yml',
    'lib/generators/files/spec/dummy/config/routes.rb',
    'lib/generators/files/spec/dummy/config.ru',
    'lib/generators/files/spec/dummy/db',
    'lib/generators/files/spec/dummy/db/migrate',
    'lib/generators/files/spec/dummy/db/seed',
    'lib/generators/files/spec/dummy/lib',
    'lib/generators/files/spec/dummy/lib/assets',
    'lib/generators/files/spec/dummy/log',
    'lib/generators/files/spec/dummy/public',
    'lib/generators/files/spec/dummy/public/404.html',
    'lib/generators/files/spec/dummy/public/422.html',
    'lib/generators/files/spec/dummy/public/500.html',
    'lib/generators/files/spec/dummy/public/favicon.ico',
    'lib/generators/files/spec/dummy/script',
    'lib/generators/files/spec/dummy/script/rails',
    'lib/generators/files/spec/dummy/version.rb',
    'lib/generators/files/spec/rcov.opts',
    'lib/generators/files/spec/spec_helper.rb',
    'lib/generators/files/spec/support',
    'lib/generators/files/spec/support/database_cleaner.rb',
    'lib/generators/files/spec/support/devise.rb',
    'lib/generators/files/spec/support/refinery.rb',
    'lib/generators/templates',
    'lib/generators/templates/spec',
    'lib/generators/templates/spec/dummy',
    'lib/generators/templates/spec/dummy/config',
    'lib/generators/templates/spec/dummy/config/application.rb',
    'lib/generators/testing_generator.rb',
    'lib/refinery',
    'lib/refinery/tasks',
    'lib/refinery/tasks/testing.rake',
    'lib/refinery/testing',
    'lib/refinery/testing/controller_macros',
    'lib/refinery/testing/controller_macros/authentication.rb',
    'lib/refinery/testing/controller_macros.rb',
    'lib/refinery/testing/factories',
    'lib/refinery/testing/factories/image.rb',
    'lib/refinery/testing/factories/page.rb',
    'lib/refinery/testing/factories/resource.rb',
    'lib/refinery/testing/factories/user.rb',
    'lib/refinery/testing/factories.rb',
    'lib/refinery/testing/request_macros',
    'lib/refinery/testing/request_macros/authentication.rb',
    'lib/refinery/testing/request_macros.rb',
    'lib/refinerycms-testing.rb',
    'lib/tasks',
    'lib/tasks/rcov.rake',
    'refinerycms-testing.gemspec',
    'spec',
    'spec/spec_helper.rb'
  ]
end<|MERGE_RESOLUTION|>--- conflicted
+++ resolved
@@ -6,11 +6,7 @@
   s.version           = %q{2.0.0}
   s.summary           = %q{Testing plugin for Refinery CMS}
   s.description       = %q{This plugin adds the ability to run cucumber and rspec against the RefineryCMS gem while inside a RefineryCMS project}
-<<<<<<< HEAD
-  s.date              = %q{2011-08-16}
-=======
-  s.date              = %q{2011-08-11}
->>>>>>> 29f0b9c4
+  s.date              = %q{2011-08-17}
   s.email             = %q{info@refinerycms.com}
   s.homepage          = %q{http://refinerycms.com}
   s.rubyforge_project = %q{refinerycms}
@@ -34,12 +30,9 @@
   s.add_dependency 'rspec-instafail'
   s.add_dependency 'capybara',          '~> 1.0.0'
 
-<<<<<<< HEAD
   # Guard
   s.add_dependency 'guard-rspec',       '~> 0.4.2'
 
-=======
->>>>>>> 29f0b9c4
   s.files             = [
     '.rspec',
     'assets',
