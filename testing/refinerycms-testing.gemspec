# Encoding: UTF-8
$:.push File.expand_path('../../core/lib', __FILE__)
require 'refinery/version'

version = Refinery::Version.to_s

Gem::Specification.new do |s|
  s.platform          = Gem::Platform::RUBY
  s.name              = %q{refinerycms-testing}
  s.version           = version
  s.summary           = %q{Testing plugin for Refinery CMS}
  s.description       = %q{This plugin adds the ability to run cucumber and rspec against the RefineryCMS gem while inside a RefineryCMS project}
<<<<<<< HEAD
=======
  s.date              = %q{2011-10-22}
>>>>>>> d463dd74
  s.email             = %q{info@refinerycms.com}
  s.homepage          = %q{http://refinerycms.com}
  s.rubyforge_project = %q{refinerycms}
  s.authors           = ['Philip Arndt']
  s.license           = %q{MIT}
  s.require_paths     = %w(lib)

  s.files             = `git ls-files`.split("\n")
  s.test_files        = `git ls-files -- spec/*`.split("\n")
  s.executables       = `git ls-files -- bin/*`.split("\n").map { |f| File.basename(f) }

  s.add_dependency 'database_cleaner'
  s.add_dependency 'launchy'
  s.add_dependency 'factory_girl_rails',      '~> 1.3.0'
  s.add_dependency 'json_pure'
<<<<<<< HEAD
  s.add_dependency 'rack-test',               '>= 0.5.6'
  s.add_dependency 'rspec-rails',             '2.6.1'
  s.add_dependency 'fuubar'
  s.add_dependency 'rspec-instafail'
  s.add_dependency 'capybara',                '~> 1.0.0'
  s.add_dependency 'guard-rspec',             '~> 0.4.2'
  s.add_dependency 'refinerycms-core',        version
=======
  s.add_dependency 'rack-test',               '~> 0.6.0'

  # RSpec
  s.add_dependency 'rspec-rails',             '~> 2.7.0'
  s.add_dependency 'fuubar'
  s.add_dependency 'rspec-instafail'
  s.add_dependency 'capybara',                '~> 1.1.0'

  # Guard
  s.add_dependency 'guard-rspec',             '~> 0.5.0'

  s.files             = [
    '.rspec',
    'lib',
    'lib/gemspec.rb',
    'lib/refinery',
    'lib/refinery/generators',
    'lib/refinery/generators/files',
    'lib/refinery/generators/files/.rspec',
    'lib/refinery/generators/files/Gemfile',
    'lib/refinery/generators/files/Guardfile',
    'lib/refinery/generators/files/Rakefile',
    'lib/refinery/generators/files/script',
    'lib/refinery/generators/files/script/rails',
    'lib/refinery/generators/files/spec',
    'lib/refinery/generators/files/spec/dummy',
    'lib/refinery/generators/files/spec/dummy/.gitignore',
    'lib/refinery/generators/files/spec/dummy/Rakefile',
    'lib/refinery/generators/files/spec/dummy/app',
    'lib/refinery/generators/files/spec/dummy/app/assets',
    'lib/refinery/generators/files/spec/dummy/app/assets/images',
    'lib/refinery/generators/files/spec/dummy/app/assets/javascripts',
    'lib/refinery/generators/files/spec/dummy/app/assets/javascripts/admin.js',
    'lib/refinery/generators/files/spec/dummy/app/assets/javascripts/application.js',
    'lib/refinery/generators/files/spec/dummy/app/assets/stylesheets',
    'lib/refinery/generators/files/spec/dummy/app/assets/stylesheets/application.css',
    'lib/refinery/generators/files/spec/dummy/app/assets/stylesheets/application.css.backup',
    'lib/refinery/generators/files/spec/dummy/app/assets/stylesheets/formatting.css',
    'lib/refinery/generators/files/spec/dummy/app/assets/stylesheets/home.css',
    'lib/refinery/generators/files/spec/dummy/app/assets/stylesheets/theme.css',
    'lib/refinery/generators/files/spec/dummy/app/controllers',
    'lib/refinery/generators/files/spec/dummy/app/controllers/application_controller.rb',
    'lib/refinery/generators/files/spec/dummy/app/helpers',
    'lib/refinery/generators/files/spec/dummy/app/helpers/application_helper.rb',
    'lib/refinery/generators/files/spec/dummy/app/mailers',
    'lib/refinery/generators/files/spec/dummy/app/models',
    'lib/refinery/generators/files/spec/dummy/app/views',
    'lib/refinery/generators/files/spec/dummy/app/views/layouts',
    'lib/refinery/generators/files/spec/dummy/app/views/layouts/application.html.erb.backup',
    'lib/refinery/generators/files/spec/dummy/app/views/sitemap',
    'lib/refinery/generators/files/spec/dummy/app/views/sitemap/index.xml.builder',
    'lib/refinery/generators/files/spec/dummy/config',
    'lib/refinery/generators/files/spec/dummy/config/boot.rb',
    'lib/refinery/generators/files/spec/dummy/config/database.yml',
    'lib/refinery/generators/files/spec/dummy/config/database.yml.mysql',
    'lib/refinery/generators/files/spec/dummy/config/database.yml.postgresql',
    'lib/refinery/generators/files/spec/dummy/config/database.yml.sqlite3',
    'lib/refinery/generators/files/spec/dummy/config/environment.rb',
    'lib/refinery/generators/files/spec/dummy/config/environments',
    'lib/refinery/generators/files/spec/dummy/config/environments/development.rb',
    'lib/refinery/generators/files/spec/dummy/config/environments/production.rb',
    'lib/refinery/generators/files/spec/dummy/config/environments/test.rb',
    'lib/refinery/generators/files/spec/dummy/config/initializers',
    'lib/refinery/generators/files/spec/dummy/config/initializers/backtrace_silencers.rb',
    'lib/refinery/generators/files/spec/dummy/config/initializers/devise.rb',
    'lib/refinery/generators/files/spec/dummy/config/initializers/inflections.rb',
    'lib/refinery/generators/files/spec/dummy/config/initializers/mime_types.rb',
    'lib/refinery/generators/files/spec/dummy/config/initializers/secret_token.rb',
    'lib/refinery/generators/files/spec/dummy/config/initializers/session_store.rb',
    'lib/refinery/generators/files/spec/dummy/config/initializers/wrap_parameters.rb',
    'lib/refinery/generators/files/spec/dummy/config/locales',
    'lib/refinery/generators/files/spec/dummy/config/locales/en.yml',
    'lib/refinery/generators/files/spec/dummy/config/routes.rb',
    'lib/refinery/generators/files/spec/dummy/config.ru',
    'lib/refinery/generators/files/spec/dummy/db',
    'lib/refinery/generators/files/spec/dummy/db/migrate',
    'lib/refinery/generators/files/spec/dummy/db/seed',
    'lib/refinery/generators/files/spec/dummy/lib',
    'lib/refinery/generators/files/spec/dummy/lib/assets',
    'lib/refinery/generators/files/spec/dummy/log',
    'lib/refinery/generators/files/spec/dummy/public',
    'lib/refinery/generators/files/spec/dummy/public/404.html',
    'lib/refinery/generators/files/spec/dummy/public/422.html',
    'lib/refinery/generators/files/spec/dummy/public/500.html',
    'lib/refinery/generators/files/spec/dummy/public/favicon.ico',
    'lib/refinery/generators/files/spec/dummy/script',
    'lib/refinery/generators/files/spec/dummy/script/rails',
    'lib/refinery/generators/files/spec/dummy/version.rb',
    'lib/refinery/generators/files/spec/rcov.opts',
    'lib/refinery/generators/files/spec/spec_helper.rb',
    'lib/refinery/generators/files/spec/support',
    'lib/refinery/generators/files/spec/support/database_cleaner.rb',
    'lib/refinery/generators/files/spec/support/devise.rb',
    'lib/refinery/generators/files/spec/support/refinery.rb',
    'lib/refinery/generators/templates',
    'lib/refinery/generators/templates/spec',
    'lib/refinery/generators/templates/spec/dummy',
    'lib/refinery/generators/templates/spec/dummy/config',
    'lib/refinery/generators/templates/spec/dummy/config/application.rb',
    'lib/refinery/generators/testing_generator.rb',
    'lib/refinery/tasks',
    'lib/refinery/tasks/rcov.rake',
    'lib/refinery/tasks/rspec.rake',
    'lib/refinery/tasks/testing.rake',
    'lib/refinery/testing',
    'lib/refinery/testing/controller_macros',
    'lib/refinery/testing/controller_macros/authentication.rb',
    'lib/refinery/testing/controller_macros.rb',
    'lib/refinery/testing/railtie.rb',
    'lib/refinery/testing/request_macros',
    'lib/refinery/testing/request_macros/authentication.rb',
    'lib/refinery/testing/request_macros.rb',
    'lib/refinerycms-testing.rb',
    'refinerycms-testing.gemspec',
    'spec',
    'spec/lib',
    'spec/lib/refinery',
    'spec/lib/refinery/generators',
    'spec/lib/refinery/generators/testing_generator_spec.rb'
  ]
>>>>>>> d463dd74
end<|MERGE_RESOLUTION|>--- conflicted
+++ resolved
@@ -10,10 +10,6 @@
   s.version           = version
   s.summary           = %q{Testing plugin for Refinery CMS}
   s.description       = %q{This plugin adds the ability to run cucumber and rspec against the RefineryCMS gem while inside a RefineryCMS project}
-<<<<<<< HEAD
-=======
-  s.date              = %q{2011-10-22}
->>>>>>> d463dd74
   s.email             = %q{info@refinerycms.com}
   s.homepage          = %q{http://refinerycms.com}
   s.rubyforge_project = %q{refinerycms}
@@ -29,134 +25,11 @@
   s.add_dependency 'launchy'
   s.add_dependency 'factory_girl_rails',      '~> 1.3.0'
   s.add_dependency 'json_pure'
-<<<<<<< HEAD
-  s.add_dependency 'rack-test',               '>= 0.5.6'
-  s.add_dependency 'rspec-rails',             '2.6.1'
-  s.add_dependency 'fuubar'
-  s.add_dependency 'rspec-instafail'
-  s.add_dependency 'capybara',                '~> 1.0.0'
-  s.add_dependency 'guard-rspec',             '~> 0.4.2'
-  s.add_dependency 'refinerycms-core',        version
-=======
   s.add_dependency 'rack-test',               '~> 0.6.0'
-
-  # RSpec
   s.add_dependency 'rspec-rails',             '~> 2.7.0'
   s.add_dependency 'fuubar'
   s.add_dependency 'rspec-instafail'
   s.add_dependency 'capybara',                '~> 1.1.0'
-
-  # Guard
   s.add_dependency 'guard-rspec',             '~> 0.5.0'
-
-  s.files             = [
-    '.rspec',
-    'lib',
-    'lib/gemspec.rb',
-    'lib/refinery',
-    'lib/refinery/generators',
-    'lib/refinery/generators/files',
-    'lib/refinery/generators/files/.rspec',
-    'lib/refinery/generators/files/Gemfile',
-    'lib/refinery/generators/files/Guardfile',
-    'lib/refinery/generators/files/Rakefile',
-    'lib/refinery/generators/files/script',
-    'lib/refinery/generators/files/script/rails',
-    'lib/refinery/generators/files/spec',
-    'lib/refinery/generators/files/spec/dummy',
-    'lib/refinery/generators/files/spec/dummy/.gitignore',
-    'lib/refinery/generators/files/spec/dummy/Rakefile',
-    'lib/refinery/generators/files/spec/dummy/app',
-    'lib/refinery/generators/files/spec/dummy/app/assets',
-    'lib/refinery/generators/files/spec/dummy/app/assets/images',
-    'lib/refinery/generators/files/spec/dummy/app/assets/javascripts',
-    'lib/refinery/generators/files/spec/dummy/app/assets/javascripts/admin.js',
-    'lib/refinery/generators/files/spec/dummy/app/assets/javascripts/application.js',
-    'lib/refinery/generators/files/spec/dummy/app/assets/stylesheets',
-    'lib/refinery/generators/files/spec/dummy/app/assets/stylesheets/application.css',
-    'lib/refinery/generators/files/spec/dummy/app/assets/stylesheets/application.css.backup',
-    'lib/refinery/generators/files/spec/dummy/app/assets/stylesheets/formatting.css',
-    'lib/refinery/generators/files/spec/dummy/app/assets/stylesheets/home.css',
-    'lib/refinery/generators/files/spec/dummy/app/assets/stylesheets/theme.css',
-    'lib/refinery/generators/files/spec/dummy/app/controllers',
-    'lib/refinery/generators/files/spec/dummy/app/controllers/application_controller.rb',
-    'lib/refinery/generators/files/spec/dummy/app/helpers',
-    'lib/refinery/generators/files/spec/dummy/app/helpers/application_helper.rb',
-    'lib/refinery/generators/files/spec/dummy/app/mailers',
-    'lib/refinery/generators/files/spec/dummy/app/models',
-    'lib/refinery/generators/files/spec/dummy/app/views',
-    'lib/refinery/generators/files/spec/dummy/app/views/layouts',
-    'lib/refinery/generators/files/spec/dummy/app/views/layouts/application.html.erb.backup',
-    'lib/refinery/generators/files/spec/dummy/app/views/sitemap',
-    'lib/refinery/generators/files/spec/dummy/app/views/sitemap/index.xml.builder',
-    'lib/refinery/generators/files/spec/dummy/config',
-    'lib/refinery/generators/files/spec/dummy/config/boot.rb',
-    'lib/refinery/generators/files/spec/dummy/config/database.yml',
-    'lib/refinery/generators/files/spec/dummy/config/database.yml.mysql',
-    'lib/refinery/generators/files/spec/dummy/config/database.yml.postgresql',
-    'lib/refinery/generators/files/spec/dummy/config/database.yml.sqlite3',
-    'lib/refinery/generators/files/spec/dummy/config/environment.rb',
-    'lib/refinery/generators/files/spec/dummy/config/environments',
-    'lib/refinery/generators/files/spec/dummy/config/environments/development.rb',
-    'lib/refinery/generators/files/spec/dummy/config/environments/production.rb',
-    'lib/refinery/generators/files/spec/dummy/config/environments/test.rb',
-    'lib/refinery/generators/files/spec/dummy/config/initializers',
-    'lib/refinery/generators/files/spec/dummy/config/initializers/backtrace_silencers.rb',
-    'lib/refinery/generators/files/spec/dummy/config/initializers/devise.rb',
-    'lib/refinery/generators/files/spec/dummy/config/initializers/inflections.rb',
-    'lib/refinery/generators/files/spec/dummy/config/initializers/mime_types.rb',
-    'lib/refinery/generators/files/spec/dummy/config/initializers/secret_token.rb',
-    'lib/refinery/generators/files/spec/dummy/config/initializers/session_store.rb',
-    'lib/refinery/generators/files/spec/dummy/config/initializers/wrap_parameters.rb',
-    'lib/refinery/generators/files/spec/dummy/config/locales',
-    'lib/refinery/generators/files/spec/dummy/config/locales/en.yml',
-    'lib/refinery/generators/files/spec/dummy/config/routes.rb',
-    'lib/refinery/generators/files/spec/dummy/config.ru',
-    'lib/refinery/generators/files/spec/dummy/db',
-    'lib/refinery/generators/files/spec/dummy/db/migrate',
-    'lib/refinery/generators/files/spec/dummy/db/seed',
-    'lib/refinery/generators/files/spec/dummy/lib',
-    'lib/refinery/generators/files/spec/dummy/lib/assets',
-    'lib/refinery/generators/files/spec/dummy/log',
-    'lib/refinery/generators/files/spec/dummy/public',
-    'lib/refinery/generators/files/spec/dummy/public/404.html',
-    'lib/refinery/generators/files/spec/dummy/public/422.html',
-    'lib/refinery/generators/files/spec/dummy/public/500.html',
-    'lib/refinery/generators/files/spec/dummy/public/favicon.ico',
-    'lib/refinery/generators/files/spec/dummy/script',
-    'lib/refinery/generators/files/spec/dummy/script/rails',
-    'lib/refinery/generators/files/spec/dummy/version.rb',
-    'lib/refinery/generators/files/spec/rcov.opts',
-    'lib/refinery/generators/files/spec/spec_helper.rb',
-    'lib/refinery/generators/files/spec/support',
-    'lib/refinery/generators/files/spec/support/database_cleaner.rb',
-    'lib/refinery/generators/files/spec/support/devise.rb',
-    'lib/refinery/generators/files/spec/support/refinery.rb',
-    'lib/refinery/generators/templates',
-    'lib/refinery/generators/templates/spec',
-    'lib/refinery/generators/templates/spec/dummy',
-    'lib/refinery/generators/templates/spec/dummy/config',
-    'lib/refinery/generators/templates/spec/dummy/config/application.rb',
-    'lib/refinery/generators/testing_generator.rb',
-    'lib/refinery/tasks',
-    'lib/refinery/tasks/rcov.rake',
-    'lib/refinery/tasks/rspec.rake',
-    'lib/refinery/tasks/testing.rake',
-    'lib/refinery/testing',
-    'lib/refinery/testing/controller_macros',
-    'lib/refinery/testing/controller_macros/authentication.rb',
-    'lib/refinery/testing/controller_macros.rb',
-    'lib/refinery/testing/railtie.rb',
-    'lib/refinery/testing/request_macros',
-    'lib/refinery/testing/request_macros/authentication.rb',
-    'lib/refinery/testing/request_macros.rb',
-    'lib/refinerycms-testing.rb',
-    'refinerycms-testing.gemspec',
-    'spec',
-    'spec/lib',
-    'spec/lib/refinery',
-    'spec/lib/refinery/generators',
-    'spec/lib/refinery/generators/testing_generator_spec.rb'
-  ]
->>>>>>> d463dd74
+  s.add_dependency 'refinerycms-core',        version
 end