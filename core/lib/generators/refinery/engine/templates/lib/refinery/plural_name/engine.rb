--- conflicted
+++ resolved
@@ -12,11 +12,8 @@
           plugin.name = "<%= class_name.pluralize.underscore.downcase %>"
           plugin.url = {:controller => '/refinery/<%= plural_name %>'}
           plugin.pathname = root
-<<<<<<< HEAD
-=======
           plugin.name = '<%= class_name.pluralize.underscore.downcase %>'
           plugin.url = '/refinery/<%= plural_name %>'
->>>>>>> 0df3339d
 
           plugin.activity = {
             :class_name => :'refinery/<%= singular_name %>'
