--- conflicted
+++ resolved
@@ -1,6 +1,5 @@
 require 'refinery/generators'
 
-<<<<<<< HEAD
 module ::Refinery
   class RefinerycmsGenerator < ::Refinery::Generators::EngineInstaller
 
@@ -22,9 +21,6 @@
         new_options[:pretend] = true
         self.options = new_options
       end
-=======
-class ::Refinery::RefinerycmsGenerator < ::Refinery::Generators::EngineInstaller
->>>>>>> 517cd788
 
       unless self.options[:update]
         # First, effectively move / rename files that get in the way of Refinery CMS
