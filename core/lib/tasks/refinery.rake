--- conflicted
+++ resolved
@@ -132,12 +132,6 @@
   desc "Un-crudify a method on a controller that uses crudify"
   task :uncrudify => :environment do
     if (model_name = ENV["model"]).present? and (action = ENV["action"]).present?
-<<<<<<< HEAD
-      class_name = model_name.to_s.camelize
-      singular_name = class_name.demodulize.underscore
-      plural_name = singular_name.pluralize
-=======
->>>>>>> bc57afc4
 
       crud_lines = Refinery.roots('core').join('lib', 'refinery', 'crud.rb').read
       if (matches = crud_lines.scan(/(\ +)(def #{action}.+?protected)/m).first).present? and
