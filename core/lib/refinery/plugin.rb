--- conflicted
+++ resolved
@@ -13,8 +13,6 @@
       yield(plugin = self.new)
 
       raise "A plugin MUST have a name!: #{plugin.inspect}" if plugin.name.blank?
-<<<<<<< HEAD
-=======
 
       # Set the root as Rails::Engine.called_from will always be
       #                 vendor/engines/refinery/lib/refinery
@@ -29,7 +27,6 @@
         def self.called_from; "#{new_called_from}"; end
       RUBY
       Object.const_set(plugin.class_name.to_sym, klass)
->>>>>>> e4203f2f
     end
 
     # Returns the class name of the plugin
@@ -39,12 +36,12 @@
 
     # Returns the internationalized version of the title
     def title
-      ::I18n.translate(['refinery', 'plugins', name, 'title'].join('.'))
+      ::I18n.translate(['plugins', name, 'title'].join('.'))
     end
 
     # Returns the internationalized version of the description
     def description
-      ::I18n.translate(['refinery', 'plugins', name, 'description'].join('.'))
+      ::I18n.translate(['plugins', name, 'description'].join('.'))
     end
 
     # Retrieve information about how to access the latest activities of this plugin.
