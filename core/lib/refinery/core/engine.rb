require 'refinerycms-core'
require 'rails'

module Refinery
  module Core
    class Engine < ::Rails::Engine
      include Refinery::Engine

      isolate_namespace Refinery
      engine_name :refinery_core

      class << self
        def load_decorators
          Dir.glob(File.join(Rails.root, "app/decorators/**/*_decorator.rb")) do |c|
            Rails.application.config.cache_classes ? require(c) : load(c)
          end
        end

        # Performs the Refinery inclusion process which extends the currently loaded Rails
        # applications with Refinery's controllers and helpers. The process is wrapped by
        # a before_inclusion and after_inclusion step that calls procs registered by the
        # Refinery::Engine#before_inclusion and Refinery::Engine#after_inclusion class methods
        def refinery_inclusion!
          before_inclusion_procs.each(&:call)

          [::ApplicationController, Refinery::AdminController].each do |c|
            c.send :include, Refinery::ApplicationController
            c.send :helper, Refinery::Core::Engine.helpers
          end

<<<<<<< HEAD
          Refinery::AdminController.send :include, Refinery::Admin::BaseController

          after_inclusion_procs.each(&:call)
=======
      # Require/load (based on config) all decorators from app/decorators/ and vendor/engines/*
      def self.load_decorators
        [Rails.root, Refinery::Plugins.registered.pathnames].flatten.map { |p|
          Dir[p.join('app', 'decorators', '**', '*_decorator.rb')]
        }.flatten.uniq.each do |decorators|
          Rails.application.config.cache_classes ? require(decorator) : load(decorator)
>>>>>>> d463dd74
        end
      end

      config.autoload_paths += %W( #{config.root}/lib )

      # Include the refinery controllers and helpers dynamically
      config.to_prepare &method(:refinery_inclusion!).to_proc

      after_inclusion &method(:load_decorators).to_proc

      # Wrap errors in spans
      config.to_prepare do
        ActionView::Base.field_error_proc = Proc.new do |html_tag, instance|
          "<span class=\"fieldWithErrors\">#{html_tag}</span>".html_safe
        end
      end

      initializer "refinery.will_paginate" do
        WillPaginate.per_page = 20
      end

      initializer "register refinery_core plugin", :after => :set_routes_reloader do |app|
        Refinery::Plugin.register do |plugin|
          plugin.pathname = root
          plugin.name = 'refinery_core'
          plugin.class_name = 'RefineryEngine'
          plugin.version = Refinery.version
          plugin.hide_from_menu = true
          plugin.always_allow_access = true
          plugin.menu_match = /refinery\/(refinery_core)$/
        end
      end

      initializer "register refinery_dialogs plugin", :after => :set_routes_reloader do |app|
        Refinery::Plugin.register do |plugin|
          plugin.pathname = root
          plugin.name = 'refinery_dialogs'
          plugin.version = Refinery.version
          plugin.hide_from_menu = true
          plugin.always_allow_access = true
          plugin.menu_match = /refinery\/(refinery_)?dialogs/
        end
      end

      initializer "refinery.configuration" do |app|
        app.config.refinery = Refinery::Configuration.new
      end

      initializer "refinery.routes" do |app|
        app.routes_reloader.paths << File.expand_path('../../catch_all_routes.rb', __FILE__)
      end

      initializer "refinery.autoload_paths" do |app|
        app.config.autoload_paths += [
          Rails.root.join('app', 'presenters'),
          Rails.root.join('vendor', '**', '**', 'app', 'presenters'),
          Refinery.roots.map{|r| r.join('**', 'app', 'presenters')}
        ].flatten
      end

      initializer "refinery.acts_as_indexed" do
        ActsAsIndexed.configure do |config|
          config.index_file = Rails.root.join('tmp', 'index')
          config.index_file_depth = 3
          config.min_word_size = 3
        end
      end

      # set the manifests and assets to be precompiled
      initializer "refinery.assets.precompile" do |app|
        app.config.assets.precompile += [
          "refinery/*",
          "refinery/icons/*",
          "wymeditor/lang/*",
          "wymeditor/skins/refinery/*",
          "wymeditor/skins/refinery/**/*",
          "modernizr-min.js",
          "dd_belatedpng.js"
        ]
      end

      # Disable asset debugging - it's a performance killer in dev mode
      initializer "refinery.assets.pipeline" do |app|
        app.config.assets.debug = false
      end

      # active model fields which may contain sensitive data to filter
      initializer "refinery.params.filter" do |app|
        app.config.filter_parameters += [:password, :password_confirmation]
      end

      initializer "refinery.encoding" do |app|
        app.config.encoding = 'utf-8'
      end

      initializer "refinery.memory_store" do |app|
        app.config.cache_store = :memory_store
      end

      config.after_initialize do
        Refinery.register_engine(Refinery::Core)
      end
    end
  end
end<|MERGE_RESOLUTION|>--- conflicted
+++ resolved
@@ -10,9 +10,12 @@
       engine_name :refinery_core
 
       class << self
+        # Require/load (based on Rails app.config) all decorators from app/decorators/ and vendor/engines/*
         def load_decorators
-          Dir.glob(File.join(Rails.root, "app/decorators/**/*_decorator.rb")) do |c|
-            Rails.application.config.cache_classes ? require(c) : load(c)
+          [Rails.root, Refinery::Plugins.registered.pathnames].flatten.map { |p|
+            Dir[p.join('app', 'decorators', '**', '*_decorator.rb')]
+          }.flatten.uniq.each do |decorators|
+            Rails.application.config.cache_classes ? require(decorator) : load(decorator)
           end
         end
 
@@ -28,18 +31,9 @@
             c.send :helper, Refinery::Core::Engine.helpers
           end
 
-<<<<<<< HEAD
           Refinery::AdminController.send :include, Refinery::Admin::BaseController
 
           after_inclusion_procs.each(&:call)
-=======
-      # Require/load (based on config) all decorators from app/decorators/ and vendor/engines/*
-      def self.load_decorators
-        [Rails.root, Refinery::Plugins.registered.pathnames].flatten.map { |p|
-          Dir[p.join('app', 'decorators', '**', '*_decorator.rb')]
-        }.flatten.uniq.each do |decorators|
-          Rails.application.config.cache_classes ? require(decorator) : load(decorator)
->>>>>>> d463dd74
         end
       end
 
