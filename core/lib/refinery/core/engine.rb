module Refinery
  module Core
    class Engine < ::Rails::Engine
      include Refinery::Engine

      isolate_namespace Refinery
      engine_name :refinery_core

      class << self
        # Require/load (based on Rails app.config) all decorators from app/decorators/ and vendor/engines/*
        def load_decorators
          [Rails.root, Refinery::Plugins.registered.pathnames].flatten.map { |p|
            Dir[p.join('app', 'decorators', '**', '*_decorator.rb')]
          }.flatten.uniq.each do |decorator|
            Rails.application.config.cache_classes ? require(decorator) : load(decorator)
          end
        end

        # Performs the Refinery inclusion process which extends the currently loaded Rails
        # applications with Refinery's controllers and helpers. The process is wrapped by
        # a before_inclusion and after_inclusion step that calls procs registered by the
        # Refinery::Engine#before_inclusion and Refinery::Engine#after_inclusion class methods
        def refinery_inclusion!
          before_inclusion_procs.each(&:call)

          [::ApplicationController, Refinery::AdminController].each do |c|
            c.send :include, Refinery::ApplicationController
            c.send :helper, Refinery::Core::Engine.helpers
          end

          Refinery::AdminController.send :include, Refinery::Admin::BaseController

          after_inclusion_procs.each(&:call)
        end
      end

      config.autoload_paths += %W( #{config.root}/lib )

      # We can't reload the base class because otherwise in development mode
      # we lose any configuration that is applied to it like macros for Dragonfly.
      config.autoload_once_paths += %W( #{config.root}/app/models/refinery/core )

      # Include the refinery controllers and helpers dynamically
      config.to_prepare &method(:refinery_inclusion!).to_proc

      after_inclusion &method(:load_decorators).to_proc

      # Wrap errors in spans
      config.to_prepare do
        ActionView::Base.field_error_proc = Proc.new do |html_tag, instance|
          "<span class=\"fieldWithErrors\">#{html_tag}</span>".html_safe
        end
      end

      initializer "refinery.will_paginate" do
        WillPaginate.per_page = 20
      end

<<<<<<< HEAD
      initializer "register refinery_core plugin", :after => :set_routes_reloader_hook do |app|
=======
      initializer "register refinery_core plugin" do
>>>>>>> e8d20915
        Refinery::Plugin.register do |plugin|
          plugin.pathname = root
          plugin.name = 'refinery_core'
          plugin.class_name = 'RefineryEngine'
          plugin.version = Refinery.version
          plugin.hide_from_menu = true
          plugin.always_allow_access = true
          plugin.menu_match = /refinery\/(refinery_core)$/
        end
      end

<<<<<<< HEAD
      initializer "register refinery_dialogs plugin", :after => :set_routes_reloader_hook do |app|
=======
      initializer "register refinery_dialogs plugin" do
>>>>>>> e8d20915
        Refinery::Plugin.register do |plugin|
          plugin.pathname = root
          plugin.name = 'refinery_dialogs'
          plugin.version = Refinery.version
          plugin.hide_from_menu = true
          plugin.always_allow_access = true
          plugin.menu_match = /refinery\/(refinery_)?dialogs/
        end
      end

      initializer "refinery.routes" do |app|
        app.routes_reloader.paths << File.expand_path('../../catch_all_routes.rb', __FILE__)
      end

      initializer "refinery.autoload_paths" do |app|
        app.config.autoload_paths += [
          Rails.root.join('app', 'presenters'),
          Rails.root.join('vendor', '**', '**', 'app', 'presenters'),
          Refinery.roots.map{|r| r.join('**', 'app', 'presenters')}
        ].flatten
      end

      initializer "refinery.acts_as_indexed" do
        ActsAsIndexed.configure do |config|
          config.index_file = Rails.root.join('tmp', 'index')
          config.index_file_depth = 3
          config.min_word_size = 3
        end
      end

      # set the manifests and assets to be precompiled
      initializer "refinery.assets.precompile" do |app|
        app.config.assets.precompile += [
          "refinery/*",
          "refinery/icons/*",
          "wymeditor/lang/*",
          "wymeditor/skins/refinery/*",
          "wymeditor/skins/refinery/**/*",
          "modernizr-min.js",
          "dd_belatedpng.js"
        ]
      end

      # Disable asset debugging - it's a performance killer in dev mode
      initializer "refinery.assets.pipeline" do |app|
        app.config.assets.debug = false
      end

      # active model fields which may contain sensitive data to filter
      initializer "refinery.params.filter" do |app|
        app.config.filter_parameters += [:password, :password_confirmation]
      end

      initializer "refinery.encoding" do |app|
        app.config.encoding = 'utf-8'
      end

      initializer "refinery.memory_store" do |app|
        app.config.cache_store = :memory_store
      end

      config.after_initialize do
        Refinery.register_engine(Refinery::Core)
      end
    end
  end
end<|MERGE_RESOLUTION|>--- conflicted
+++ resolved
@@ -56,11 +56,7 @@
         WillPaginate.per_page = 20
       end
 
-<<<<<<< HEAD
-      initializer "register refinery_core plugin", :after => :set_routes_reloader_hook do |app|
-=======
       initializer "register refinery_core plugin" do
->>>>>>> e8d20915
         Refinery::Plugin.register do |plugin|
           plugin.pathname = root
           plugin.name = 'refinery_core'
@@ -72,11 +68,7 @@
         end
       end
 
-<<<<<<< HEAD
-      initializer "register refinery_dialogs plugin", :after => :set_routes_reloader_hook do |app|
-=======
       initializer "register refinery_dialogs plugin" do
->>>>>>> e8d20915
         Refinery::Plugin.register do |plugin|
           plugin.pathname = root
           plugin.name = 'refinery_dialogs'
