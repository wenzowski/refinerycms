--- conflicted
+++ resolved
@@ -8,11 +8,7 @@
                   (if session.keys.map(&:to_sym).include?(:website_return_to) and session[:website_return_to].present?
                     session[:website_return_to]
                    else
-<<<<<<< HEAD
-                    root_path(:locale => (::Refinery::I18n.default_frontend_locale if ::Refinery.i18n_enabled?))
-=======
-                    main_app.root_path(:locale => (::Refinery::I18n.default_frontend_locale if defined?(::Refinery::I18n) && ::Refinery::I18n.enabled?))
->>>>>>> dcf5f1c3
+                    main_app.root_path(:locale => (::Refinery::I18n.default_frontend_locale if Refinery.i18n_enabled?))
                    end)) do
           link_to t('.switch_to_your_website_editor', site_bar_translate_locale_args),
                   (if session.keys.map(&:to_sym).include?(:refinery_return_to) and session[:refinery_return_to].present?
