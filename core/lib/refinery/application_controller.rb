--- conflicted
+++ resolved
@@ -32,23 +32,12 @@
       controller_name =~ %r{^admin/}
     end
 
-<<<<<<< HEAD
     def error_404(exception=nil)
       # fallback to the default 404.html page.
       file = Rails.root.join('public', '404.html')
       file = Refinery.roots(:'refinery/core').join('public', '404.html') unless file.exist?
-      render :file => file.cleanpath.to_s,
-             :layout => false,
-             :status => 404
+      render :file => file.cleanpath.to_s, :layout => false, :status => 404
     end
-=======
-      def error_404(exception=nil)
-        # fallback to the default 404.html page.
-        file = Rails.root.join('public', '404.html')
-        file = Refinery.roots(:'refinery/core').join('public', '404.html') unless file.exist?
-        render :file => file.cleanpath.to_s, :layout => false, :status => 404
-      end
->>>>>>> 5bf475d1
 
     def from_dialog?
       params[:dialog] == 'true' or params[:modal] == 'true'
@@ -83,16 +72,9 @@
       @meta = presenter.new(model)
     end
 
-<<<<<<< HEAD
-    def show_welcome_page?
+    def refinery_user_required?
       if just_installed? and controller_name != 'users'
-        render :template => 'refinery/welcome', :layout => 'login'
-=======
-      def refinery_user_required?
-        if just_installed? and controller_name != 'users'
-          redirect_to main_app.new_refinery_user_registration_path
-        end
->>>>>>> 5bf475d1
+        redirect_to main_app.new_refinery_user_registration_path
       end
     end
 
