--- conflicted
+++ resolved
@@ -43,15 +43,6 @@
       params[:dialog] == 'true' or params[:modal] == 'true'
     end
 
-<<<<<<< HEAD
-      def home_page?
-        refinery.root_path =~ /^#{Regexp.escape(request.path.sub("//", "/"))}\/?/
-      end
-
-      def just_installed?
-        Refinery::Role[:refinery].users.empty?
-      end
-=======
     def home_page?
       refinery.root_path =~ /^#{Regexp.escape(request.path.sub("//", "/"))}\/?/
     end
@@ -59,7 +50,6 @@
     def just_installed?
       Refinery::Role[:refinery].users.empty?
     end
->>>>>>> abf5596c
 
     def local_request?
       Rails.env.development? or request.remote_ip =~ /(::1)|(127.0.0.1)|((192.168).*)/
@@ -82,33 +72,18 @@
       @meta = presenter.new(model)
     end
 
-<<<<<<< HEAD
-      def refinery_user_required?
-        if just_installed? and controller_name != 'users'
-          redirect_to refinery.new_refinery_user_registration_path
-        end
-=======
     def refinery_user_required?
       if just_installed? and controller_name != 'users'
         redirect_to refinery.new_refinery_user_registration_path
->>>>>>> abf5596c
       end
     end
 
     private
-<<<<<<< HEAD
-      def store_current_location!
-        if admin? and request.get? and !request.xhr? and !from_dialog?
-          # ensure that we don't redirect to AJAX or POST/PUT/DELETE urls
-          session[:refinery_return_to] = request.path.sub('//', '/')
-        end
-=======
 
     def store_current_location!
       if admin? and request.get? and !request.xhr? and !from_dialog?
         # ensure that we don't redirect to AJAX or POST/PUT/DELETE urls
         session[:refinery_return_to] = request.path.sub('//', '/')
->>>>>>> abf5596c
       end
     end
   end
