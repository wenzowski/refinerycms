# Base methods for CRUD actions
# Simply override any methods in your action controller you want to be customised
# Don't forget to add:
#   resources :plural_model_name_here
# or for scoped:
#   scope(:as => 'module_module', :module => 'module_name') do
#      resources :plural_model_name_here
#    end
# to your routes.rb file.
# Full documentation about CRUD and resources go here:
# -> http://api.rubyonrails.org/classes/ActionDispatch/Routing/Mapper/Resources.html#method-i-resources
# Example (add to your controller):
# crudify :foo, :title_attribute => 'name' for CRUD on Foo model
# crudify :'foo/bar', :title_attribute => 'name' for CRUD on Foo::Bar model
# Note: @singular_name will result in @foo for :foo and @bar for :'foo/bar'

module Refinery
  module Crud

    def self.default_options(model_name)
      singular_name = model_name.to_s.split('/').last
      class_name = "::#{model_name.to_s.camelize.gsub('/', '::')}".gsub('::::', '::')
      plural_name = singular_name.to_s.gsub('/', '_').pluralize
      this_class = class_name.constantize.base_class

      {
        :conditions => '',
        :include => [],
        :order => ('position ASC' if this_class.table_exists? and this_class.column_names.include?('position')),
        :paging => true,
        :per_page => false,
        :redirect_to_url => "main_app.refinery_admin_#{plural_name}_path",
        :searchable => true,
        :search_conditions => '',
        :sortable => true,
        :title_attribute => "title",
        :xhr_paging => false,
        :class_name => class_name,
        :singular_name => singular_name,
        :plural_name => plural_name
      }
    end

    def self.append_features(base)
      super
      base.extend(ClassMethods)
    end

    module ClassMethods

      def crudify(model_name, options = {})
        options = ::Refinery::Crud.default_options(model_name).merge(options)
        class_name = options[:class_name]
        singular_name = options[:singular_name]
        plural_name = options[:plural_name]

        module_eval %(
          prepend_before_filter :find_#{singular_name},
                                :only => [:update, :destroy, :edit, :show]

          def new
            @#{singular_name} = #{class_name}.new
          end

          def create
            # if the position field exists, set this object as last object, given the conditions of this class.
            if #{class_name}.column_names.include?("position")
              params[:#{singular_name}].merge!({
                :position => ((#{class_name}.maximum(:position, :conditions => #{options[:conditions].inspect})||-1) + 1)
              })
            end

            if (@#{singular_name} = #{class_name}.create(params[:#{singular_name}])).valid?
              (request.xhr? ? flash.now : flash).notice = t(
                'refinery.crudify.created',
                :what => "'\#{@#{singular_name}.#{options[:title_attribute]}}'"
              )

              unless from_dialog?
                unless params[:continue_editing] =~ /true|on|1/
                  redirect_back_or_default(#{options[:redirect_to_url]})
                else
                  unless request.xhr?
                    redirect_to :back
                  else
                    render :partial => "/shared/message"
                  end
                end
              else
                render :text => "<script>parent.window.location = '\#{#{options[:redirect_to_url]}}';</script>"
              end
            else
              unless request.xhr?
                render :action => 'new'
              else
                render :partial => "/shared/admin/error_messages",
                       :locals => {
                         :object => @#{singular_name},
                         :include_object_name => true
                       }
              end
            end
          end

          def edit
            # object gets found by find_#{singular_name} function
          end

          def update
            if @#{singular_name}.update_attributes(params[:#{singular_name}])
              (request.xhr? ? flash.now : flash).notice = t(
                'refinery.crudify.updated',
                :what => "'\#{@#{singular_name}.#{options[:title_attribute]}}'"
              )

              unless from_dialog?
                unless params[:continue_editing] =~ /true|on|1/
                  redirect_back_or_default(#{options[:redirect_to_url]})
                else
                  unless request.xhr?
                    redirect_to :back
                  else
                    render :partial => "/shared/message"
                  end
                end
              else
                render :text => "<script>parent.window.location = '\#{#{options[:redirect_to_url]}}';</script>"
              end
            else
              unless request.xhr?
                render :action => 'edit'
              else
                render :partial => "/shared/admin/error_messages",
                       :locals => {
                         :object => @#{singular_name},
                         :include_object_name => true
                       }
              end
            end
          end

          def destroy
            # object gets found by find_#{singular_name} function
            title = @#{singular_name}.#{options[:title_attribute]}
            if @#{singular_name}.destroy
              flash.notice = t('destroyed', :scope => 'refinery.crudify', :what => "'\#{title}'")
            end

            redirect_to #{options[:redirect_to_url]}
          end

          # Finds one single result based on the id params.
          def find_#{singular_name}
            @#{singular_name} = #{class_name}.find(params[:id],
                                                   :include => #{options[:include].map(&:to_sym).inspect})
          end

          # Find the collection of @#{plural_name} based on the conditions specified into crudify
          # It will be ordered based on the conditions specified into crudify
          # And eager loading is applied as specified into crudify.
          def find_all_#{plural_name}(conditions = #{options[:conditions].inspect})
            @#{plural_name} = #{class_name}.where(conditions).includes(
                                #{options[:include].map(&:to_sym).inspect}
                              ).order("#{options[:order]}")
          end

          # Paginate a set of @#{plural_name} that may/may not already exist.
          def paginate_all_#{plural_name}
            # If we have already found a set then we don't need to again
            find_all_#{plural_name} if @#{plural_name}.nil?

            per_page = if #{options[:per_page].present?.inspect}
              #{options[:per_page].inspect}
            elsif #{class_name}.methods.map(&:to_sym).include?(:per_page)
              #{class_name}.per_page
            end

            @#{plural_name} = @#{plural_name}.page(params[:page]).per(per_page)
          end

          # Returns a weighted set of results based on the query specified by the user.
          def search_all_#{plural_name}
            # First find normal results.
            find_all_#{plural_name}(#{options[:search_conditions].inspect})

            # Now get weighted results by running the query against the results already found.
            @#{plural_name} = @#{plural_name}.with_query(params[:search])
          end

          # Ensure all methods are protected so that they should only be called
          # from within the current controller.
          protected :find_#{singular_name},
                    :find_all_#{plural_name},
                    :paginate_all_#{plural_name},
                    :search_all_#{plural_name}
        )

        # Methods that are only included when this controller is searchable.
        if options[:searchable]
          if options[:paging]
            module_eval %(
              def index
                search_all_#{plural_name} if searching?
                paginate_all_#{plural_name}

                render :partial => '#{plural_name}' if #{options[:xhr_paging].inspect} && request.xhr?
              end
            )
          else
            module_eval %(
              def index
                unless searching?
                  find_all_#{plural_name}
                else
                  search_all_#{plural_name}
                end
              end
            )
          end

        else
          if options[:paging]
            module_eval %(
              def index
                paginate_all_#{plural_name}

                render :partial => '#{plural_name}' if #{options[:xhr_paging].inspect} && request.xhr?
              end
            )
          else
            module_eval %(
              def index
                find_all_#{plural_name}
              end
            )
          end

        end

        if options[:sortable]
          module_eval %(
            def reorder
              find_all_#{plural_name}
            end

            # Based upon http://github.com/matenia/jQuery-Awesome-Nested-Set-Drag-and-Drop
            def update_positions
              previous = nil
<<<<<<< HEAD
              # The list doesn't come to us in the correct order. Frustration.
              0.upto((newlist ||= params[:ul]).length - 1) do |index|
                hash = newlist[index.to_s]
                moved_item_id = hash['id'].split(/#{singular_name}\\_?/)
                @current_#{singular_name} = #{class_name}.where(:id => moved_item_id).first

                if @current_#{singular_name}.respond_to?(:move_to_root)
                  if previous.present?
                    @current_#{singular_name}.move_to_right_of(#{class_name}.where(:id => previous).first)
=======

              params[:ul].each do |_, list|
                list.each do |index, hash|
                  moved_item_id = hash['id'].split(/#{singular_name}\\_?/)
                  @current_#{singular_name} = #{class_name}.find_by_id(moved_item_id)

                  if @current_#{singular_name}.respond_to?(:move_to_root)
                    if previous.present?
                      @current_#{singular_name}.move_to_right_of(#{class_name}.find_by_id(previous))
                    else
                      @current_#{singular_name}.move_to_root
                    end
>>>>>>> edf6133d
                  else
                    @current_#{singular_name}.update_attribute(:position, index)
                  end

                  if hash['children'].present?
                    update_child_positions(hash, @current_#{singular_name})
                  end

                  previous = moved_item_id
                end
              end

              #{class_name}.rebuild! if #{class_name}.respond_to?(:rebuild!)
              render :nothing => true
            end
            
            def update_child_positions(node, #{singular_name})
              node['children']['0'].each do |_, child|
                child_id = child['id'].split(/#{singular_name}\_?/)
                child_#{singular_name} = #{class_name}.where(:id => child_id).first
                child_#{singular_name}.move_to_child_of(#{singular_name})

                if child['children'].present?
                  update_child_positions(child, child_#{singular_name})
                end
              end
            end
          )
        end

        module_eval %(
          def self.sortable?
            #{options[:sortable].to_s}
          end

          def self.searchable?
            #{options[:searchable].to_s}
          end
        )


      end

    end

  end
end<|MERGE_RESOLUTION|>--- conflicted
+++ resolved
@@ -246,18 +246,6 @@
             # Based upon http://github.com/matenia/jQuery-Awesome-Nested-Set-Drag-and-Drop
             def update_positions
               previous = nil
-<<<<<<< HEAD
-              # The list doesn't come to us in the correct order. Frustration.
-              0.upto((newlist ||= params[:ul]).length - 1) do |index|
-                hash = newlist[index.to_s]
-                moved_item_id = hash['id'].split(/#{singular_name}\\_?/)
-                @current_#{singular_name} = #{class_name}.where(:id => moved_item_id).first
-
-                if @current_#{singular_name}.respond_to?(:move_to_root)
-                  if previous.present?
-                    @current_#{singular_name}.move_to_right_of(#{class_name}.where(:id => previous).first)
-=======
-
               params[:ul].each do |_, list|
                 list.each do |index, hash|
                   moved_item_id = hash['id'].split(/#{singular_name}\\_?/)
@@ -269,7 +257,6 @@
                     else
                       @current_#{singular_name}.move_to_root
                     end
->>>>>>> edf6133d
                   else
                     @current_#{singular_name}.update_attribute(:position, index)
                   end
@@ -285,7 +272,7 @@
               #{class_name}.rebuild! if #{class_name}.respond_to?(:rebuild!)
               render :nothing => true
             end
-            
+
             def update_child_positions(node, #{singular_name})
               node['children']['0'].each do |_, child|
                 child_id = child['id'].split(/#{singular_name}\_?/)
