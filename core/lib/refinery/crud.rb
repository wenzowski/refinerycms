--- conflicted
+++ resolved
@@ -17,13 +17,9 @@
   module Crud
 
     def self.default_options(model_name)
-<<<<<<< HEAD
       singular_name = model_name.to_s
-      class_name = singular_name.camelize
+      class_name = model_name.to_s.include?("/") ? "::#{model_name.to_s.camelize}" : model_name.to_s.camelize
       plural_name = singular_name.camelize.demodulize.pluralize.downcase
-=======
-      class_name = model_name.to_s.include?("/") ? "::#{model_name.to_s.camelize}" : model_name.to_s.camelize
->>>>>>> 12b780bd
       this_class = class_name.constantize.base_class
       singular_name = model_name.to_s.underscore.gsub("/","_")
       plural_name = singular_name.pluralize
