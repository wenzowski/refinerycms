require 'acts_as_indexed'
require 'truncate_html'
require 'will_paginate'

module Refinery
  autoload :Activity, File.expand_path('../refinery/activity', __FILE__)
  autoload :Application, File.expand_path('../refinery/application', __FILE__)
  autoload :ApplicationController, File.expand_path('../refinery/application_controller', __FILE__)
  autoload :ApplicationHelper, File.expand_path('../refinery/application_helper', __FILE__)
  autoload :Configuration, File.expand_path('../refinery/configuration', __FILE__)
  autoload :Engine, File.expand_path('../refinery/engine', __FILE__)
  autoload :Menu, File.expand_path('../refinery/menu', __FILE__)
  autoload :MenuItem, File.expand_path('../refinery/menu_item', __FILE__)
  autoload :Plugin,  File.expand_path('../refinery/plugin', __FILE__)
  autoload :Plugins, File.expand_path('../refinery/plugins', __FILE__)
end

# These have to be specified after the autoload to correct load issues on some systems.
# As per commit 12af0e3e83a147a87c97bf7b29f343254c5fcb3c
require 'refinerycms-base'
require 'refinerycms-settings'
require 'rails/generators'
require 'rails/generators/migration'
require File.expand_path('../generators/cms_generator', __FILE__)

module Refinery

  class << self
    def config
      @@config ||= ::Refinery::Configuration.new
    end
  end

  module Core
    class << self
      def attach_to_application!
        ::Rails::Application.subclasses.each do |subclass|
          begin
            # Fix Rake 0.9.0 issue
            subclass.send :include, ::Rake::DSL if defined?(::Rake::DSL)

            # Include our logic inside your logic
            subclass.send :include, ::Refinery::Application
          rescue
            $stdout.puts "Refinery CMS couldn't attach to #{subclass.name}."
            $stdout.puts "Error was: #{$!.message}"
            $stdout.puts $!.backtrace
          end
        end
      end

      attr_accessor :root
      def root
        @root ||= Pathname.new(File.expand_path('../../', __FILE__))
      end
    end

    ::Rails::Engine.send :include, ::Refinery::Engine
<<<<<<< HEAD

    class Engine < ::Rails::Engine
      isolate_namespace ::Refinery

      config.autoload_paths += %W( #{config.root}/lib )

      # Attach ourselves to the Rails application.
      config.before_configuration do
        ::Refinery::Core.attach_to_application!
      end

      # Wrap errors in spans and cache vendored assets.
      config.to_prepare do
        # This wraps errors in span not div
        ActionView::Base.field_error_proc = Proc.new do |html_tag, instance|
          "<span class=\"fieldWithErrors\">#{html_tag}</span>".html_safe
        end
      end

      # set per_page globally
      config.to_prepare do
        WillPaginate.per_page = 20
      end

      # Register the plugin
      config.after_initialize do
        ::Refinery::Plugin.register do |plugin|
          plugin.pathname = root
          plugin.name = 'refinery_core'
          plugin.class_name = 'RefineryCoreEngine'
          plugin.version = ::Refinery.version
          plugin.hide_from_menu = true
          plugin.always_allow_access = true
          plugin.menu_match = /refinery\/(refinery_core)$/
        end

        # Register the dialogs plugin
        ::Refinery::Plugin.register do |plugin|
          plugin.pathname = root
          plugin.name = 'refinery_dialogs'
          plugin.version = ::Refinery.version
          plugin.hide_from_menu = true
          plugin.always_allow_access = true
          plugin.menu_match = /refinery\/(refinery_)?dialogs/
        end
      end

      initializer 'add catch all routes' do |app|
        app.routes_reloader.paths << File.expand_path('../refinery/catch_all_routes.rb', __FILE__)
      end

      initializer 'add presenters' do |app|
        app.config.autoload_paths += [
          Rails.root.join('app', 'presenters'),
          Rails.root.join('vendor', '**', '**', 'app', 'presenters'),
          Refinery.roots.map{|r| r.join('**', 'app', 'presenters')}
        ].flatten
      end

      initializer 'configure acts_as_indexed' do |app|
        ActsAsIndexed.configure do |config|
          config.index_file = Rails.root.join('tmp', 'index')
          config.index_file_depth = 3
          config.min_word_size = 3
        end
      end

      initializer "refinery.core.assets.precompile" do |app|
         app.config.assets.precompile += ["refinery/*", "refinery/icons/*"]
      end
    end
=======
>>>>>>> 8285ecc3
  end
end

require 'refinery/core/engine'
::Refinery.engines << 'core'<|MERGE_RESOLUTION|>--- conflicted
+++ resolved
@@ -56,80 +56,6 @@
     end
 
     ::Rails::Engine.send :include, ::Refinery::Engine
-<<<<<<< HEAD
-
-    class Engine < ::Rails::Engine
-      isolate_namespace ::Refinery
-
-      config.autoload_paths += %W( #{config.root}/lib )
-
-      # Attach ourselves to the Rails application.
-      config.before_configuration do
-        ::Refinery::Core.attach_to_application!
-      end
-
-      # Wrap errors in spans and cache vendored assets.
-      config.to_prepare do
-        # This wraps errors in span not div
-        ActionView::Base.field_error_proc = Proc.new do |html_tag, instance|
-          "<span class=\"fieldWithErrors\">#{html_tag}</span>".html_safe
-        end
-      end
-
-      # set per_page globally
-      config.to_prepare do
-        WillPaginate.per_page = 20
-      end
-
-      # Register the plugin
-      config.after_initialize do
-        ::Refinery::Plugin.register do |plugin|
-          plugin.pathname = root
-          plugin.name = 'refinery_core'
-          plugin.class_name = 'RefineryCoreEngine'
-          plugin.version = ::Refinery.version
-          plugin.hide_from_menu = true
-          plugin.always_allow_access = true
-          plugin.menu_match = /refinery\/(refinery_core)$/
-        end
-
-        # Register the dialogs plugin
-        ::Refinery::Plugin.register do |plugin|
-          plugin.pathname = root
-          plugin.name = 'refinery_dialogs'
-          plugin.version = ::Refinery.version
-          plugin.hide_from_menu = true
-          plugin.always_allow_access = true
-          plugin.menu_match = /refinery\/(refinery_)?dialogs/
-        end
-      end
-
-      initializer 'add catch all routes' do |app|
-        app.routes_reloader.paths << File.expand_path('../refinery/catch_all_routes.rb', __FILE__)
-      end
-
-      initializer 'add presenters' do |app|
-        app.config.autoload_paths += [
-          Rails.root.join('app', 'presenters'),
-          Rails.root.join('vendor', '**', '**', 'app', 'presenters'),
-          Refinery.roots.map{|r| r.join('**', 'app', 'presenters')}
-        ].flatten
-      end
-
-      initializer 'configure acts_as_indexed' do |app|
-        ActsAsIndexed.configure do |config|
-          config.index_file = Rails.root.join('tmp', 'index')
-          config.index_file_depth = 3
-          config.min_word_size = 3
-        end
-      end
-
-      initializer "refinery.core.assets.precompile" do |app|
-         app.config.assets.precompile += ["refinery/*", "refinery/icons/*"]
-      end
-    end
-=======
->>>>>>> 8285ecc3
   end
 end
 
