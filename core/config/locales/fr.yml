fr:
  refinery:
    plugins:
      refinery_core:
        title: Refinery
        description: Base de Refinery
      refinery_dialogs:
        title: Boîtes de dialogue
        description: Plugin de boîtes de dialogue pour Refinery
    welcome:
      there_are_no_users: Il n'y actuellement aucun utilisateur enregistré, nous allons donc vous enregistrer pour commencer.
      remember_admin_location: "Souvenez-vous que votre tableau de bord se situe à l'adresse : "
      lets_start: Procédons à votre enregistrement afin que vous puissiez vous identifier...
      continue: Continuer...
    crudify:
      created: '%{what} a été correctement créé.'
      updated: '%{what} a été correctement mis à jour.'
      destroyed: '%{what} a été correctement supprimé.'
    site_bar:
      log_out: Me déconnecter
      switch_to_your_website: Voir le site
      switch_to_your_website_editor: Voir le tableau de bord
    admin:
      menu:
        reorder_menu: Réorganiser le menu
        reorder_menu_done: J'ai fini de réorganiser le menu
      dialogs:
        show:
          save: Enregistrer
          cancel: Annuler
      continue_editing:
        save_and_continue_editing: Enregistrer et continuer d'éditer
      form_actions:
        save: Enregistrer
        cancel: Annuler
        cancel_lose_changes: Si vous annulez, tout les changements non sauvegardés seront perdus
        delete: Supprimer
        close: Fermer
      image_picker:
        none_selected: Il n'y a actuellement aucun %{what} sélectionné, veuillez cliquer ici pour en ajouter un.
        remove_current: Supprimer le %{what} actuel
        change: Cliquer ici pour sélectionner une image
        show: Afficher
      resource_picker:
        download_current: Télécharger le %{what} actuel
        opens_in_new_window: Ouvre une nouvelle fenêtre
        remove_current: "Supprimer le %{what} actuel"
        no_resource_selected: Il n'y a actuellement aucun fichier de sélectionné. Veuillez cliquer ici pour en ajouter un.
        name: Ajouter un fichier
        current: Fichier courrant
      search:
        button_text: Chercher
        results_for: "Résultats de la recherche : '%{query}'"
        no_results: Aucun résultat ne correspond à votre recherche
      delete:
        message: Etes-vous sûr de vouloir supprimer '%{title}'?
      error_messages:
        problems_in_following_fields: Les champs suivants comportent des problèmes
      help: aide
    message:
      close: Fermer
      close_this_message: Fermer ce message
    draft_page_message:
      not_live: Cette page n'est pas visible par le public.
    footer:
      copyright: Copyright © %{year} %{site_name}
    no_script:
      enable_javascript_html: Pour obtenir l'ensemble des fonctionnalités de cette page il est nécessaire d'activer JavaScript.
      here_are: Ici sont les
<<<<<<< HEAD
      instructions_enable_javascript: instructions pour activer JavaScript dans votre navigateur
  will_paginate:
    previous_label: "&laquo;"
    next_label: "&raquo;"
=======
      instructions_enable_javascript_html: instructions pour activer JavaScript dans votre navigateur
>>>>>>> bf738c05
<|MERGE_RESOLUTION|>--- conflicted
+++ resolved
@@ -67,11 +67,7 @@
     no_script:
       enable_javascript_html: Pour obtenir l'ensemble des fonctionnalités de cette page il est nécessaire d'activer JavaScript.
       here_are: Ici sont les
-<<<<<<< HEAD
-      instructions_enable_javascript: instructions pour activer JavaScript dans votre navigateur
+      instructions_enable_javascript_html: instructions pour activer JavaScript dans votre navigateur
   will_paginate:
     previous_label: "&laquo;"
-    next_label: "&raquo;"
-=======
-      instructions_enable_javascript_html: instructions pour activer JavaScript dans votre navigateur
->>>>>>> bf738c05
+    next_label: "&raquo;"