en:
  refinery:
    js:
      admin:
        confirm_changes: Any changes you've made will be lost. Are you sure you want to continue without saving?
    plugins:
      refinery_core:
        title: Refinery
        description: Core refinery plugin
      refinery_dialogs:
        title: Dialogs
        description: Refinery dialogs plugin
    welcome:
      there_are_no_users: "There are no users yet, so we'll set you up first."
      remember_admin_location: "Remember your Refinery admin area is at:"
      lets_start: Alright let's get you setup so you can login...
      continue: Continue...
    crudify:
      created: '%{what} was successfully added.'
      updated: '%{what} was successfully updated.'
      destroyed: '%{what} was successfully removed.'
    site_bar:
      log_out: Sign out
      greeting: Hello
      help: Help
      switch_to_your_website: Switch to website
      switch_to_your_website_editor: Switch to website editor
    admin:
      menu:
        reorder_menu: Reorder menu
        reorder_menu_done: I'm done reordering the menu
      dialogs:
        show:
          save: Save
          cancel: Cancel
      continue_editing:
        save_and_continue_editing: 'Save & keep editing'
      form_actions:
        save: Save
        cancel: Cancel
        cancel_lose_changes: If you cancel you will lose any changes you have made here
        delete: Remove
        close: Close
      image_picker:
        none_selected: There is currently no image selected, please click here to add one.
        remove_current: Remove current image
        change: Click here to pick an image
        show: Show
      resource_picker:
        download_current: Download current file
        opens_in_new_window: Opens in a new window
        remove_current: "Remove current file"
        no_resource_selected: 'There is currently no file selected, click here to add one.'
        name: Add File
        current: Current File
      search:
        placeholder_text: Search
        button_text: GO
        results_for: "Search results for '%{query}'"
        no_results: 'Sorry, no results found'
      delete:
        message: "Are you sure you want to remove '%{title}'?"
      error_messages:
        problems_in_following_fields: There were problems with the following fields
      help: help
    message:
      close: Close
      close_this_message: Close this message
    draft_page_message:
      not_live: This page is NOT live for public viewing.
    footer:
      copyright: "Copyright © %{year} %{site_name}"
    no_script:
      enable_javascript_html: For full functionality of this page it is necessary to enable JavaScript.
      here_are: Here are the
      instructions_enable_javascript_html: instructions for how to enable JavaScript in your web browser
  time:
    formats:
      short: "%A, %d %B %Y"
<<<<<<< HEAD
  pagination:
    pages: Pages
    next: "&raquo;"
    previous: "&laquo;"
=======
  will_paginate:
    previous_label: "&laquo;"
    next_label: "&raquo;"
>>>>>>> a4cdc42a
<|MERGE_RESOLUTION|>--- conflicted
+++ resolved
@@ -77,13 +77,6 @@
   time:
     formats:
       short: "%A, %d %B %Y"
-<<<<<<< HEAD
-  pagination:
-    pages: Pages
-    next: "&raquo;"
-    previous: "&laquo;"
-=======
   will_paginate:
     previous_label: "&laquo;"
-    next_label: "&raquo;"
->>>>>>> a4cdc42a
+    next_label: "&raquo;"