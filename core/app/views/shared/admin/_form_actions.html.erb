<%
  unless (hide_submit ||= false)
    submit_button_text  ||= t('.save')
    submit_button_id    ||= "submit_button"
    submit_button_title ||= nil
  end

  unless defined?(hide_cancel).presence
    hide_cancel = from_dialog?
  end

  unless hide_cancel
    cancel_button_text  ||= t('.cancel')
    unless defined?(cancel_title)
      cancel_title = t('.cancel_lose_changes')
    end
    cancel_button_id    ||= "cancel_button"
<<<<<<< HEAD
    cancel_url          ||= (((back = url_for(:back)).include?('javascript') or action_name =~ /^(create|update)$/) ? send("main_app.refinery_admin_#{f.object_name.to_s.pluralize}_path") : back)
=======
    cancel_url          ||= (((back = url_for(:back)).include?('javascript') or action_name =~ /^(create|update)$/) ? main_app.send("refinery_admin_#{f.object_name.to_s.pluralize}_path") : back)
>>>>>>> 517cd788
  end

  continue_editing = defined?(continue_editing) ? continue_editing : (f.object.present? and f.object.persisted?)

  unless defined?(hide_delete).presence
    hide_delete = (from_dialog? or
                   f.object.nil? or (f.object.respond_to?(:persisted?) ? !f.object.persisted? : f.object.new_record?) or
                   (f.object.respond_to?(:deletable?) && !f.object.deletable?))
  end

  unless hide_delete
    delete_button_text  ||= t('.delete')
    delete_title        ||= nil
    delete_confirmation ||= nil
    delete_button_id    ||= "delete_button"
    delete_url          ||= eval("main_app.refinery_admin_#{f.object_name}_path(#{f.object.id})")
  end
-%>
<% if from_dialog? %>
<input type='hidden' name='modal' value='true' />
<input type='hidden' name='dialog' value='true' />
<% end %>

<div class='form-actions<%= ' form-actions-dialog' if from_dialog? %>'>
  <div class='form-actions-left'>
    <%= submit_tag submit_button_text,
                   :id => submit_button_id,
                   :name => nil,
                   :class => "wymupdate button",
                   :tooltip => submit_button_title unless hide_submit %>

    <%= render :partial => "/shared/admin/continue_editing", :locals => {:f => f} if continue_editing -%>
    <%= hidden_field_tag :continue_editing, false if continue_editing %>

    <%= link_to(cancel_button_text, cancel_url,
                :title => cancel_title,
                :id => cancel_button_id,
                :class => "close_dialog button") unless hide_cancel %>
  </div>
  <div class='form-actions-right'>
    <%= link_to(delete_button_text, delete_url,
                :title => delete_title,
                :id => delete_button_id,
                :method => :delete,
                :confirm => delete_confirmation,
                :class => "button confirm-delete") unless hide_delete %>
  </div>
</div><|MERGE_RESOLUTION|>--- conflicted
+++ resolved
@@ -15,11 +15,7 @@
       cancel_title = t('.cancel_lose_changes')
     end
     cancel_button_id    ||= "cancel_button"
-<<<<<<< HEAD
-    cancel_url          ||= (((back = url_for(:back)).include?('javascript') or action_name =~ /^(create|update)$/) ? send("main_app.refinery_admin_#{f.object_name.to_s.pluralize}_path") : back)
-=======
     cancel_url          ||= (((back = url_for(:back)).include?('javascript') or action_name =~ /^(create|update)$/) ? main_app.send("refinery_admin_#{f.object_name.to_s.pluralize}_path") : back)
->>>>>>> 517cd788
   end
 
   continue_editing = defined?(continue_editing) ? continue_editing : (f.object.present? and f.object.persisted?)
