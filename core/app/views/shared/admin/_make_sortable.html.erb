<% content_for :after_javascript_libraries,
               javascript_include_tag('refinery/nestedsortables.js',
                                      'refinery/serializelist.js') -%>
<% content_for :javascripts do %>
  <script>
    $(document).ready(function(){
<<<<<<< HEAD
      list_reorder.update_url     = '<%= update_url ||= main_app.url_for(:action => "update_positions") %>';
      list_reorder.sortable_list  = $('#<%= list_id ||= "sortable_list" %>');
=======
      list_reorder.update_url     = '<%= update_url ||= url_for(:action => "update_positions") %>';
      list_reorder.sortable_list  = $('#<%= list_id ||= "sortable_list" %>, .sortable_list');
>>>>>>> edf6133d
      list_reorder.tree           = <%= tree %>;
      list_reorder.init();
    });
  </script>
<% end %><|MERGE_RESOLUTION|>--- conflicted
+++ resolved
@@ -4,13 +4,8 @@
 <% content_for :javascripts do %>
   <script>
     $(document).ready(function(){
-<<<<<<< HEAD
       list_reorder.update_url     = '<%= update_url ||= main_app.url_for(:action => "update_positions") %>';
-      list_reorder.sortable_list  = $('#<%= list_id ||= "sortable_list" %>');
-=======
-      list_reorder.update_url     = '<%= update_url ||= url_for(:action => "update_positions") %>';
       list_reorder.sortable_list  = $('#<%= list_id ||= "sortable_list" %>, .sortable_list');
->>>>>>> edf6133d
       list_reorder.tree           = <%= tree %>;
       list_reorder.init();
     });
