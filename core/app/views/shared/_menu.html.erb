<%
  dom_id ||= 'menu'
  caching = (cache_menu ||= RefinerySetting.find_or_set(:cache_menu, false))
  cache_key = [Refinery.base_cache_key, 'pages_menus', dom_id, Globalize.locale, cache_path ||= request.path].join('_')
  cache_if(caching, cache_key) do
    # Select top menu items unless 'roots' is supplied.
    if (roots ||= (collection ||= @menu_pages).where(:parent_id => nil)).present?
      css = [(css || 'menu'), 'clearfix'].flatten.join(' ')
      # In order to match items that aren't shown in menu and highlight their associations.
      # This can be supplied if the logic is different in your case.
      unless defined?(selected_item)
        selected_item = @page || collection.detect{|page| selected_page?(page)}
      end
      hide_children = RefinerySetting.find_or_set(:menu_hide_children, false) if hide_children.nil?
  -%>
      <nav id='<%= dom_id %>' class='<%= css %>'>
        <ul>
          <% roots.each_with_index do |menu_branch, index| %>
<<<<<<< HEAD
          <%= render :partial => '/shared/menu_branch',
                     :locals => {
                       :menu_branch => menu_branch,
                       :menu_branch_counter => index,
                       :hide_children => hide_children,
                       :sibling_count => (roots.length - 1),
                       :collection => collection,
                       :selected_item => selected_item,
                       :apply_css => true #if you don't care about class='first' class='last' or class='selected' set apply_css to false for speed.
                     }
          -%>
=======
            <%= render :partial => '/shared/menu_branch',
                       :locals => {
                         :menu_branch => menu_branch,
                         :menu_branch_counter => index,
                         :hide_children => hide_children,
                         :sibling_count => (roots.length - 1),
                         :collection => collection,
                         :selected_item => selected_item,
                         :apply_css => true #if you don't care about class='first' class='last' or class='selected' set apply_css to false for speed.
                       }
            -%>
>>>>>>> bc57afc4
          <% end %>
        </ul>
      </nav>
  <% end -%>
<% end -%><|MERGE_RESOLUTION|>--- conflicted
+++ resolved
@@ -16,19 +16,6 @@
       <nav id='<%= dom_id %>' class='<%= css %>'>
         <ul>
           <% roots.each_with_index do |menu_branch, index| %>
-<<<<<<< HEAD
-          <%= render :partial => '/shared/menu_branch',
-                     :locals => {
-                       :menu_branch => menu_branch,
-                       :menu_branch_counter => index,
-                       :hide_children => hide_children,
-                       :sibling_count => (roots.length - 1),
-                       :collection => collection,
-                       :selected_item => selected_item,
-                       :apply_css => true #if you don't care about class='first' class='last' or class='selected' set apply_css to false for speed.
-                     }
-          -%>
-=======
             <%= render :partial => '/shared/menu_branch',
                        :locals => {
                          :menu_branch => menu_branch,
@@ -40,7 +27,6 @@
                          :apply_css => true #if you don't care about class='first' class='last' or class='selected' set apply_css to false for speed.
                        }
             -%>
->>>>>>> bc57afc4
           <% end %>
         </ul>
       </nav>
