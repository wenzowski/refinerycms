--- conflicted
+++ resolved
@@ -2,10 +2,6 @@
   <input id='search' name='search' size='22' placeholder='<%= t('placeholder_text', :scope => 'refinery.admin.search') %>' type='search' value='<%= params[:search] %>' />
   <% if params[:wymeditor].presence %><input name='wymeditor' value='true' type='hidden'><% end %>
   <% if from_dialog? %><input id='dialog' name='dialog' type='hidden' value='true' /><% end %>
-<<<<<<< HEAD
-  <%= submit_tag t('button_text', :scope => 'refinery.admin.search'), :name => nil, :id => "search_button" %>
-=======
   <% if @callback.presence %><input name='callback' value='<%= @callback %>' type='hidden'><% end %>
-  <%= submit_tag t('button_text', :scope => 'refinery.admin.search'), :name => nil %>
->>>>>>> c6e2880a
+  <%= submit_tag t('button_text', :scope => 'refinery.admin.search'), :name => nil, :id => "search_button" %>`
 </form>