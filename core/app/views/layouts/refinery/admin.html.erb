<!DOCTYPE html>
<%= render :partial => '/refinery/html_tag' %>
  <% content_for :meta, "<meta refinerycms='#{Refinery.version}' />".html_safe %>
  <%= render :partial => "refinery/admin/head" %>
  <body class="<%= action_name %> <%= I18n.locale %>">
    <%= render :partial => '/refinery/site_bar' %>
    <div id='tooltip_container'></div>
    <header id="header">
      <%= render :partial => "refinery/admin/menu" %>
    </header>
<<<<<<< HEAD
    <div id="page" class="clearfix">
      <div id="flash_container">
        <%= render :partial => '/refinery/no_script' %>
        <%= render :partial => "/refinery/message" %>
=======
    <div id="page_container">
      <div id="page">
        <div id="content" class="clearfix">
          <div id="flash_container">
            <%= render :partial => '/refinery/no_script' %>
            <%= render :partial => '/refinery/message' %>
          </div>
          <%= yield %>
        </div>
>>>>>>> 5da2a932
      </div>
      <%= yield %>
    </div>
  </body>
</html><|MERGE_RESOLUTION|>--- conflicted
+++ resolved
@@ -8,22 +8,10 @@
     <header id="header">
       <%= render :partial => "refinery/admin/menu" %>
     </header>
-<<<<<<< HEAD
     <div id="page" class="clearfix">
       <div id="flash_container">
         <%= render :partial => '/refinery/no_script' %>
         <%= render :partial => "/refinery/message" %>
-=======
-    <div id="page_container">
-      <div id="page">
-        <div id="content" class="clearfix">
-          <div id="flash_container">
-            <%= render :partial => '/refinery/no_script' %>
-            <%= render :partial => '/refinery/message' %>
-          </div>
-          <%= yield %>
-        </div>
->>>>>>> 5da2a932
       </div>
       <%= yield %>
     </div>
