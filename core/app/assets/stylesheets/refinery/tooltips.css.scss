--- conflicted
+++ resolved
@@ -7,42 +7,6 @@
   font-family: inherit;
   z-index: 10000!important;
   text-align: center;
-<<<<<<< HEAD
-  .xtop, .xbottom {
-    display: block;
-    background: transparent;
-    font-size: 1px;
-  }
-  .xb1, .xb2, .xb3, .xb4 {
-    display: block;
-    overflow: hidden;
-  }
-  .xb1, .xb2, .xb3 {
-    height: 1px;
-  }
-  .xb2, .xb3, .xb4 {
-    background: #606060;
-    border-left: 1px solid #606060;
-    border-right: 1px solid #606060; }
-  .xbottom {
-    .xb2, .xb3, .xb4 {
-      background: #606060; } }
-  .xb1 {
-    margin: 0 5px;
-    background: #606060; }
-  .xb2 {
-    margin: 0 3px;
-    border-width: 0 2px; }
-  .xb3 {
-    margin: 0 2px; }
-  .xb4 {
-    height: 2px;
-    margin: 0 1px; }
-  .xboxcontent {
-    margin: 0;
-    color: #000;
-    word-wrap: break-word;
-=======
   .xtop, .tooltip .xbottom { display: block; background: transparent; font-size: 1px; }
   .xb1, .tooltip .xb2, .tooltip .xb3, .tooltip .xb4 { display: block; overflow: hidden; }
   .xb1, .tooltip .xb2, .tooltip .xb3 { height: 1px; }
@@ -56,49 +20,16 @@
     margin: 0;
     color: #000;
     word-wrap:break-word;
->>>>>>> 8285ecc3
     border-width: 4px 4px;
     border-style: solid;
     border-color: #606060;
     background-color: white;
-<<<<<<< HEAD
-    padding: 6px; }
-  .xb1 {
-    border-color: #606060; } }
-
-.xb2, .xb3, .xb4 {
-  border-color: #606060; }
-
-.tooltip-square {
-  .xtop, .xbottom {
-    display: none; } }
-
-
-/**** Tooltip Icons *****/
-.tooltip {
-  background: #29ACF6 url("/assets/refinery/menu-stripes.png");
-  border: 1px solid #1b82bd;
-  word-wrap:break-word;
-	position: relative;
-	
-	span {
-  	display: block;
-    padding: 10px;
-  	border: 1px solid #62c1f6;
-  }
-}
-
-.tooltip-nib {
-	position: absolute;
-	z-index: 10001;
-=======
     padding: 6px;
   }
   .xb1, .xb2, .xb3, .xb4 {
     border-color: #606060;
   }
->>>>>>> 8285ecc3
 }
-.tooltip, .tooltip * {
-  color: white;
+.tooltip-square .xtop, .tooltip-square .xbottom {
+  display: none;
 }