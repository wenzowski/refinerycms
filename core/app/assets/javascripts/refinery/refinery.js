--- conflicted
+++ resolved
@@ -1,6 +1,6 @@
 /*
-<<<<<<< HEAD
  = require jquery
+ = require jquery_ujs
  = require ../rails
  = require ../modernizr-min
  = require ./i18n
@@ -15,23 +15,4 @@
  = require ./core
  = require ./admin
  = require ./submenu
-=======
- *= require jquery
- *= require jquery_ujs
- *= require ../modernizr-min
- *= require ./i18n
- *= require ../jquery-ui-custom-min
- *= require ../jquery/jquery.corner
- *= require ../jquery/jquery.textTruncate
- *= require ../jquery/jquery.html5-placeholder-shim
- *= require ../jquery/jquery.timers
- *= require ../jquery/jquery.jcarousel
- *= require ../wymeditor/jquery.refinery.wymeditor
- *= require ../admin
- *= require ./boot_wym
- *= require ./core
- *= require ./site_bar
- *= require ./admin
- *= require ./submenu
->>>>>>> 5da2a932
 */