* {
  color: #41403C;
  font-family: Arial;
  font-size: 13px;
}
p {
  font-size: 14px;
  line-height: 18px;
}
html {
  min-height: 100%;
}
body {
  min-height: 100%;
  margin: 0;
  padding: 0;
  font-size: 10px;
  font-family: Verdana;
  line-height: 1.5em;
  background: black url('/images/refinery/page_bg.png') repeat;
}

acronym {
  cursor: help;
}
label[for] {
  cursor: pointer;
}
#page_container, #site_bar_content, #header_content {
  margin: 0px auto 10px auto;
  text-align: left;
  width: 990px;
}
#page_container {
  width: 960px;
  padding: 30px 15px;
}
#site_bar_content {
  margin-bottom: 0px;
}
#content .field, #content .form-actions {
  width: 100%;
  position: relative;
}
#dialog_container #content .field, .dialog_container .field {
  width: auto;
}
input.widest, textarea.widest {
  width: 99%;
}
select.widest {
  max-width: 99%;
}
#actions {
  float: right;
  width: 30.7%;
  padding-left: 15px;
  padding-top: 0px;
}
#records {
  float: left;
  width: 67.7%;
}
#actions ul {
  margin: 0px 0px 18px 0px;
  padding: 0;
  list-style: none;
}
#actions li a {
  background-color: #dbedff;
  background-position: 12px;
  background-repeat: no-repeat;
  border: 1px solid #65C3F7;
  display: block;
  padding: 9px 12px 9px 36px;
}
#actions li.selected a {
  background-color: #E6E5DC;
}
#actions li a:hover {
  background-color: #cae7fb;
}
#actions li a:active {
  background-color: #22A7F2;
	color: white;
}
#actions li {
  margin-top: 10px;
}
#sort-status {
  padding: 5px 5px 5px 0px;
}
hr {
  border: 0;
  border-top: 1px solid #484743;
}
.actions img {
  border: none;
}
.actions a, .actions a:hover {
  border: none;
  text-decoration: none;
}
.errorExplanation {
  background: 7px 10px no-repeat url('/images/refinery/icons/cancel.png') #FFB1B1;
  padding: 0px 5px 5px 30px;
  font-weight: bold;
  margin-top: 5px;
  margin-bottom: 5px;
  border: 1px solid red;
}
.errorExplanation h2 {
  color: red;
  text-transform: none;
  display: none;
}
.errorExplanation p {
  font-weight: normal;
}
.fieldWithErrors input, .fieldWithErrors textarea {
  border: 1px solid red !important;
  background-color: #FFECF0 !important;
}
.fieldWithErrors iframe {
  border: 1px solid red !important;
}
#message, #flash {
  padding: 8px 8px 8px 30px;
  margin-bottom: 15px;
  position: relative;
}
.flash_notice, .flash_message {
  border: 1px solid #00A017;
  color: #00A017;
  background: 7px 7px no-repeat url('/images/refinery/icons/accept.png') #E0F5E0;
}
.flash_notice, .flash_notice * {
  color: #00A017;
}
.flash_error {
  border: 1px solid #A00027;
  color: #A00027;
  background: 7px 7px no-repeat url('/images/refinery/icons/cancel.png') #FFB1B1;
}
#flash.flash_notice #flash_close, #flash.flash_error #flash_close {
  text-transform: lowercase;
}
#flash.flash_message {
  background: #E0F5E0;
  padding: 9px;
  position: relative;
  margin-bottom: 32px;
}
#flash.flash_message h2 {
  margin-top: 12px;
}
.flash_message, .flash_message * {
  color: #262719;
  font-size: 14px;
}
#flash a, #flash a:hover {
  color: #e20003;
  border-bottom-color: #e20003;
}
#flash.flash_error a, #flash.flash_error a:hover {
  display: none;
}
#flash a#flash_close {
  position: absolute;
  right: 9px;
  top: 7px;
}
#flash.flash_message a#flash_close {
  top: 21px;
}
#header a, #content a {
  border-bottom: 1px dotted #727272;
}
a {
  color: #41403C;
  text-decoration: none;
}
#content .wym_box a, #content .ui-tabs a {
  border-bottom: 0px none;
}
.splash #content {
  background-color: white;
  background-repeat: repeat-y;
}
#content h1 {
  font-size: 18px;
  font-weight: lighter;
  text-align: center;
  border-bottom: 1px solid #99998B;
  padding-bottom: 10px;
}
.less-important {
  color: #727272;
}
#header a {
  border: 0px;
}
a:hover {
  color: #000;
  border-bottom: 1px solid #727272;
}
a#site_bar_refinery_cms_logo {
  left: 448px;
}
#content, #page_container {
  background-color: white;
}
body.login #page_container, body.login #site_bar_content, body.login #header_content {
  width: 590px;
}
body.login #page_container {
  width: 560px;
}
body.login #header_content {
  background: #eaeaea;
}
body.login #site_bar_content a#site_bar_refinery_cms_logo {
  left: 247px;
}
#page_container .login #page h1 {
  margin: 0;
  padding: 5px;
  font-size: 20px;
  line-height:22px
}
body.login #page_container div.remember_me label {
  display: inline;
}
body.login #page_container div.actions {
  margin-top: 12px;
}
body.login label {
  margin-top: 0px;
}
body.login .field {
  margin-bottom: 20px;
}
body.login .field.remember_me, body.login .field.forgot_password {
  margin-bottom: 0px;
  margin-top: 0px;
}
body.login .field.forgot_password {
  text-align: right;
}
body.login .field.remember_me label {
  margin-top: 20px;
}
body.login #page_container div.remember_me {
  width: 300px;
  float: left;
}
body.login #page_container div.forgot_password {
  float: right;
  width: 200px;
  padding-top: 2px;
}
body.login label, body.login a {
  font-size: 14px;
}
body.login #flash_container, body.login .errorExplanation {
  margin-bottom: 12px;
}
div.field.plugin_access {
  margin-top: 20px;
}
div.field.plugin_access label.title_label {
  width: auto;
  display: inline;
}
div.field.plugin_access ul#plugins {
  margin-top: 3px;
}
/* Works in Firefox, Safari, Chrome, IE8+ */
body.login input.larger {
  background: url('/images/refinery/text_field_background.png') repeat-x white;
  height: 31px;
}
body.login input.larger:focus {
  background-position: 0px -41px;
}
body.login .fieldWithErrors input.larger {
  background-position: 0px -82px;
  border: 1px solid red;
}
#header_content {
  height: 60px;
  position: relative;
  margin-bottom: 0px;
}
body.login #header_content h1 {
  color: #41403c;
  vertical-align: middle;
  text-align: center;
  font-weight: bold;
  font-size: 18px;
  padding-bottom: 0px;
  line-height: 60px;
}
#menu {
  display: block;
  margin: 0px;
  padding: 0px;
  position: absolute;
  bottom: 0px;
  left: 0px;
  right: 0px;
  background: transparent;
}
#menu.ui-sortable a {
  cursor: move;
}
#menu.ui-sortable-disabled a {
  cursor: pointer;
}
#menu a {
  display: block;
  padding: 9px 13px;
  font-size: 13px;
  background: url('/images/refinery/nav_inactive_background.png') transparent repeat;
  margin-top:4px;
  color: white;
  font-weight: normal;
  float: left;
  margin-right: 2px;
  position: relative;
}
#menu a.active, #menu a:hover, #menu a:focus {
  background-color: white;
  color: #ff5500;
}
#menu a.active {
  padding: 11px 13px;
  margin-top: 0px;
}
#menu a#menu_reorder, #header #menu a#menu_reorder_done {
  height: 14px;
  width: 14px;
  margin-top: 11px;
  padding: 6px;
  cursor: pointer;
  vertical-align: middle;
  text-align: center;
}
#content {
  padding: 0px;
}
pre {
  margin: 0;
  padding: 0;
}
.preview {
  color: #A3A093;
}
#site_link {
  display: block;
  color: #C2C2B3;
  float: left;

}
#site_link:hover {
  text-decoration: underline;
}
#header #logo {
  position: absolute;
  right: 20px;
  top: 25px;
}
#header h1, #header h1 a {
  color: white;
  font-size: 20px;
  font-weight: normal;
  margin-bottom: 0;
  padding-bottom: 4px;
  margin-top: 0;
}
#header p {
  color: white;
  font-size: 90%;
  padding: 0;
  margin: 0;
}
.filter {
  float: right;
}
#records > ul, #records > #recent_activity > ul, #records > #recent_inquiries > ul {
  margin-left: 0;
  padding-left: 0;
}
#records > ul li, #records > #recent_activity > ul li, #records > #recent_inquiries > ul li {
  list-style: none;
  padding: 0px 5px;
  vertical-align: top;
  margin-bottom: 2px;
  line-height: 35px;
}
#records ul.clickable li {
  padding: 0px;
  margin-bottom: 0px;
}
#records ul.clickable li a {
  padding: 0px 5px;
  vertical-align: top;
  margin-bottom: 2px;
  line-height: 35px;
  display: block;
  border-bottom: 0px none;
}
#records > #recent_activity, #records > #recent_inquiries {
  float: left;
  width: 48%;
}
#records > #recent_inquiries {
  margin-left: 21px;
}
#records.one_list > #recent_activity, #records.one_list > #recent_inquiries {
  width: 100%;
}
#records .left-column {
  float: left;
  width: 65%;
}
#records .left-column img {
  vertical-align: bottom;
  margin-top: 1px;
  margin-right: 5px;
}
#records .right-column {
  float: right;
  width: 34%;
  text-align: right;
}
#records .on {
  background-color: #EAEAEA;
}
#records .off, #records .on-hover {
  background-color: white;
}
#pagination ul a:hover, #pagination .on {
  background: url('/images/refinery/hover-gradient.jpg') repeat-x bottom #D4D4C6;
}
#records ul.empty {
  display: none;
}
#records.tree ul li ul, .tree ul li ul {
  padding: 0;
}
#records.tree ul li, .tree ul li {
  margin: 0px;
  padding: 4px 0 0 40px;
  background: url('/images/refinery/branch.gif') no-repeat 15px 0px;
}
#records.tree .on-hover, #pagination ul.tree a:hover, #pagination .tree .on {
  background: url('/images/refinery/branch.gif') no-repeat 15px 0px;
}
#records.tree ul li.branch_start, .tree ul li.branch_start {
  background-image: url('/images/refinery/branch-start.gif');
}
#records.tree ul li.branch_end, .tree ul li.branch_end {
  background-image: url('/images/refinery/branch-end.gif');
}
#records.tree li {
  line-height: 22px;
}
#records.tree li span.spacing, .tree li span.spacing {
  display: none;
}
#records.tree ul li > div:hover, .tree ul li > div:hover {
  background-color: #EAEAEA;
}
#records.tree ul.ui-sortable li div:hover, .tree ul.ui-sortable li div:hover {
  background-color: inherit;
}
#records ul#sortable_list {
  margin-top: 6px;
}
#records ul#sortable_list.ui-sortable {
  margin-top: 0px;
}
#content .ui-sortable li.hover {
  height: 300%;
  display: block;
}
#content .ui-sortable {
  margin: 0;
  padding: 12px 0px;
}
#content #records > .ui-sortable {
  padding-top: 10px;
}
#content #records ul.ui-sortable li ul, #content .ui-sortable li ul {
  padding: 6px 10px 12px 40px;
}
#content #records ul.ui-sortable li, #content ul.ui-sortable li {
  background-image: none;
  background-color: #EAEAEA;
  cursor: move;
  border: 1px solid #ccc;
  margin-bottom: 6px;
  padding: 3px 0px 0px 3px;
}
#content #records ul.ui-sortable li ul li, #content ul.ui-sortable li {
  background-color: #F2F2F2;
}
#content ul.ui-sortable li ul.empty {
  display: block;
}
#content ul.ui-sortable li ul li.empty {
  border: 0px none;
}
#content .ui-sortable .actions {
  display: none !important;
}
#content .ui-sortable ul.spacing li {
  display: block;
  border: 0px none;
}
#content .ui-sortable ul {
  min-height: 12px;
}
#content .ui-sortable li.placeholder {
  opacity: 0.7;
  border-width: 2px;
  border-style: dashed;
  height: 38px;
}
#content .tree .ui-sortable li.placeholder {
  height: 6px;
  border-width: 2px;
  position: absolute;
  background: #22A7F2 !important;
}
#content #records .tree .ui-sortable li.helper, #content .tree .ui-sortable li.helper {
  opacity: 0.5 !important;
}
#content .tree .ui-sortable li.below-placeholder {
}
#content ul.ui-sortable li.ui-sortable-helper {
  height: 38px !important;
}
#content ul.ui-sortable li.ui-sortable-helper ul {
  display: none;
}
.ui-sortable-helper {
  opacity: 0.7;
}
#content h2 {
  font-size: 18px;
  color:#41403c;
  margin-bottom: 15px;
  margin-top: 10px;
  font-weight: bold;
}
#records h2, #actions h2 {
  margin-top: 0px;
}
.pagination {
  background-color: #C9DAE2;
  padding: 7px;
  margin: 10px 0px;
}
.pagination .disabled {
  color: #A8B9C1;
}
.pagination a, #content .pagination a, .pagination .current, .disabled  {
  padding: 7px;
  line-height: 20px;
  border-bottom: 0px none;
}
.pagination .current, .pagination a:hover {
  background: #A8B9C1;
}
#dialog-form-actions .pagination {
  margin: -4px 6px -4px 0px;
  float: right;
  width: auto;
}
#dialog-form-actions .pagination a, #dialog-form-actions .pagination .current, #dialog-form-actions .pagination .disabled {
  line-height: 15px;
}
textarea {
  line-height: 20px;
  padding: 5px;
}
.field-couple {
  margin-bottom: 20px;
}
.submit {
  border: inherit;
  width: auto;
  height: 25px;
}
label, .label_with_help {
  margin-bottom: 5px;
  font-weight: bold;
  margin-top: 20px;
  display: block;
}
label.input_label {
  font-size: inherit;
  margin-bottom: inherit;
  display: inline;
  font-weight: normal;
  margin-top: inherit;
}
small label {
  font-size: inherit;
  font-weight: inherit;
  display: inherit;
}
label.stripped {
  float: none;
  display: inline;
  font-weight: normal;
  font-size: 1em;
  margin: 0px;
  padding: 0px;
}
#body_field {
  float: left;
  width: 60%;
}
.no_side_body {
  width: 72% !important;
}
#side_body_field {
  float: left;
  width: 38%;
  margin-left: 18px;
}
#body_field textarea, #side_body_field textarea {
  width: 99%;
}
.record .title span {
  line-height: 30px;
}
<<<<<<< HEAD
#records .record .title {
  max-width: 540px;
  float: left;
}
#records  .actions {
  float: right;
=======
#records .record {
  position: relative;
}
#records .actions {
  position: absolute;
  right: 0px;
  top: 0px;
>>>>>>> 2e8418f7
  width: 120px;
  text-align: right;
  display: block;
}
.published {
  width: 25px;
  text-align: center;
}
#content .actions a {
  display: block;
  float: right;
  margin: 3px 3px 3px 3px;
  line-height: inherit;
  border-bottom: 0px none;
}
.actions a * {
  padding: 4px 4px 1px 4px;
}
.actions a img {
  vertical-align: middle;
  padding: 2px 4px 4px 4px;
}
#image_grid .actions a img {
  padding: 4px 4px 1px 4px;
  vertical-align: top;
}
.actions a:hover {
  color: #E6E5DC;
  background: #3F3E3A;
}
.actions a.cancel {
  color: #AF0027;
}
.actions a.cancel:hover {
  color: white;
  background: #AF0027;
}
.actions a.reorder_anchor:hover {
  background: inherit !important;
  cursor: move;
}
#other_records {
  width: 68%;
}
#common_actions {
  margin: 0;
  padding: 0;
}
#common_actions li {
  margin: 0;
  list-style: none;
  padding: 5px 0px 5px 0px;
}
#common_actions li a {
  font-weight: bold;
}
.larger {
  font-size: 200%;
}
#actions a img {
  vertical-align: bottom;
  border: 0;
}
.brown_border {
  border: 1px solid #99998B;
}
#inquiry {
  border-collapse: collapse;
  width: 100%;
}
#inquiry td {
  border-bottom: 1px solid #CCCCCC;
  padding: 7px;
}
#inquiry tr:last-child td {
  border-bottom: 0px;
}
body.dialog {
  background: #FFF;
}
body.dialog, body.wym_dialog {
  text-align: left;
}
#wym_hide_fields {
  display: none;
}
body.dialog form {
  width: 100% !important;
}
.dialog span.radio {
  display: block;
  line-height: 36px;
  height: 36px;
}
.dialog span.radio * {
  cursor: pointer;
  font-weight: bold;
}
.dialog #dialog_menu_left {
  width: 130px;
  float: left;
  margin-top: 9px;
}
.dialog #dialog_main {
  float: left;
  min-height: 405px;
  width: 756px;
}
.dialog #existing_image_content {
  position: relative;
  height: 391px;
  padding: 12px;
}
.dialog #existing_image_area_content ul {
  margin: 0px;
  padding: 0px;
}
.dialog #existing_image_area_content ul li {
  list-style: none;
  padding: 0px;
  margin: 0px 6px;
  float: left;
  height: 114px;
  max-height: 114px;
  width: 114px;
  max-width: 114px;
  overflow: hidden;
  cursor: pointer;
  text-align: center;
  vertical-align: middle;
}
.dialog #existing_image_area_content ul li img {
  border: 4px solid transparent;
}
.dialog #existing_image_area_content ul li.selected img {
  border: 4px solid #22A7F2;
}
.dialog #existing_image_size_area ul {
  margin: 0px;
  padding: 10px 0px 0px 0px;
}
.dialog #existing_image_size_area ul li {
  float: left;
  list-style: none;
  margin: 0px 18px 0px 0px;
  text-align:center;
}
.dialog #existing_image_size_area ul li.selected {

}
.dialog #existing_image_size_area ul li a {
  display: block;
  border: 1px solid #999999;
  font-size: 10px;
  /* The following default values are overridden below */
	height: 90px;
	width: 90px;
	line-height: 90px;
	margin-top:-20px
}
.dialog #existing_image_size_area ul li.selected a {
  border-color: #22A7F2;
  background: #22A7F2;
  color: white;
  font-weight: bold;
}
.dialog #existing_image_size_area #image_dialog_size_0 a { height: 30px; width: 30px; line-height: 30px; margin-top: 10px}
.dialog #existing_image_size_area #image_dialog_size_1 a { height: 50px; width: 50px; line-height: 50px; margin-top:  0px}
.dialog #existing_image_size_area #image_dialog_size_2 a { height: 70px; width: 70px; line-height: 70px; margin-top:-10px}
.dialog #existing_image_size_area #image_dialog_size_3 a { height: 90px; width: 90px; line-height: 90px; margin-top:-20px}


/*
#dialog_main {
  position: relative;
}
*/
#existing_image_area_content {
  height: 365px;
}
#existing_image_area .pagination {
  background: #FFF;
  /*bottom: 0px;*/
  /*right: 0px;*/
  text-align: right;
  float: right;
  /*position: absolute;*/
  margin: 0px;
  width: 763px;
}
#upload_image_area, #upload_resource_area {
  padding: 12px;
}
.dialog #content {
  padding: 0px;
}
.wym_dialog #page {
  width: 940px;
  padding: 6px;
}
#dialog_main #pages_list {
  width: 100%;
}
#dialog_main #pages_list ul {
  margin: 12px 24px 24px 12px;
  padding: 0px;
}
#dialog_main #pages_list ul li {
  cursor: pointer;
  line-height: 24px;
  list-style: none;
}
#dialog_main #pages_list li.child a {
  padding-left: 27px;
}
#dialog_main #pages_list li.child1 a {
  padding-left: 47px;
}
#dialog_main #pages_list li.child2 a {
  padding-left: 67px;
}
#dialog_main #pages_list li.child3 a {
  padding-left: 87px;
}
#dialog_main #pages_list li.child4 a {
  padding-left: 107px;
}
/*
#dialog_main #pages_list ul li span  {
  display: block;
  padding: 3px;
  margin-left: 24px;
}*/
#dialog_main #pages_list ul li a {
  display: block;
  padding: 3px 3px 3px 27px;
  text-decoration: none;
  border-bottom: none;
  border: 1px solid transparent;
}
#dialog_main #pages_list li a:hover {
  background-color: #C9DAE2;
}
#dialog_main .actions {
  margin-right: 48px;
}
#dialog_main #pages_list .linked a, #dialog_main #pages_list .linked a:hover {
  border: 1px solid #00A017;
  color: #00A017;
  background: 7px 7px no-repeat url('/images/refinery/icons/accept.png') #E0F5E0;
}
#dialog_main #pages_list .linked a em {
  color: #00A017;
}
#dialog_main #web_address_area, #dialog_main #email_address_area {
  padding: 12px;
}
#link_title {
  margin-top: 12px;
}
#link_title label {
  margin: 3px 0px 0px 0px !important;
  width: 130px;
  display: block;
  float: left;
}
#link_title input {
  width: 770px;
}
ul#menu.reordering_menu li a {
  cursor: move;
}
#site_bar {
  background: #22a7f2;
  border-bottom: 0px none;
}
#search {
  border: 1px solid #b3b3b3;
  line-height: 18px;
  padding: 2px;
  font-size: 16px;
  width: 200px;
}
.search_form {
  position: relative;
}
.search_form .button, .search_form .button-wrapper {
  position: absolute;
  right: 0px;
  top: 0px;
}
form input[type=submit]:hover {
  background: #65c3f7;
}
.clearfix:after {
  content:".";
  display:block;
  height:0;
  clear:both;
  visibility:hidden;
}
.clearfix {display:inline-block;}
/* Hide from IE Mac \*/
.clearfix {display:block;}
/* End hide from IE Mac */

/*
Firefox Dotted Line Fix
  - http://sonspring.com/journal/removing-dotted-links
*/
a:focus {
  outline: none;
}
a img {
  border: 0px none;
}
/* icons */
.add_icon {
  background-image: url('/images/refinery/icons/add.png');
}
.delete_icon {
  background-image: url('/images/refinery/icons/delete.png');
}
.edit_icon {
  background-image: url('/images/refinery/icons/application_edit.png');
}
.reorder_icon {
   background-image: url('/images/refinery/icons/arrow_switch.png');
}
.user_comment_icon {
  background-image: url('/images/refinery/icons/user_comment.png');
}
.edit_email_icon {
  background-image: url('/images/refinery/icons/email_edit.png');
}
.back_icon {
  background-image: url('/images/refinery/icons/arrow_left.png');
}
.go_icon {
  background-image: url('/images/refinery/icons/application_go.png');
}
.success_icon {
  background-image: url('/images/refinery/icons/tick.png');
  padding: 0px 8px;
}
.failure_icon {
  background-image: url('/images/refinery/icons/cross.png');
  padding: 0px 8px;
}
/* page parts */

ul#page_parts {
  float: left;
  width: 94%;
}
ul#page_parts, ul#page_parts_controls {
  margin: 20px 0 0 0;
  padding: 0;
}
ul#page_parts_controls {
  float: right;
  width: 5%;
  margin-right: 3px;
}
ul#page_parts_controls li {
  list-style: none;
  float: right;
  margin: 12px 3px 0px 3px;
}
ul#page_parts_controls li a {
  border: 0px none;
}
ul#page_parts_controls img {
  vertical-align: middle;
}
#page_part_editors {
  clear:left;
}
a#toggle_advanced_options {
	background: url('/images/refinery/icons/page_white_gear.png') no-repeat 0px 3px;
	padding: 5px 5px 5px 22px;
	border-bottom: none;
}
a#toggle_advanced_options:hover {
	border-bottom:1px dotted #727272;
}
/* dialog stuff */
#dialog_frame {
  width:952px;
  height:460px;
  padding: 0px;
  border: 0px solid #F2F1ED;
}
.wym_hideables {
  display: none;
}
#content .form-actions, .wym_dialog .form-actions, .ui-dialog .form-actions {
  position: relative;
  background-color: #F2F2F2;
  border: 1px solid #CCCCCC;
  margin-top: 10px;
  height: 45px;
}
.wym_dialog .form-actions, #content.form-actions.dialog-form-actions, .ui-dialog .form-actions {
  margin-top: 16px;
}
#content .form-actions .form-actions-left, #content .form-actions .form-actions-right,
  .wym_dialog .form-actions .form-actions-left, .wym_dialog .form-actions .form-actions-right,
  .ui-dialog .form-actions .form-actions-left, .ui-dialog .form-actions .form-actions-right {
  position: absolute;
  top: 10px;
}
#content .form-actions .form-actions-left, .wym_dialog .form-actions .form-actions-left, .ui-dialog .form-actions .form-actions-left {
  left: 10px;
}
#content .form-actions .form-actions-right, .wym_dialog .form-actions .form-actions-right, .ui-dialog .form-actions .form-actions-right {
  right: 10px;
}
.wym_dialog .form-actions, .ui-dialog .form-actions {
  border: 0px none;
  border-top: 1px solid #E8E8E8;
}
#dialog_iframe {
  position: relative;
}
#dialog_container #content .form-actions, .ui-dialog .form-actions, .dialog_container .form-actions {
  position: absolute;
  bottom: 0px;
  left: 0px;
  right: 0px;
  border-right: 0px;
  border-left: 0px;
  border-bottom: 0px;
  width: auto;
}
#existing_image_area {
  padding-top:6px;
}
textarea.wymeditor {
}
.ui-dialog div.field {
  margin: 0px 10px;
}
#dialog_container, .dialog_container {
  padding: 12px;
}
ul#image_grid {
  width: 670px;/*580px;*/
  padding: 0px;
  margin: 10px 0px 15px 0px;
}
ul#image_grid li {
  position: relative;
  float: left;
  margin: 0px 12px 12px 0px;
  padding: 0px;
  width: 124px;
  text-align: center;
  height: 165px;
  overflow: hidden;
  max-width: 124px;
  max-height: 165px;
}
<<<<<<< HEAD
ul#image_grid li.image_4 {
=======
#records ul#image_grid li .actions {
  top: auto;
  bottom: 0px;
  line-height: 24px;
}
ul#image_grid li.row-end {
>>>>>>> 2e8418f7
  margin-right: 0px;
  float: right;
}
ul#image_grid li a {
  border: 0 none;
}
ul#image_grid li p {
  margin: 3px 0;
}
ul#image_grid li span.actions {
  width: 100%;
}
ul#plugins {
  margin: 0px;
  padding: 0px;
}
ul#plugins li {
  list-style: none;
}
.label_inline_with_link label {
  float: left;
  margin-right: 6px;
}
.label_inline_with_link a {
  border: 0px none;
  margin-top: 19px;
  line-height: 17px;
  float: left;
}
.label_inline_with_link a img {
  vertical-align: middle;
}
#remove_picked_image {
  margin-top:8px;
  display:inline-block;
  width:auto;
}
#new_page_part_dialog .field {
  padding: 30px 10px;
}
.hide-overflow {
  overflow: hidden;
}
#remove_resource {
  margin-top:8px;
  display:inline-block;
  width:auto;
}
/**** Tooltip Icons *****/
.tooltip {
  background: #22a7f2;
  border: 1px solid #1b82bd;
  word-wrap:break-word;
	position: relative;
}
.tooltip span {
	display: block;
  padding: 10px;
	border: 1px solid #62c1f6;
}
.tooltip-nib {
	position: absolute;
	z-index: 10001;
}
.tooltip, .tooltip * {
  color: white;
}
.wym_dialog_paste .field textarea {
  width: 98%;
}
.ui-dialog .wym_dialog_paste .field, .ui-dialog .wym_dialog_paste .field textarea {
  margin: 0px 0px 45px 0px;
  height: 300px;
}
input.button, a.button, #content a.button, span.button-wrapper, span.button-wrapper input {
  cursor:pointer;
  background: #22a7f2;
  color: white;
  padding: 0px 14px 0px 14px;
  font-size: 14px;
  line-height: 25px;
  height: 25px;
  display: inline-block;
  border: 0px none;
  margin-top: 0px;
  margin-bottom: 0px;
}
/* for those pesky IE browsers */
span.button-wrapper {
	padding: 0px;
}
span.button-wrapper input {
	display: inherit;
}
/* fixes firefox display */
input.button {
  padding-bottom: 3px;
}
input.button.close_dialog, a.button.close_dialog, #content a.button.close_dialog, span.button-wrapper.close_dialog, span.button-wrapper.close_dialog input {
  background: #bcbcbc;
}
input.button:hover, a.button:hover, #content a.button:hover, span.button-wrapper:hover, span.button-wrapper:hover input {
  background:#62bef2;
}
input.button.close_dialog:hover, a.button.close_dialog:hover, #content a.button.close_dialog:hover, span.button-wrapper.close_dialog:hover {
  background: #cdcdcd;
}
input.button:active, a.button:active, #content a.button:active, span.button-wrapper:active, span.button-wrapper:active input {
  background: #004a8f;
}
input.button.close_dialog:active, a.button.close_dialog:active, #content a.button.close_dialog:active, span.button-wrapper.close_dialog:active,  span.button-wrapper.close_dialog:active input {
  background: #808080;
}
.wym_dialog a.button.wym_cancel.close_dialog {
  margin-left: 6px;
}
#content a.button.close_dialog:active {
  color: white;
}
.form-actions a.confirm-delete, #content .form-actions a.confirm-delete {
  background: #ee1100;
  position: absolute;
  right: 0px;
}
.form-actions a.confirm-delete:hover, #content .form-actions a.confirm-delete:hover {
  background: #ff3322;
}
.form-actions a.confirm-delete:active, #content .form-actions a.confirm-delete:active {
  background: #bb0000;
}
.field input[type=text], .field input[type=password], .field textarea {
  border: 1px solid #7f9db9;
  padding: 0.4% 0.5%;
  line-height: 20px;
}
/* ## Advanced Page Options --------------------------------------------- */
#more_options{
  overflow:hidden;
}
.hemisquare {
  padding: 10px;
  margin: 0px 0px;
  margin-left: 10px;
  float: left;
  width: 45%;
}
.hemisquare.right_side {
	float: right;
}
#content .hemisquare h2 {
  margin-top: 0px;
}
.hemisquare input, .hemisquare textarea, .hemisquare select {
  margin: 7px 0px;
}
.hemisquare textarea {
  margin-bottom: 0px;
}
.hemisquare label {
  margin: 0px;
}
#content .hemisquare .field {
  margin: 0 0 20px 0px;
  width: 98%;
}
.hemisquare small {
  font-size: 0.9em;
}
.label_with_help label, .label_with_help span.help {
  display: inline;
}
.label_with_help span.help {
  font-weight: normal;
  margin-left: 3px;
  border-bottom: 1px dotted #727272;
  cursor: help;
}
#more_options_field {
  position: relative;
}
#draft_field {
	position: absolute;
	right: 0px;
	top: 0px;
}
.nothing_selected {
  border-bottom: 1px dotted #727272;
  width: auto;
  margin-bottom: 12px;
  display: inline-block;
}
.nothing_selected:hover {
  border-bottom: 1px solid #727272;
}
#upgrade_wrapper li a {
  line-height: 20px;
}

/* cornering */
.button, #editor_switch a, #editor_switch span {
  border-radius: 6px;
  -moz-border-radius: 6px;
  -webkit-border-radius: 6px;
}
#page_container, .wym_box {
  border-radius-bottom: 5px;
  -webkit-border-radius-bottom-left: 5px;
  -webkit-border-radius-bottom-right: 5px;
  -webkit-border-bottom-left-radius: 5px;
  -webkit-border-bottom-right-radius: 5px;
}
.wym_iframe iframe {
  border-radius-bottom: 2px;
  -webkit-border-radius-bottom-left: 2px;
  -webkit-border-radius-bottom-right: 2px;
  -webkit-border-bottom-left-radius: 2px;
  -webkit-border-bottom-right-radius: 2px;
}
.form-actions {
  border-radius: 5px;
  -moz-border-radius: 5px;
  -webkit-border-radius: 5px;
}
.form-actions.form-actions-dialog {
  border-radius: 0px;
  -moz-border-radius: 0px;
  -webkit-border-radius: 0px;
}
#menu > a {
  border-radius-top: 5px;
  -moz-border-radius-topleft: 5px;
  -moz-border-radius-topright: 5px;
  -webkit-border-top-left-radius: 5px;
  -webkit-border-top-right-radius: 5px;
}
.ui-tabs .ui-state-default a {
  border-top-left-radius: 5px;
  border-top-right-radius: 5px;
  -moz-border-radius-topleft: 5px;
  -moz-border-radius-topright: 5px;
  -webkit-border-top-left-radius: 5px;
  -webkit-border-top-right-radius: 5px;
}
.tooltip, .tooltip span {
  border-radius: 6px;
  -moz-border-radius: 6px;
  -webkit-border-radius: 6px;
}<|MERGE_RESOLUTION|>--- conflicted
+++ resolved
@@ -638,14 +638,6 @@
 .record .title span {
   line-height: 30px;
 }
-<<<<<<< HEAD
-#records .record .title {
-  max-width: 540px;
-  float: left;
-}
-#records  .actions {
-  float: right;
-=======
 #records .record {
   position: relative;
 }
@@ -653,7 +645,6 @@
   position: absolute;
   right: 0px;
   top: 0px;
->>>>>>> 2e8418f7
   width: 120px;
   text-align: right;
   display: block;
@@ -1117,16 +1108,12 @@
   max-width: 124px;
   max-height: 165px;
 }
-<<<<<<< HEAD
-ul#image_grid li.image_4 {
-=======
 #records ul#image_grid li .actions {
   top: auto;
   bottom: 0px;
   line-height: 24px;
 }
 ul#image_grid li.row-end {
->>>>>>> 2e8418f7
   margin-right: 0px;
   float: right;
 }
