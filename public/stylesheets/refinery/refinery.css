* {
  color: #41403C;
  font-family: Arial;
  font-size: 13px;
}
p {
  font-size: 14px;
  line-height: 18px;
}
html {
  min-height: 100%;
}
body {
  min-height: 100%;
  margin: 0;
  padding: 0;
  font-size: 10px;
  font-family: Verdana;
  line-height: 1.5em;
  background: black url('/images/refinery/page_bg.png') repeat;
}
acronym {
  cursor: help;
}
#page_container, #site_bar_content, #header_content {
  margin: 0px auto 10px auto;
  text-align: left;
  width: 990px;
}
#site_bar_content {
  margin-bottom: 0px;
}
#content .field {
  width: 954px;
  position: relative;
}
input.widest, textarea.widest {
  width: 100%;
}
select.widest {
  max-width: 100%;
}
#actions {
  float: right;
<<<<<<< HEAD
  width: 26.9%;
=======
  width: 30.7%;
>>>>>>> a7f66441
  padding-left: 15px;
  padding-top: 0px;
}
#records {
  float: left;
<<<<<<< HEAD
  width: 69.8%;
  padding-right: 15px;
=======
  width: 67.7%;
>>>>>>> a7f66441
}
#actions ul {
  margin: 0px 0px 18px 0px;
  padding: 0;
  list-style: none;
}
#actions li a {
  background-color: #dbedff;
  background-position: 12px;
  background-repeat: no-repeat;
  border: 1px solid #65C3F7;
  display: block;
  padding: 9px 12px 9px 36px;
}
#actions li.selected a {
  background-color: #E6E5DC;
}
#actions li a:hover {
  text-decoration: underline;
  background-color: #cae7fb;
}
#actions li a:active {
  background-color: #cbdeff;
}
#actions li {
  margin-top: 10px;
}
<<<<<<< HEAD

#actions input#search {
  width: 165px;
}

=======
>>>>>>> a7f66441
#sort-status {
  padding: 5px 5px 5px 0px;
}
hr {
  border: 0;
  border-top: 1px solid #484743;
}
.form-actions {
  margin-top: 10px;
}
.actions img {
  border: none;
}
.actions a, .actions a:hover {
  border: none;
  text-decoration: none;
}
.errorExplanation {
  background: 7px 10px no-repeat url('/images/refinery/icons/cancel.png') #FFB1B1;
  padding: 0px 5px 5px 30px;
  font-weight: bold;
  margin-top: 5px;
  margin-bottom: 5px;
  border: 1px solid red;
}
.errorExplanation h2 {
  color: red;
  text-transform: none;
  display: none;
}
.errorExplanation p {
  font-weight: normal;
}
.fieldWithErrors input, .fieldWithErrors textarea {
  border: 1px solid red;
  background-color: #FFECF0;
}
#message, #flash {
  padding: 8px 8px 8px 30px;
  margin-bottom: 15px;
}
.flash_notice, .flash_message {
  border: 1px solid #00A017;
  color: #00A017;
  background: 7px 7px no-repeat url('/images/refinery/icons/accept.png') #E0F5E0;
}
.flash_notice, .flash_notice * {
  color: #00A017;
}
.flash_error {
  border: 1px solid #A00027;
  color: #A00027;
  background: 7px 7px no-repeat url('/images/refinery/icons/cancel.png') #FFB1B1;
}
#flash.flash_notice #flash_close, #flash.flash_error #flash_close {
  text-transform: lowercase;
}
#flash.flash_message {
  background: #E0F5E0;
  padding: 9px;
  position: relative;
  margin-bottom: 32px;
}
#flash.flash_message h2 {
  margin-top: 12px;
}
.flash_message, .flash_message * {
  color: #262719;
  font-size: 14px;
}
#flash a, #flash a:hover {
  color: #e20003;
  border-bottom-color: #e20003;
}
.flash_message a#flash_close {
  position: absolute;
  right: 9px;
  top: 21px;
  text-transform: titlecase;
}
#header a, #content a {
  border-bottom: 1px dotted #727272;
}
a {
  color: #41403C;
  text-decoration: none;
}
#content .wym_box a, #content .ui-tabs a {
  border-bottom: 0px none;
}
.splash #content {
  background-color: white;
  background-repeat: repeat-y;
}
#content h1 {
  font-size: 18px;
  font-weight: lighter;
  text-align: center;
  border-bottom: 1px solid #99998B;
  padding-bottom: 10px;
}
.less-important {
  color: #727272;
}
#header a, #administration_tabnav a, #submenu a {
  border: 0px;
}
a:hover {
  color: #000;
  border-bottom: 1px solid #727272;
}
a#site_bar_refinery_cms_logo {
  left: 448px;
}
#content {
  background-color: white;
}
body.login #page_container, body.login #site_bar_content, body.login #header_content {
  width: 590px;
}
body.login #header_content {
  background: #eaeaea;
}
body.login #site_bar_content a#site_bar_refinery_cms_logo {
  left: 247px;
}
#page_container .login #page h1 {
  margin: 0;
  padding: 5px;
  font-size: 20px;
  line-height:22px
}
body.login #page_container div.remember_me label {
  display: inline;
}
body.login input.larger {
  width: 543px;
}
body.login #page_container div.actions {
  margin-top: 12px;
}
body.login label {
  margin-top: 0px;
}
body.login .field {
  margin-bottom: 20px;
}
body.login .field.remember_me, body.login .field.forgot_password {
  margin-bottom: 0px;
  margin-top: 0px;
}
body.login .field.forgot_password {
  text-align: right;
}
body.login .field.remember_me label {
  margin-top: 20px;
}
body.login #page_container div.remember_me {
  width: 300px;
  float: left;
}
body.login #page_container div.forgot_password {
  float: right;
  width: 200px;
  padding-top: 2px;
}
body.login label, body.login a {
  font-size: 14px;
}
body.login #flash_container, body.login .errorExplanation {
  margin-bottom: 12px;
}
div.field.plugin_access {
  margin-top: 20px;
}
div.field.plugin_access label.title_label {
  width: auto;
  display: inline;
}
div.field.plugin_access ul#plugins {
  margin-top: 3px;
}
#header_content {
  height: 60px;
  position: relative;
  margin-bottom: 0px;
}
body.login #header_content h1 {
  color: #41403c;
  vertical-align: middle;
  text-align: center;
  font-weight: bold;
  font-size: 18px;
  padding-bottom: 0px;
  line-height: 60px;
}
#menu {
  display: block;
  margin: 0px;
  padding: 0px;
  position: absolute;
  bottom: 0px;
  left: 0px;
  right: 0px;
  background: transparent;
}
#menu.ui-sortable a {
  cursor: move;
}
#menu.ui-sortable-disabled a {
  cursor: pointer;
}
#menu #logout {
  float: right;
  margin-right: 0px;
}
#menu a {
  display: block;
  padding: 9px 13px;
  font-size: 13px;
  background: url('/images/refinery/nav_inactive_background.png') transparent repeat;
  margin-top:4px;
  color: white;
  font-weight: normal;
  float: left;
  margin-right: 2px;
}
#menu a.active, #menu a:hover, #menu a:focus {
  background-color: white;
  color: #ff5500;
}
#menu a.active {
  padding: 11px 13px;
  margin-top: 0px;
}
#menu a#menu_reorder, #header #menu a#menu_reorder_done {
  height: 14px;
  width: 14px;
  margin-top: 11px;
  padding: 6px;
  cursor: pointer;
  vertical-align: middle;
  text-align: center;
}
#content {
  padding: 30px 15px;
}
pre {
  margin: 0;
  padding: 0;
}
.clearfix:after {
  content: ".";
  display: block;
  height: 0;
  clear: both;
  visibility: hidden;
}
.preview {
  color: #A3A093;
}
#site_link {
  display: block;
  color: #C2C2B3;
  float: left;

}
#site_link:hover {
  text-decoration: underline;
}
#header #logo {
  position: absolute;
  right: 20px;
  top: 25px;
}
#header h1, #header h1 a {
  color: white;
  font-size: 20px;
  font-weight: normal;
  margin-bottom: 0;
  padding-bottom: 4px;
  margin-top: 0;
}
#header p {
  color: white;
  font-size: 90%;
  padding: 0;
  margin: 0;
}
#footer {
  margin: 0px auto;
  text-align: center;
}
#footer_logo {
  border: 0px none;
  display:inline-block;
  _display:block;
  margin: 50px auto 40px auto;
  width: auto;
}
#footer p, #footer a {
  color: white;
  font-size: 11px;
}
#submenu {
  clear: both;
  padding-left: 10px;
  background: url('/images/refinery/nav-3-background.gif') #EFEE8 repeat-x bottom;
}
#submenu ul, #submenu nav {
  list-style: none;
  margin: 0;
  padding: 0 0 0 10px;
}
#submenu li, #submenu > div {
  float: left;
}
#submenu li a, #submenu > a {
  display: block;
  padding: 6px;
}
#submenu2 {
  margin-left: 10px;
  margin-right: 12px;
}
#submenu a {
  color: #727272;
  text-decoration: none;
}
.filter {
  float: right;
}
#records > ul, #records > #recent_activity > ul, #records > #recent_inquiries > ul {
  margin-left: 0;
  padding-left: 0;
}
#records > ul li, #records > #recent_activity > ul li, #records > #recent_inquiries > ul li {
  list-style: none;
  padding: 0px 5px;
  vertical-align: top;
  margin-bottom: 2px;
  line-height: 35px;
}
#records ul.clickable li {
  padding: 0px;
  margin-bottom: 0px;
}
#records ul.clickable li a {
  padding: 0px 5px;
  vertical-align: top;
  margin-bottom: 2px;
  line-height: 35px;
  display: block;
  border-bottom: 0px none;
}
#records > #recent_activity, #records > #recent_inquiries {
  float: left;
  width: 48%;
}
#records > #recent_inquiries {
  margin-left: 21px;
}
#records.one_list > #recent_activity, #records.one_list > #recent_inquiries {
  width: 100%;
}
#records .left-column {
  float: left;
  width: 65%;
}
#records .left-column img {
  vertical-align: bottom;
  margin-top: 1px;
  margin-right: 5px;
}
#records .right-column {
  float: right;
  width: 34%;
  text-align: right;
}
#records .on {
  background-color: #EAEAEA;
}
#records .off, #records .on-hover {
  background-color: white;
}
#pagination ul a:hover, #pagination .on {
  background: url('/images/refinery/hover-gradient.jpg') repeat-x bottom #D4D4C6;
}
#records ul.empty {
  display: none;
}
/* order of specificity: class rules need to be ruled important otherwise id based rules override them */
.tree ul li ul {
  padding: 0;
}
.tree ul li {
  margin: 0 !important;
  padding: 4px 0 0 40px !important;
  background: url('/images/refinery/branch.gif') no-repeat 15px 0px;
}
.tree .on-hover, #pagination ul.tree a:hover, #pagination .tree .on {
  background: url('/images/refinery/branch.gif') no-repeat 15px 0px;
}
.tree ul li.branch_start {
  background-image: url('/images/refinery/branch-start.gif');
}
.tree ul li.branch_end {
  background-image: url('/images/refinery/branch-end.gif');
}
#records.tree li {
  line-height: 19px;
}
.tree li span.spacing {
  display: none;
}
#records ul#sortable_list {
  margin-top: 6px;
}
#records ul#sortable_list.ui-sortable {
  margin-top: 0px;
}
#content .ui-sortable li.hover {
  height: 300%;
  display: block;
}
#content .ui-sortable {
  margin: 0;
  padding: 12px 0px;
}
#content #records > .ui-sortable {
  padding-top: 10px;
}
#content .ui-sortable li ul{
  padding: 6px 10px 12px 40px !important;
}
#content ul.ui-sortable li {
  background: #E6E5DC !important;
  cursor: move;
  border: 1px solid #b7b7a8;
  margin-bottom: 2px !important;
  padding: 3px 0px 0px 3px !important;
}
#content ul.ui-sortable li ul.empty {
  display: block;
}
#content ul.ui-sortable li ul li.empty {
  border: 0px none;
}
#content .ui-sortable .actions {
  display: none !important;
}
#content .ui-sortable ul.spacing li {
  display: block;
  border: 0px none;
}
#content .ui-sortable ul {
  min-height: 12px;
}
#content .ui-sortable li.placeholder {
  opacity: 0.4;
  border-width: 2px;
  border-style: dashed;
  height: 38px;
}
#content ul.ui-sortable li.ui-sortable-helper {
  height: 38px !important;
}
#content ul.ui-sortable li.ui-sortable-helper ul {
  display: none;
}
.ui-sortable-helper {
  opacity: 0.7;
}
#content h2 {
  font-size: 18px;
  color:#41403c;
  margin-bottom: 15px;
  margin-top: 10px;
  font-weight: bold;
}
#records h2, #actions h2 {
  margin-top: 0px;
}
.pagination {
  background-color: #C9DAE2;
  padding: 7px;
  margin: 10px 0px;
}
.pagination .disabled {
  color: #A8B9C1;
}
.pagination a, #content .pagination a, .pagination .current, .disabled  {
  padding: 7px;
  line-height: 20px;
  border-bottom: 0px none;
}
.pagination .current, .pagination a:hover {
  background: #A8B9C1;
}
#dialog-form-actions .pagination {
  margin: -4px 6px -4px 0px;
  float: right;
  width: auto;
}
#dialog-form-actions .pagination a, #dialog-form-actions .pagination .current, #dialog-form-actions .pagination .disabled {
  line-height: 15px;
}
textarea {
  line-height: 20px;
  padding: 5px;
}
.field-couple {
  margin-bottom: 20px;
}
.submit {
  border: auto;
  width: auto;
  height: 25px;
}
label, .label_with_help {
  font-size: 110%;
  margin-bottom: 5px;
  font-weight: bold;
  margin-top: 20px;
  display: block;
}
label.input_label {
  font-size: inherit;
  margin-bottom: inerhit;
  display: inline;
  font-weight: normal;
  margin-top: inherit;
}
small label {
  font-size: inherit;
  font-weight: inherit;
  display: inherit;
}
label.stripped {
  float: none;
  display: inline;
  font-weight: normal;
  font-size: 1em;
  margin: 0px;
  padding: 0px;
}
.form-actions {
  background-color: white;
  padding: 10px;
  border: 1px solid #CCC;
}
#body_field {
  float: left;
  width: 60%;
}
.no_side_body {
  width: 72% !important;
}
#side_body_field {
  float: left;
  width: 38%;
  margin-left: 18px;
}
#body_field textarea, #side_body_field textarea {
  width: 99%;
}
.record .title span {
  line-height: 30px;
}
#records .record .title {
  max-width: 540px;
  float: left;
}
#records  .actions {
  float: right;
  width: 120px;
  text-align: right;
  display: block;
}
.tree .actions {
  margin-top: -6px;
}
.published {
  width: 25px;
  text-align: center;
}
#content .actions a {
  display: block;
  float: right;
  margin: 3px;
  line-height: inherit;
  border-bottom: 0px none;
}
.actions a * {
  padding: 4px 4px 1px 4px;
}
.actions a img {
  vertical-align: middle;
  padding: 2px 4px 4px 4px;
}
#image_grid .actions a img {
  padding: 4px 4px 1px 4px;
  vertical-align: top;
}
.actions a:hover {
  color: #E6E5DC;
  background: #3F3E3A;
}
.actions a.cancel {
  color: #AF0027;
}
.actions a.cancel:hover {
  color: white;
  background: #AF0027;
}
.actions a.reorder_anchor:hover {
  background: inherit !important;
  cursor: move;
}
#other_records {
  width: 68%;
}
<<<<<<< HEAD

#recent_activity {
  border-collapse: collapse;
  width: 100%;
}

#recent_activity td {
  padding: 5px;
}

#recent_activity td.time_ago {
  text-align: right;
  min-width: 80px;
  max-width: 175px;
}

#recent_activity tr.on {
  background: #E6E5DC;
}

=======
>>>>>>> a7f66441
#common_actions {
  margin: 0;
  padding: 0;
}
#common_actions li {
  margin: 0;
  list-style: none;
  padding: 5px 0px 5px 0px;
}
#common_actions li a {
  font-weight: bold;
}
.larger {
  font-size: 200%;
}
#actions a img {
  vertical-align: bottom;
  border: 0;
}
.brown_border {
  border: 1px solid #99998B;
}
#inquiry {
  border-collapse: collapse;
  width: 100%;
}
#inquiry td {
  border-bottom: 1px solid #99998B;
  padding: 7px;
}
body.dialog {
  background: #FFF;
}
body.dialog, body.wym_dialog {
  text-align: left;
}
#wym_hide_fields {
  display: none;
}
body.dialog form {
  width: 100% !important;
}
.dialog span.radio {
  display: block;
  line-height: 36px;
  height: 36px;
}
.dialog span.radio * {
  cursor: pointer;
  font-weight: bold;
}
.dialog #dialog_menu_left {
  width: 130px;
  float: left;
  margin-top: 9px;
}
.dialog #dialog_main {
  float: left;
  min-height: 405px;
  width: 756px;
}
.dialog #existing_image_content {
  position: relative;
  height: 391px;
  padding: 12px;
}
.dialog #existing_image_area_content ul {
  margin: 0px;
  padding: 0px;
}
.dialog #existing_image_area_content ul li {
  list-style: none;
  padding: 0px;
  margin: 0px 6px;
  float: left;
  height: 114px;
  max-height: 114px;
  width: 114px;
  max-width: 114px;
  overflow: hidden;
  cursor: pointer;
  text-align: center;
  vertical-align: middle;
}
.dialog #existing_image_area_content ul li img {
  border: 4px solid transparent;
}
.dialog #existing_image_area_content ul li.selected img {
  border: 4px solid #22A7F2;
}
.dialog #existing_image_size_area ul {
  margin: 0px;
  padding: 10px 0px 0px 0px;
}
.dialog #existing_image_size_area ul li {
  float: left;
  list-style: none;
  margin: 0px 18px 0px 0px;
  padding: 0px;
}
.dialog #existing_image_size_area ul li.selected {
  margin-right: 16px;
}
.dialog #existing_image_size_area ul li a {
  display: block;
  border: 1px solid #999999;
}
.dialog #existing_image_size_area ul li.selected a {
  margin-top: -1px;
  border: 2px solid #22A7F2;
}
/*
#dialog_main {
  position: relative;
}
*/
#existing_image_area_content {
  height: 365px;
}
#existing_image_area .pagination {
  background: #FFF;
  /*bottom: 0px;*/
  /*right: 0px;*/
  text-align: right;
  float: right;
  /*position: absolute;*/
  margin: 0px;
  width: 763px;
}
#upload_image_area, #upload_resource_area {
  padding: 12px;
}
.dialog #content {
  padding: 0px;
}
.wym_dialog #page {
  width: 940px;
  padding: 6px;
}
#dialog_main #pages_list {
  width: 100%;
}
#dialog_main #pages_list ul {
  margin: 12px 24px 24px 12px;
  padding: 0px;
}
#dialog_main #pages_list ul li {
  cursor: pointer;
  line-height: 24px;
  list-style: none;
}
#dialog_main #pages_list li.child a {
  padding-left: 27px;
}
#dialog_main #pages_list li.child1 a {
  padding-left: 47px;
}
#dialog_main #pages_list li.child2 a {
  padding-left: 67px;
}
#dialog_main #pages_list li.child3 a {
  padding-left: 87px;
}
#dialog_main #pages_list li.child4 a {
  padding-left: 107px;
}
/*
#dialog_main #pages_list ul li span  {
  display: block;
  padding: 3px;
  margin-left: 24px;
}*/
#dialog_main #pages_list ul li a {
  display: block;
  padding: 3px 3px 3px 27px;
  text-decoration: none;
  border-bottom: none;
  border: 1px solid transparent;
}
#dialog_main #pages_list li a:hover {
  background-color: #C9DAE2;
}
#dialog_main .actions {
  margin-right: 48px;
}
#dialog_main #pages_list .linked a, #dialog_main #pages_list .linked a:hover {
  border: 1px solid #00A017;
  color: #00A017;
  background: 7px 7px no-repeat url('/images/refinery/icons/accept.png') #E0F5E0;
}
#dialog_main #pages_list .linked a em {
  color: #00A017;
}
#dialog_main #web_address_area, #dialog_main #email_address_area {
  padding: 12px;
}
#link_title {
  margin-top: 12px;
}
#link_title label {
  margin: 3px 0px 0px 0px !important;
  width: 130px;
  display: block;
  float: left;
}
#link_title input {
  width: 770px;
}
ul#menu.reordering_menu li a {
  cursor: move;
}
#site_bar {
  background: #22a7f2;
  border-bottom: 0px none;
}
#search {
  border: 1px solid #b3b3b3;
  line-height: 18px;
  padding: 2px;
  font-size: 16px;
  width: 200px;
}
.search_form .button {
  float: right;
}
form input:submit {
  background: #65c3f7;
}
.clearfix:after {
  content:".";
  display:block;
  height:0;
  clear:both;
  visibility:hidden;
}
.clearfix {display:inline-block;}
/* Hide from IE Mac \*/
.clearfix {display:block;}
/* End hide from IE Mac */

/*
Firefox Dotted Line Fix
  - http://sonspring.com/journal/removing-dotted-links
*/
a:focus {
  outline: none;
}
a img {
  border: 0px none;
}
/* icons */
.add_icon {
  background-image: url('/images/refinery/icons/add.png');
}
.delete_icon {
  background-image: url('/images/refinery/icons/delete.png');
}
.edit_icon {
  background-image: url('/images/refinery/icons/application_edit.png');
}
.reorder_icon {
   background-image: url('/images/refinery/icons/arrow_switch.png');
}
.user_comment_icon {
  background-image: url('/images/refinery/icons/user_comment.png');
}
.edit_email_icon {
  background-image: url('/images/refinery/icons/email_edit.png');
}
.back_icon {
  background-image: url('/images/refinery/icons/arrow_left.png');
}
.go_icon {
  background-image: url('/images/refinery/icons/application_go.png');
}
.success_icon {
  background-image: url('/images/refinery/icons/tick.png');
  padding: 0px 8px;
}
.failure_icon {
  background-image: url('/images/refinery/icons/cross.png');
  padding: 0px 8px;
}
/* page parts */

ul#page_parts {
  float: left;
  width: 95%;
}
ul#page_parts, ul#page_parts_controls {
  margin: 20px 0 0 0;
  padding: 0;
}
ul#page_parts_controls {
  float: right;
  width: 5%;
}
ul#page_parts_controls li {
  list-style: none;
  float: right;
  margin: 12px 3px 0px 3px;
}
ul#page_parts_controls li a {
  border: 0px none;
}
ul#page_parts_controls img {
  vertical-align: middle;
}
#page_part_editors {
  clear:left;
}
/* dialog stuff */
#dialog_frame {
  width:952px;
  height:430px;
  padding: 0px;
  border: 0px solid #F2F1ED;
}
.wym_hideables {
  display: none;
}
.wym_dialog .form-actions, .ui-dialog .form-actions {
  margin-top: 0px;
  border: 0px none;
  border-top: 1px solid #E8E8E8;
}
#existing_image_area {
  padding-top:6px;
}
textarea.wymeditor {
}
.ui-dialog div.field {
  margin: 0px 10px;
}
.ui-dialog .form-actions {
  margin-top: 12px;
}
#dialog_container {
  padding: 0px 12px 12px 12px;
}
#dialog_container .form-actions {
  position: absolute;
  bottom: 0px;
  left: 0px;
  right: 0px;
  border-right: 0px;
  border-left: 0px;
  border-bottom: 0px;
  padding: 10px 0px;
}
#dialog_container .form-actions #submit_button, #dialog_container .form-actions .wym_submit {
  margin-left: 10px;
}
#dialog_main .form-actions {
  position: inherit;
  width: 97%;
  border: 1px solid #E8E8E8;
  padding: 10px;
}
ul#image_grid {
  width: 670px;/*580px;*/
  padding: 0px;
  margin: 10px 0px 15px 0px;
}
ul#image_grid li {
  float: left;
  margin: 0px 12px 12px 0px;
  padding: 0px;
  width: 124px;
  text-align: center;
  height: 165px;
  overflow: hidden;
  max-width: 124px;
  max-height: 165px;
}
ul#image_grid li.image_4 {
  margin-right: 0px;
  float: right;
}
ul#image_grid li a {
  border: 0 none;
}
ul#image_grid li p {
  margin: 3px 0;
}
ul#image_grid li span.actions {
  width: 100%;
}
ul#plugins {
  margin: 0px;
  padding: 0px;
}
ul#plugins li {
  list-style: none;
}
.label_inline_with_link label {
  float: left;
  margin-right: 6px;
}
.label_inline_with_link a {
  border: 0px none;
  margin-top: 19px;
  line-height: 17px;
  float: left;
}
.label_inline_with_link a img {
  vertical-align: middle;
}
#remove_picked_image {
  margin-top:8px;
  display:inline-block;
  width:auto;
}
#new_page_part_dialog .field {
  padding: 30px 10px;
}
.hide-overflow {
  overflow: hidden;
}
#remove_resource {
  margin-top:8px;
  display:inline-block;
  width:auto;
}
/**** Tooltip Icons *****/
.tooltip {
  background: #22A7F2;
  border: 4px solid #22A7F2;
  padding: 5px;
  word-wrap:break-word;
}
.tooltip, .tooltip * {
  color: white;
}
.wym_dialog_paste .field textarea {
  width: 98%;
}
.ui-dialog .wym_dialog_paste .field, .ui-dialog .wym_dialog_paste .field textarea {
  margin: 0px 0px 45px 0px;
  height: 300px;
}
input.button, a.button, #content a.button {
	cursor:pointer;
  background: #22a7f2;
  color: white;
  padding: 4px 14px;
  font-size: 14px;
}
input.button, a.button, #content a.button {
  border: 0px none;
}
input.button.close_dialog, a.button.close_dialog, #content a.button.close_dialog {
  background: #bcbcbc;
}
input.button:hover, a.button:hover, #content a.button:hover {
	background:#62bef2;
}
input.button.close_dialog:hover, a.button.close_dialog:hover, #content a.button.close_dialog:hover {
  background: #cdcdcd;
}
input.button:active, a.button:active, #content a.button:active {
	background:#004a8f;
}
input.button.close_dialog:active, a.button.close_dialog:active, #content a.button.close_dialog:active {
  background: #808080;
}
#content a.button.close_dialog:active {
  color: white;
}
#content .form-actions a.button {
  margin-left: 4px;
  padding: 5px 14px;
}
.form-actions a.confirm-delete, #content .form-actions a.confirm-delete {
  background: #ee1100;
  float: right;
}
.form-actions a.confirm-delete:hover, #content .form-actions a.confirm-delete:hover {
  background: #ff3322;
}
.form-actions a.confirm-delete:active, #content .form-actions a.confirm-delete:active {
  background: #bb0000;
}
.field input[type=text], .field textarea {
  border: 1px solid #7f9db9;
  padding: 3px 4px;
}
/* ## Advanced Page Options --------------------------------------------- */
#more_options{
	overflow:hidden;
}
.hemisquare {
	padding: 10px;
	margin: 0px 0px;
	border: 1px solid #ddd;
	float: left;
	width: 448px;
}
.hemisquare.right_side {
  margin-left: 10px;
  padding-bottom: 8px;
}
#content .hemisquare h2 {
  margin-top: 0px;
}
.hemisquare input[type=text] {
	width: 97%;
}
.hemisquare textarea {
  width: 95%;
}
.hemisquare input, .hemisquare textarea, .hemisquare select {
	margin: 7px 0px;
}
.hemisquare textarea {
  margin-bottom: 8px;
}
.hemisquare label {
	margin: 0px;
}
#content .hemisquare .field {
	margin: 0 0 20px 0px;
	width: 100%;
}
.hemisquare small {
	font-size: 0.9em;
}
.label_with_help label, .label_with_help span.help {
  display: inline;
}
.label_with_help span.help {
  font-weight: normal;
  margin-left: 3px;
  border-bottom: 1px dotted #727272;
  cursor: help;
}<|MERGE_RESOLUTION|>--- conflicted
+++ resolved
@@ -19,6 +19,7 @@
   line-height: 1.5em;
   background: black url('/images/refinery/page_bg.png') repeat;
 }
+
 acronym {
   cursor: help;
 }
@@ -42,22 +43,13 @@
 }
 #actions {
   float: right;
-<<<<<<< HEAD
-  width: 26.9%;
-=======
   width: 30.7%;
->>>>>>> a7f66441
   padding-left: 15px;
   padding-top: 0px;
 }
 #records {
   float: left;
-<<<<<<< HEAD
-  width: 69.8%;
-  padding-right: 15px;
-=======
   width: 67.7%;
->>>>>>> a7f66441
 }
 #actions ul {
   margin: 0px 0px 18px 0px;
@@ -85,14 +77,6 @@
 #actions li {
   margin-top: 10px;
 }
-<<<<<<< HEAD
-
-#actions input#search {
-  width: 165px;
-}
-
-=======
->>>>>>> a7f66441
 #sort-status {
   padding: 5px 5px 5px 0px;
 }
@@ -715,29 +699,6 @@
 #other_records {
   width: 68%;
 }
-<<<<<<< HEAD
-
-#recent_activity {
-  border-collapse: collapse;
-  width: 100%;
-}
-
-#recent_activity td {
-  padding: 5px;
-}
-
-#recent_activity td.time_ago {
-  text-align: right;
-  min-width: 80px;
-  max-width: 175px;
-}
-
-#recent_activity tr.on {
-  background: #E6E5DC;
-}
-
-=======
->>>>>>> a7f66441
 #common_actions {
   margin: 0;
   padding: 0;
