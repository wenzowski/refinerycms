--- conflicted
+++ resolved
@@ -656,15 +656,9 @@
 }
 
 #recent_activity td.time_ago {
-<<<<<<< HEAD
-	text-align: right;
-	min-width: 80px;
-	max-width: 175px;
-=======
   text-align: right;
   min-width: 80px;
-  max-width: 135px;
->>>>>>> 0414edb0
+  max-width: 175px;
 }
 
 #recent_activity tr.on {
