--- conflicted
+++ resolved
@@ -42,13 +42,9 @@
   });
 
   // focus first field in an admin form.
-<<<<<<< HEAD
-  $('form:first input[type=text]:first, form:first .fieldWithErrors :input:first').last().focus();
-=======
   $('form input[type=text]:first').focus();
   $('#content, .wym_box').corner('5px bottom');
   $('.wym_iframe iframe').corner('2px bottom');
->>>>>>> 36ccfd47
 });
 
 init_delete_confirmations = function() {
