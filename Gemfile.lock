GIT
  remote: git://github.com/parndt/refinerycms-i18n
  revision: 21d766b4ca9b84df68f5e686a521f7f8e94cc40c
  specs:
    refinerycms-i18n (1.1.0)
      refinerycms-core (~> 1.1.0)
      routing-filter (>= 0.2.3)

GIT
  remote: git://github.com/parndt/seo_meta.git
  revision: 384b08a8cc6b742b6c5c12b1807ce378362ea712
  specs:
    seo_meta (1.1.1)
      refinerycms-generators (~> 1.1.0)

GIT
  remote: git://github.com/resolve/refinerycms-generators.git
  revision: 8cd455e1180ae331a736acdce0f0953b05f965bf
  specs:
    refinerycms-generators (1.1.0)

GIT
  remote: git://github.com/svenfuchs/globalize3.git
  revision: ca5ba146b70543f22c7bfdcd7455b0d4c560449a
  specs:
    globalize3 (0.2.0.beta1)
      activemodel (>= 3.0.0)
      activerecord (>= 3.0.0)
      paper_trail (~> 2)

PATH
  remote: .
  specs:
    refinerycms (1.1.0)
      bundler (~> 1.0)
      refinerycms-authentication (= 1.1.0)
      refinerycms-base (= 1.1.0)
      refinerycms-core (= 1.1.0)
      refinerycms-dashboard (= 1.1.0)
      refinerycms-images (= 1.1.0)
      refinerycms-pages (= 1.1.0)
      refinerycms-resources (= 1.1.0)
      refinerycms-settings (= 1.1.0)
    refinerycms-authentication (1.1.0)
      devise (~> 1.4.0)
      friendly_id_globalize3 (~> 3.2.1)
      refinerycms-core (= 1.1.0)
    refinerycms-base (1.1.0)
    refinerycms-core (1.1.0)
      acts_as_indexed (~> 0.7)
      awesome_nested_set (~> 2.0)
      friendly_id_globalize3 (~> 3.2.1)
      globalize3 (~> 0.1)
      kaminari (~> 0.12)
      rails (>= 3.1.0.rc5)
      refinerycms-base (= 1.1.0)
      refinerycms-generators (~> 1.1)
      refinerycms-settings (= 1.1.0)
      truncate_html (~> 0.5)
    refinerycms-dashboard (1.1.0)
      refinerycms-core (= 1.1.0)
    refinerycms-images (1.1.0)
      dragonfly (~> 0.9.0)
      rack-cache (>= 0.5.3)
      refinerycms-core (= 1.1.0)
    refinerycms-pages (1.1.0)
      awesome_nested_set (~> 2.0)
      friendly_id_globalize3 (~> 3.2.1)
      globalize3 (~> 0.1)
      refinerycms-core (= 1.1.0)
      seo_meta (~> 1.1)
    refinerycms-resources (1.1.0)
      dragonfly (~> 0.9.0)
      rack-cache (>= 0.5.3)
      refinerycms-core (= 1.1.0)
    refinerycms-settings (1.1.0)
      refinerycms-base (= 1.1.0)
    refinerycms-testing (1.1.0)
      autotest
      autotest-notification
      autotest-rails
      capybara (>= 0.4.1.1)
      cucumber
      cucumber-rails (>= 0.4)
      database_cleaner
      factory_girl
      fuubar
      gherkin
      json_pure
      launchy
      rack-test (>= 0.5.6)
      refinerycms-core (= 1.1.0)
      rspec-rails (~> 2.6)
      simplecov

GEM
  remote: http://rubygems.org/
  specs:
    ZenTest (4.6.0)
    actionmailer (3.1.0.rc5)
      actionpack (= 3.1.0.rc5)
      mail (~> 2.3.0)
    actionpack (3.1.0.rc5)
      activemodel (= 3.1.0.rc5)
      activesupport (= 3.1.0.rc5)
      builder (~> 3.0.0)
      erubis (~> 2.7.0)
      i18n (~> 0.6)
      rack (~> 1.3.1)
      rack-cache (~> 1.0.2)
      rack-mount (~> 0.8.1)
      rack-test (~> 0.6.0)
      sprockets (~> 2.0.0.beta.12)
    activemodel (3.1.0.rc5)
      activesupport (= 3.1.0.rc5)
      bcrypt-ruby (~> 2.1.4)
      builder (~> 3.0.0)
      i18n (~> 0.6)
    activerecord (3.1.0.rc5)
      activemodel (= 3.1.0.rc5)
      activesupport (= 3.1.0.rc5)
      arel (~> 2.1.4)
      tzinfo (~> 0.3.29)
    activeresource (3.1.0.rc5)
      activemodel (= 3.1.0.rc5)
      activesupport (= 3.1.0.rc5)
    activesupport (3.1.0.rc5)
      multi_json (~> 1.0)
<<<<<<< HEAD
    acts_as_indexed (0.7.2)
    arel (2.1.3)
=======
    acts_as_indexed (0.7.3)
    addressable (2.2.6)
    arel (2.1.4)
>>>>>>> a430bddc
    autotest (4.4.6)
      ZenTest (>= 4.4.1)
    autotest-notification (2.3.3)
      autotest-standalone (~> 4.5)
    autotest-rails (4.1.0)
      ZenTest
    autotest-standalone (4.5.5)
    awesome_nested_set (2.0.1)
      activerecord (>= 3.0.0)
    babosa (0.3.5)
    bcrypt-ruby (2.1.4)
    builder (3.0.0)
    capybara (1.0.0)
      mime-types (>= 1.16)
      nokogiri (>= 1.3.3)
      rack (>= 1.0.0)
      rack-test (>= 0.5.4)
      selenium-webdriver (~> 0.2.0)
      xpath (~> 0.1.4)
    childprocess (0.2.0)
      ffi (~> 1.0.6)
    coffee-script (2.2.0)
      coffee-script-source
      execjs
    coffee-script-source (1.1.1)
    cucumber (1.0.2)
      builder (>= 2.1.2)
      diff-lcs (>= 1.1.2)
      gherkin (~> 2.4.5)
      json (>= 1.4.6)
      term-ansicolor (>= 1.0.5)
    cucumber-rails (1.0.2)
      capybara (>= 1.0.0)
      cucumber (~> 1.0.0)
      nokogiri (>= 1.4.6)
    database_cleaner (0.6.7)
    devise (1.4.2)
      bcrypt-ruby (~> 2.1.2)
      orm_adapter (~> 0.0.3)
      warden (~> 1.0.3)
    diff-lcs (1.1.2)
    dragonfly (0.9.4)
      rack
    erubis (2.7.0)
    execjs (1.2.0)
      multi_json (~> 1.0)
    factory_girl (2.0.1)
    ffi (1.0.9)
    friendly_id_globalize3 (3.2.1.4)
      babosa (~> 0.3.0)
    fuubar (0.0.5)
      rspec (~> 2.0)
      rspec-instafail (~> 0.1.4)
      ruby-progressbar (~> 0.0.10)
    gherkin (2.4.5)
      json (>= 1.4.6)
    hike (1.2.0)
    i18n (0.6.0)
    jquery-rails (1.0.12)
      railties (~> 3.0)
      thor (~> 0.14)
    json (1.5.3)
    json_pure (1.5.3)
    kaminari (0.12.4)
      rails (>= 3.0.0)
    launchy (2.0.4)
      addressable (~> 2.2.6)
    libv8 (3.3.10.2)
    mail (2.3.0)
      i18n (>= 0.4.0)
      mime-types (~> 1.16)
      treetop (~> 1.4.8)
    mime-types (1.16)
    multi_json (1.0.3)
    mysql2 (0.3.6)
    nokogiri (1.5.0)
    orm_adapter (0.0.5)
<<<<<<< HEAD
    pjax-rails (0.1.4)
      jquery-rails
    polyglot (0.3.1)
    rack (1.3.0)
=======
    paper_trail (2.2.9)
      rails (~> 3)
    polyglot (0.3.2)
    rack (1.3.2)
>>>>>>> a430bddc
    rack-cache (1.0.2)
      rack (>= 0.4)
    rack-mount (0.8.1)
      rack (>= 1.0.0)
    rack-ssl (1.3.2)
      rack
    rack-test (0.6.0)
      rack (>= 1.0)
    rails (3.1.0.rc5)
      actionmailer (= 3.1.0.rc5)
      actionpack (= 3.1.0.rc5)
      activerecord (= 3.1.0.rc5)
      activeresource (= 3.1.0.rc5)
      activesupport (= 3.1.0.rc5)
      bundler (~> 1.0)
      railties (= 3.1.0.rc5)
    railties (3.1.0.rc5)
      actionpack (= 3.1.0.rc5)
      activesupport (= 3.1.0.rc5)
      rack-ssl (~> 1.3.2)
      rake (>= 0.8.7)
      rdoc (~> 3.4)
      thor (~> 0.14.6)
    rake (0.9.2)
<<<<<<< HEAD
    rdoc (3.7)
    refinerycms-generators (1.0.2)
    routing-filter (0.2.3)
=======
    rdoc (3.8)
    routing-filter (0.2.4)
>>>>>>> a430bddc
      actionpack
    rspec (2.6.0)
      rspec-core (~> 2.6.0)
      rspec-expectations (~> 2.6.0)
      rspec-mocks (~> 2.6.0)
    rspec-core (2.6.4)
    rspec-expectations (2.6.0)
      diff-lcs (~> 1.1.2)
    rspec-instafail (0.1.8)
    rspec-mocks (2.6.0)
    rspec-rails (2.6.1)
      actionpack (~> 3.0)
      activesupport (~> 3.0)
      railties (~> 3.0)
      rspec (~> 2.6.0)
    ruby-progressbar (0.0.10)
    rubyzip (0.9.4)
<<<<<<< HEAD
    sass (3.1.3)
    sass-rails (3.1.0.rc.3)
      actionpack (~> 3.1.0.rc1)
      railties (~> 3.1.0.rc1)
      sass (>= 3.1.3)
=======
    sass (3.1.5)
    sass-rails (3.1.0.rc.5)
      actionpack (~> 3.1.0.rc1)
      railties (~> 3.1.0.rc1)
      sass (>= 3.1.4)
>>>>>>> a430bddc
      sprockets (>= 2.0.0.beta.9)
    selenium-webdriver (0.2.2)
      childprocess (>= 0.1.9)
      ffi (>= 1.0.7)
      json_pure
      rubyzip
    simplecov (0.4.2)
      simplecov-html (~> 0.4.4)
    simplecov-html (0.4.5)
    sprockets (2.0.0.beta.12)
      hike (~> 1.2)
      rack (~> 1.0)
      tilt (!= 1.3.0, ~> 1.1)
<<<<<<< HEAD
    sqlite3 (1.3.3)
    term-ansicolor (1.0.5)
=======
    sqlite3 (1.3.4)
    term-ansicolor (1.0.6)
>>>>>>> a430bddc
    therubyracer (0.9.2)
      libv8 (~> 3.3.10)
    thor (0.14.6)
    tilt (1.3.2)
    treetop (1.4.10)
      polyglot
      polyglot (>= 0.3.1)
    truncate_html (0.5.1)
    tzinfo (0.3.29)
    uglifier (1.0.0)
      execjs (>= 0.3.0)
      multi_json (>= 1.0.2)
    warden (1.0.5)
      rack (>= 1.0)
    xpath (0.1.4)
      nokogiri (~> 1.3)

PLATFORMS
  ruby

DEPENDENCIES
  coffee-script
  globalize3!
  jquery-rails
  mysql2
<<<<<<< HEAD
  pjax-rails (~> 0.1.4)
  rack
  rails
=======
>>>>>>> a430bddc
  refinerycms!
  refinerycms-generators (~> 1.1.0)!
  refinerycms-i18n (~> 1.1.0)!
  refinerycms-testing (~> 1.1.0)
  sass-rails (>= 3.1.0.rc.5)
  seo_meta!
  sqlite3
  therubyracer
  uglifier<|MERGE_RESOLUTION|>--- conflicted
+++ resolved
@@ -15,7 +15,7 @@
 
 GIT
   remote: git://github.com/resolve/refinerycms-generators.git
-  revision: 8cd455e1180ae331a736acdce0f0953b05f965bf
+  revision: 4a0bfefcda1b012748e63d25f7426ddc14b85744
   specs:
     refinerycms-generators (1.1.0)
 
@@ -126,14 +126,9 @@
       activesupport (= 3.1.0.rc5)
     activesupport (3.1.0.rc5)
       multi_json (~> 1.0)
-<<<<<<< HEAD
-    acts_as_indexed (0.7.2)
-    arel (2.1.3)
-=======
     acts_as_indexed (0.7.3)
     addressable (2.2.6)
     arel (2.1.4)
->>>>>>> a430bddc
     autotest (4.4.6)
       ZenTest (>= 4.4.1)
     autotest-notification (2.3.3)
@@ -178,9 +173,9 @@
     dragonfly (0.9.4)
       rack
     erubis (2.7.0)
-    execjs (1.2.0)
+    execjs (1.2.1)
       multi_json (~> 1.0)
-    factory_girl (2.0.1)
+    factory_girl (2.0.2)
     ffi (1.0.9)
     friendly_id_globalize3 (3.2.1.4)
       babosa (~> 0.3.0)
@@ -211,24 +206,19 @@
     mysql2 (0.3.6)
     nokogiri (1.5.0)
     orm_adapter (0.0.5)
-<<<<<<< HEAD
+    paper_trail (2.2.9)
+      rails (~> 3)
     pjax-rails (0.1.4)
       jquery-rails
-    polyglot (0.3.1)
-    rack (1.3.0)
-=======
-    paper_trail (2.2.9)
-      rails (~> 3)
     polyglot (0.3.2)
     rack (1.3.2)
->>>>>>> a430bddc
     rack-cache (1.0.2)
       rack (>= 0.4)
     rack-mount (0.8.1)
       rack (>= 1.0.0)
     rack-ssl (1.3.2)
       rack
-    rack-test (0.6.0)
+    rack-test (0.6.1)
       rack (>= 1.0)
     rails (3.1.0.rc5)
       actionmailer (= 3.1.0.rc5)
@@ -246,14 +236,8 @@
       rdoc (~> 3.4)
       thor (~> 0.14.6)
     rake (0.9.2)
-<<<<<<< HEAD
-    rdoc (3.7)
-    refinerycms-generators (1.0.2)
-    routing-filter (0.2.3)
-=======
     rdoc (3.8)
     routing-filter (0.2.4)
->>>>>>> a430bddc
       actionpack
     rspec (2.6.0)
       rspec-core (~> 2.6.0)
@@ -271,19 +255,11 @@
       rspec (~> 2.6.0)
     ruby-progressbar (0.0.10)
     rubyzip (0.9.4)
-<<<<<<< HEAD
-    sass (3.1.3)
-    sass-rails (3.1.0.rc.3)
-      actionpack (~> 3.1.0.rc1)
-      railties (~> 3.1.0.rc1)
-      sass (>= 3.1.3)
-=======
     sass (3.1.5)
     sass-rails (3.1.0.rc.5)
       actionpack (~> 3.1.0.rc1)
       railties (~> 3.1.0.rc1)
       sass (>= 3.1.4)
->>>>>>> a430bddc
       sprockets (>= 2.0.0.beta.9)
     selenium-webdriver (0.2.2)
       childprocess (>= 0.1.9)
@@ -296,14 +272,9 @@
     sprockets (2.0.0.beta.12)
       hike (~> 1.2)
       rack (~> 1.0)
-      tilt (!= 1.3.0, ~> 1.1)
-<<<<<<< HEAD
-    sqlite3 (1.3.3)
-    term-ansicolor (1.0.5)
-=======
+      tilt (~> 1.1, != 1.3.0)
     sqlite3 (1.3.4)
     term-ansicolor (1.0.6)
->>>>>>> a430bddc
     therubyracer (0.9.2)
       libv8 (~> 3.3.10)
     thor (0.14.6)
@@ -329,12 +300,7 @@
   globalize3!
   jquery-rails
   mysql2
-<<<<<<< HEAD
   pjax-rails (~> 0.1.4)
-  rack
-  rails
-=======
->>>>>>> a430bddc
   refinerycms!
   refinerycms-generators (~> 1.1.0)!
   refinerycms-i18n (~> 1.1.0)!
