--- conflicted
+++ resolved
@@ -44,11 +44,7 @@
 
 GIT
   remote: git://github.com/resolve/refinerycms-generators.git
-<<<<<<< HEAD
-  revision: 5863cd94ec37fc97bd36dbf2f9f5330c61f8e3fe
-=======
   revision: c0f197e6668ac10de9c1148c1db0e0ed45e13ae7
->>>>>>> b63dc0bf
   specs:
     refinerycms-generators (0.9.9)
 
