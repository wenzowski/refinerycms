--- conflicted
+++ resolved
@@ -65,11 +65,7 @@
       devise (~> 1.1.5)
       dragonfly (~> 0.8.1)
       friendly_id (~> 3.1.8)
-<<<<<<< HEAD
-      globalize3 (~> 0.0)
-=======
       globalize3
->>>>>>> 5b6a866e
       moretea-awesome_nested_set (= 1.4.3.1)
       rack-cache (~> 0.5.2)
       rails (~> 3.0.3)
@@ -230,10 +226,7 @@
   factory_girl
   friendly_id!
   gherkin
-<<<<<<< HEAD
-=======
   globalize3!
->>>>>>> 5b6a866e
   json_pure (= 1.4.6a)!
   launchy
   rack-test (~> 0.5.6)
