--- conflicted
+++ resolved
@@ -293,11 +293,7 @@
   globalize3!
   jquery-rails
   mysql2
-<<<<<<< HEAD
   pjax-rails (~> 0.1.4)
-=======
-  rcov
->>>>>>> af42ec28
   refinerycms!
   refinerycms-generators (~> 1.1.0)!
   refinerycms-i18n (~> 1.1.0)!
