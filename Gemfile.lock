GIT
  remote: git://github.com/collectiveidea/awesome_nested_set.git
  revision: 75cfe9015f69bf2cc4953a9215da118f18148997
  specs:
    awesome_nested_set (2.0.1)
      activerecord (>= 3.0.0)

GIT
  remote: git://github.com/parndt/refinerycms-i18n
  revision: 3376b2a27093c6c94db06fb74f3d8aed5cb20c6e
  specs:
    refinerycms-i18n (2.0.0)
      refinerycms-core (~> 2.0.0)
      routing-filter (>= 0.2.3)

PATH
  remote: .
  specs:
    refinerycms (2.0.0)
      bundler (~> 1.0)
      refinerycms-authentication (= 2.0.0)
      refinerycms-base (= 2.0.0)
      refinerycms-core (= 2.0.0)
      refinerycms-dashboard (= 2.0.0)
      refinerycms-images (= 2.0.0)
      refinerycms-pages (= 2.0.0)
      refinerycms-resources (= 2.0.0)
      refinerycms-settings (= 2.0.0)
    refinerycms-authentication (2.0.0)
      devise (~> 1.4.0)
      friendly_id_globalize3 (~> 3.2.1)
      refinerycms-core (= 2.0.0)
    refinerycms-base (2.0.0)
    refinerycms-core (2.0.0)
      acts_as_indexed (~> 0.7)
      awesome_nested_set (~> 2.0)
      coffee-rails (>= 3.1.0.rc5)
      friendly_id_globalize3 (~> 3.2.1)
      globalize3 (~> 0.2.0.beta3)
      jquery-rails
      kaminari (~> 0.12)
      rails (>= 3.1.0.rc6)
      refinerycms-base (= 2.0.0)
      refinerycms-generators (= 2.0.0)
      refinerycms-settings (= 2.0.0)
      sass-rails (>= 3.1.0.rc5)
      truncate_html (~> 0.5)
<<<<<<< HEAD
      uglifier
    refinerycms-dashboard (2.0.0)
      refinerycms-core (= 2.0.0)
    refinerycms-generators (2.0.0)
    refinerycms-images (2.0.0)
=======
      will_paginate (= 3.0.0)
    refinerycms-dashboard (1.0.4)
      refinerycms-core (= 1.0.4)
    refinerycms-images (1.0.4)
>>>>>>> 29f0b9c4
      dragonfly (~> 0.9.0)
      rack-cache (>= 0.5.3)
      refinerycms-core (= 2.0.0)
    refinerycms-pages (2.0.0)
      awesome_nested_set (~> 2.0)
      friendly_id_globalize3 (~> 3.2.1)
      refinerycms-core (= 2.0.0)
      seo_meta (>= 1.2.0.rc1)
    refinerycms-resources (2.0.0)
      dragonfly (~> 0.9.0)
      rack-cache (>= 0.5.3)
      refinerycms-core (= 2.0.0)
    refinerycms-settings (2.0.0)
      refinerycms-base (= 2.0.0)
    refinerycms-testing (2.0.0)
      capybara (~> 1.0.0)
      database_cleaner
      factory_girl (~> 2.0.3)
      fuubar
      guard-rspec (~> 0.4.2)
      json_pure
      launchy
      rack-test (>= 0.5.6)
      refinerycms-core (= 2.0.0)
      rspec-instafail
<<<<<<< HEAD
      rspec-rails (= 2.6.1)
      sqlite3
=======
      rspec-rails (~> 2.6)
>>>>>>> 29f0b9c4

GEM
  remote: http://rubygems.org/
  specs:
    actionmailer (3.1.0.rc6)
      actionpack (= 3.1.0.rc6)
      mail (~> 2.3.0)
    actionpack (3.1.0.rc6)
      activemodel (= 3.1.0.rc6)
      activesupport (= 3.1.0.rc6)
      builder (~> 3.0.0)
      erubis (~> 2.7.0)
      i18n (~> 0.6)
      rack (~> 1.3.2)
      rack-cache (~> 1.0.2)
      rack-mount (~> 0.8.1)
      rack-test (~> 0.6.0)
      sprockets (~> 2.0.0.beta.12)
    activemodel (3.1.0.rc6)
      activesupport (= 3.1.0.rc6)
      bcrypt-ruby (~> 2.1.4)
      builder (~> 3.0.0)
      i18n (~> 0.6)
    activerecord (3.1.0.rc6)
      activemodel (= 3.1.0.rc6)
      activesupport (= 3.1.0.rc6)
      arel (~> 2.2.1)
      tzinfo (~> 0.3.29)
    activeresource (3.1.0.rc6)
      activemodel (= 3.1.0.rc6)
      activesupport (= 3.1.0.rc6)
    activesupport (3.1.0.rc6)
      multi_json (~> 1.0)
    acts_as_indexed (0.7.3)
    addressable (2.2.6)
    arel (2.2.1)
    babosa (0.3.5)
    bcrypt-ruby (2.1.4)
    builder (3.0.0)
    capybara (1.0.1)
      mime-types (>= 1.16)
      nokogiri (>= 1.3.3)
      rack (>= 1.0.0)
      rack-test (>= 0.5.4)
      selenium-webdriver (~> 2.0)
      xpath (~> 0.1.4)
    capybara-webkit (0.6.0)
      capybara (~> 1.0.0)
    childprocess (0.2.1)
      ffi (~> 1.0.6)
    coffee-rails (3.1.0.rc.6)
      coffee-script (>= 2.2.0)
      railties (~> 3.1.0.rc1)
    coffee-script (2.2.0)
      coffee-script-source
      execjs
    coffee-script-source (1.1.2)
    database_cleaner (0.6.7)
    devise (1.4.2)
      bcrypt-ruby (~> 2.1.2)
      orm_adapter (~> 0.0.3)
      warden (~> 1.0.3)
    diff-lcs (1.1.2)
    dragonfly (0.9.5)
      rack
<<<<<<< HEAD
    erubis (2.7.0)
    execjs (1.2.4)
      multi_json (~> 1.0)
    factory_girl (2.0.4)
=======
    erubis (2.6.6)
      abstract (>= 1.0.0)
    factory_girl (2.0.3)
>>>>>>> 29f0b9c4
    ffi (1.0.9)
    friendly_id_globalize3 (3.2.1.4)
      babosa (~> 0.3.0)
    fuubar (0.0.6)
      rspec (~> 2.0)
      rspec-instafail (~> 0.1.8)
      ruby-progressbar (~> 0.0.10)
<<<<<<< HEAD
    globalize3 (0.2.0.beta3)
=======
    gherkin (2.4.6)
      json (>= 1.4.6)
    globalize3 (0.1.0)
>>>>>>> 29f0b9c4
      activemodel (>= 3.0.0)
      activerecord (>= 3.0.0)
      paper_trail (~> 2)
    growl (1.0.3)
    guard (0.6.1)
      thor (~> 0.14.6)
    guard-rspec (0.4.2)
      guard (>= 0.4.0)
    guard-spork (0.2.1)
      guard (>= 0.2.2)
      spork (>= 0.8.4)
    hike (1.2.0)
    i18n (0.6.0)
    jquery-rails (1.0.13)
      railties (~> 3.0)
      thor (~> 0.14)
    json_pure (1.5.3)
    kaminari (0.12.4)
      rails (>= 3.0.0)
    launchy (2.0.5)
      addressable (~> 2.2.6)
    mail (2.3.0)
      i18n (>= 0.4.0)
      mime-types (~> 1.16)
      treetop (~> 1.4.8)
    mime-types (1.16)
    multi_json (1.0.3)
    mysql2 (0.3.6)
    nokogiri (1.5.0)
    orm_adapter (0.0.5)
    paper_trail (2.2.9)
      rails (~> 3)
    polyglot (0.3.2)
    rack (1.3.2)
    rack-cache (1.0.2)
      rack (>= 0.4)
    rack-mount (0.8.2)
      rack (>= 1.0.0)
    rack-ssl (1.3.2)
      rack
    rack-test (0.6.1)
      rack (>= 1.0)
    rails (3.1.0.rc6)
      actionmailer (= 3.1.0.rc6)
      actionpack (= 3.1.0.rc6)
      activerecord (= 3.1.0.rc6)
      activeresource (= 3.1.0.rc6)
      activesupport (= 3.1.0.rc6)
      bundler (~> 1.0)
      railties (= 3.1.0.rc6)
    railties (3.1.0.rc6)
      actionpack (= 3.1.0.rc6)
      activesupport (= 3.1.0.rc6)
      rack-ssl (~> 1.3.2)
      rake (>= 0.8.7)
      rdoc (~> 3.4)
      thor (~> 0.14.6)
    rake (0.9.2)
<<<<<<< HEAD
    rb-fsevent (0.4.3)
    rcov (0.9.10)
    rdoc (3.9.2)
=======
    rcov (0.9.10)
    rdoc (3.9.1)
    refinerycms-generators (1.0.2)
    refinerycms-i18n (1.0.0)
      refinerycms-core (>= 0.9.9.12)
      routing-filter (>= 0.2.3)
>>>>>>> 29f0b9c4
    routing-filter (0.2.4)
      actionpack
    rspec (2.6.0)
      rspec-core (~> 2.6.0)
      rspec-expectations (~> 2.6.0)
      rspec-mocks (~> 2.6.0)
    rspec-core (2.6.4)
    rspec-expectations (2.6.0)
      diff-lcs (~> 1.1.2)
    rspec-instafail (0.1.8)
    rspec-mocks (2.6.0)
    rspec-rails (2.6.1)
      actionpack (~> 3.0)
      activesupport (~> 3.0)
      railties (~> 3.0)
      rspec (~> 2.6.0)
    ruby-progressbar (0.0.10)
    rubyzip (0.9.4)
    sass (3.1.7)
    sass-rails (3.1.0.rc.6)
      actionpack (~> 3.1.0.rc6)
      railties (~> 3.1.0.rc6)
      sass (>= 3.1.4)
    selenium-webdriver (2.4.0)
      childprocess (>= 0.2.1)
      ffi (>= 1.0.7)
      json_pure
      rubyzip
    seo_meta (1.2.0.rc1)
      refinerycms-generators (~> 2.0)
    simplecov (0.4.2)
      simplecov-html (~> 0.4.4)
    simplecov-html (0.4.5)
    spork (0.9.0.rc9)
    sprockets (2.0.0.beta.13)
      hike (~> 1.2)
      rack (~> 1.0)
      tilt (!= 1.3.0, ~> 1.1)
    sqlite3 (1.3.4)
    thor (0.14.6)
    tilt (1.3.2)
    treetop (1.4.10)
      polyglot
      polyglot (>= 0.3.1)
    truncate_html (0.5.1)
    tzinfo (0.3.29)
    uglifier (1.0.1)
      execjs (>= 0.3.0)
      multi_json (>= 1.0.2)
    warden (1.0.5)
      rack (>= 1.0)
<<<<<<< HEAD
=======
    will_paginate (3.0.0)
>>>>>>> 29f0b9c4
    xpath (0.1.4)
      nokogiri (~> 1.3)

PLATFORMS
  ruby

DEPENDENCIES
<<<<<<< HEAD
  awesome_nested_set!
  capybara-webkit
  coffee-rails (>= 3.1.0.rc.6)
  growl (~> 1.0.3)
  guard-spork
  jquery-rails
  mysql2
  rb-fchange (~> 0.0.5)
  rb-fsevent (>= 0.3.9)
  rb-notifu (~> 0.0.4)
  rcov
  refinerycms!
  refinerycms-i18n (~> 2.0.0)!
  refinerycms-testing (~> 2.0.0)
  sass-rails (>= 3.1.0.rc.6)
  simplecov
  spork (= 0.9.0.rc9)
  sqlite3
  uglifier
  win32console
=======
  mysql2 (~> 0.2.7)
  rcov
  refinerycms!
  refinerycms-i18n (~> 1.0.0)
  refinerycms-testing (~> 1.0.4)
  simplecov
  sqlite3
>>>>>>> 29f0b9c4
<|MERGE_RESOLUTION|>--- conflicted
+++ resolved
@@ -34,7 +34,7 @@
     refinerycms-core (2.0.0)
       acts_as_indexed (~> 0.7)
       awesome_nested_set (~> 2.0)
-      coffee-rails (>= 3.1.0.rc5)
+      coffee-rails (>= 3.1.0.rc.6)
       friendly_id_globalize3 (~> 3.2.1)
       globalize3 (~> 0.2.0.beta3)
       jquery-rails
@@ -43,20 +43,13 @@
       refinerycms-base (= 2.0.0)
       refinerycms-generators (= 2.0.0)
       refinerycms-settings (= 2.0.0)
-      sass-rails (>= 3.1.0.rc5)
+      sass-rails (>= 3.1.0.rc.6)
       truncate_html (~> 0.5)
-<<<<<<< HEAD
       uglifier
     refinerycms-dashboard (2.0.0)
       refinerycms-core (= 2.0.0)
     refinerycms-generators (2.0.0)
     refinerycms-images (2.0.0)
-=======
-      will_paginate (= 3.0.0)
-    refinerycms-dashboard (1.0.4)
-      refinerycms-core (= 1.0.4)
-    refinerycms-images (1.0.4)
->>>>>>> 29f0b9c4
       dragonfly (~> 0.9.0)
       rack-cache (>= 0.5.3)
       refinerycms-core (= 2.0.0)
@@ -82,12 +75,8 @@
       rack-test (>= 0.5.6)
       refinerycms-core (= 2.0.0)
       rspec-instafail
-<<<<<<< HEAD
       rspec-rails (= 2.6.1)
       sqlite3
-=======
-      rspec-rails (~> 2.6)
->>>>>>> 29f0b9c4
 
 GEM
   remote: http://rubygems.org/
@@ -153,16 +142,10 @@
     diff-lcs (1.1.2)
     dragonfly (0.9.5)
       rack
-<<<<<<< HEAD
     erubis (2.7.0)
     execjs (1.2.4)
       multi_json (~> 1.0)
     factory_girl (2.0.4)
-=======
-    erubis (2.6.6)
-      abstract (>= 1.0.0)
-    factory_girl (2.0.3)
->>>>>>> 29f0b9c4
     ffi (1.0.9)
     friendly_id_globalize3 (3.2.1.4)
       babosa (~> 0.3.0)
@@ -170,13 +153,7 @@
       rspec (~> 2.0)
       rspec-instafail (~> 0.1.8)
       ruby-progressbar (~> 0.0.10)
-<<<<<<< HEAD
     globalize3 (0.2.0.beta3)
-=======
-    gherkin (2.4.6)
-      json (>= 1.4.6)
-    globalize3 (0.1.0)
->>>>>>> 29f0b9c4
       activemodel (>= 3.0.0)
       activerecord (>= 3.0.0)
       paper_trail (~> 2)
@@ -235,18 +212,9 @@
       rdoc (~> 3.4)
       thor (~> 0.14.6)
     rake (0.9.2)
-<<<<<<< HEAD
     rb-fsevent (0.4.3)
     rcov (0.9.10)
     rdoc (3.9.2)
-=======
-    rcov (0.9.10)
-    rdoc (3.9.1)
-    refinerycms-generators (1.0.2)
-    refinerycms-i18n (1.0.0)
-      refinerycms-core (>= 0.9.9.12)
-      routing-filter (>= 0.2.3)
->>>>>>> 29f0b9c4
     routing-filter (0.2.4)
       actionpack
     rspec (2.6.0)
@@ -298,10 +266,6 @@
       multi_json (>= 1.0.2)
     warden (1.0.5)
       rack (>= 1.0)
-<<<<<<< HEAD
-=======
-    will_paginate (3.0.0)
->>>>>>> 29f0b9c4
     xpath (0.1.4)
       nokogiri (~> 1.3)
 
@@ -309,10 +273,9 @@
   ruby
 
 DEPENDENCIES
-<<<<<<< HEAD
   awesome_nested_set!
   capybara-webkit
-  coffee-rails (>= 3.1.0.rc.6)
+  coffee-rails
   growl (~> 1.0.3)
   guard-spork
   jquery-rails
@@ -324,18 +287,9 @@
   refinerycms!
   refinerycms-i18n (~> 2.0.0)!
   refinerycms-testing (~> 2.0.0)
-  sass-rails (>= 3.1.0.rc.6)
+  sass-rails
   simplecov
   spork (= 0.9.0.rc9)
   sqlite3
   uglifier
-  win32console
-=======
-  mysql2 (~> 0.2.7)
-  rcov
-  refinerycms!
-  refinerycms-i18n (~> 1.0.0)
-  refinerycms-testing (~> 1.0.4)
-  simplecov
-  sqlite3
->>>>>>> 29f0b9c4
+  win32console