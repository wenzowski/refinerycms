--- conflicted
+++ resolved
@@ -1,13 +1,13 @@
 GIT
   remote: git://github.com/collectiveidea/awesome_nested_set.git
-  revision: 75cfe9015f69bf2cc4953a9215da118f18148997
+  revision: 3f19d9ae9f02877dce3342f91d9be36dc3b7ab2f
   specs:
     awesome_nested_set (2.0.1)
       activerecord (>= 3.0.0)
 
 GIT
   remote: git://github.com/parndt/refinerycms-i18n
-  revision: fd9cefe199f05005354ae0838763660cee968493
+  revision: 7548b3be85baba5edc5a57429db05740afce8062
   specs:
     refinerycms-i18n (2.0.0)
       refinerycms-core (~> 2.0.0)
@@ -281,14 +281,11 @@
   guard-spork
   jquery-rails
   mysql2
-<<<<<<< HEAD
   pjax-rails (~> 0.1.4)
-=======
   rb-fchange (~> 0.0.5)
   rb-fsevent (>= 0.3.9)
   rb-notifu (~> 0.0.4)
   rcov
->>>>>>> c6e2880a
   refinerycms!
   refinerycms-i18n (~> 2.0.0)!
   refinerycms-testing (~> 2.0.0)
