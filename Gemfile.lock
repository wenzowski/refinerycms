GIT
  remote: git://github.com/flori/json.git
  revision: 2c0f8d2c9b15a33b8d10ffcb1959aef54d320b57
  ref: 2c0f8d
  specs:
    json_pure (1.4.6a)

GIT
  remote: git://github.com/parndt/authlogic.git
  revision: 7e3fbbbdeca7ee3c20b4d8826fc5969c08e59f59
  specs:
    authlogic (2.1.6)
      activesupport

GIT
  remote: git://github.com/parndt/capybara.git
  revision: 4cfe882c982682e71c13c877e7f14fd862a9e565
  specs:
    capybara (0.4.0)
      celerity (>= 0.7.9)
      culerity (>= 0.2.4)
      mime-types (>= 1.16)
      nokogiri (>= 1.3.3)
      rack (>= 1.0.0)
      rack-test (>= 0.5.4)
      selenium-webdriver (>= 0.0.27)
      xpath (~> 0.1.2)

GIT
  remote: git://github.com/refinerycms/dragonfly.git
  revision: 9edda253b663dbdc72af2121e22179efdb594da9
  branch: master
  specs:
    dragonfly (0.8.1)
      rack

GIT
  remote: git://github.com/refinerycms/routing-filter.git
  revision: 94a072118410475b0e872b050dc731ef136f1180
  specs:
    routing-filter (0.2.0)
      actionpack

GIT
  remote: git://github.com/resolve/refinerycms-generators.git
  revision: 0257bd9626850e523233cdab38937d9b0f9689ba
  specs:
    refinerycms-generators (0.9.9)

GIT
  remote: git://github.com/resolve/refinerycms-i18n.git
  revision: 3b9a9ce3a3135cafee83e38da89987b4cd628cc7
  specs:
    refinerycms-i18n (0.9.8.12)
      refinerycms (>= 0.9.8)
      routing-filter (~> 0.1)

PATH
  remote: .
  specs:
    refinerycms (0.9.9)
      acts_as_indexed (~> 0.6.6)
      authlogic (~> 2.1.6)
      bundler (~> 1.0.5)
      dragonfly (~> 0.8.1)
      friendly_id (~> 3.1.8)
      moretea-awesome_nested_set (= 1.4.3.1)
      rack-cache (~> 0.5.2)
      rails (~> 3.0.3)
      rdoc (>= 2.5.11)
      truncate_html (= 0.4)
      will_paginate (~> 3.0.pre)

GEM
  remote: http://rubygems.org/
  specs:
    ZenTest (4.4.2)
    abstract (1.0.0)
    actionmailer (3.0.3)
      actionpack (= 3.0.3)
      mail (~> 2.2.9)
    actionpack (3.0.3)
      activemodel (= 3.0.3)
      activesupport (= 3.0.3)
      builder (~> 2.1.2)
      erubis (~> 2.6.6)
      i18n (~> 0.4)
      rack (~> 1.2.1)
      rack-mount (~> 0.6.13)
      rack-test (~> 0.5.6)
      tzinfo (~> 0.3.23)
    activemodel (3.0.3)
      activesupport (= 3.0.3)
      builder (~> 2.1.2)
      i18n (~> 0.4)
    activerecord (3.0.3)
      activemodel (= 3.0.3)
      activesupport (= 3.0.3)
      arel (~> 2.0.2)
      tzinfo (~> 0.3.23)
    activeresource (3.0.3)
      activemodel (= 3.0.3)
      activesupport (= 3.0.3)
    activesupport (3.0.3)
    acts_as_indexed (0.6.6)
    arel (2.0.6)
    autotest (4.4.6)
      ZenTest (>= 4.4.1)
    autotest-notification (2.3.1)
      autotest (~> 4.3)
    autotest-rails (4.1.0)
      ZenTest
    babosa (0.2.0)
    builder (2.1.2)
    celerity (0.8.5)
    childprocess (0.1.4)
      ffi (~> 0.6.3)
    configuration (1.2.0)
    cucumber (0.10.0)
      builder (>= 2.1.2)
      diff-lcs (~> 1.1.2)
      gherkin (~> 2.3.2)
      json (~> 1.4.6)
      term-ansicolor (~> 1.0.5)
    cucumber-rails (0.3.2)
      cucumber (>= 0.8.0)
    culerity (0.2.12)
    database_cleaner (0.6.0)
    diff-lcs (1.1.2)
    erubis (2.6.6)
      abstract (>= 1.0.0)
    factory_girl (1.3.2)
    ffi (0.6.3)
      rake (>= 0.8.7)
    friendly_id (3.1.8)
      babosa (~> 0.2.0)
    gherkin (2.3.2)
      json (~> 1.4.6)
      term-ansicolor (~> 1.0.5)
    i18n (0.5.0)
    json (1.4.6)
    launchy (0.3.7)
      configuration (>= 0.0.5)
      rake (>= 0.8.1)
    mail (2.2.12)
      activesupport (>= 2.3.6)
      i18n (>= 0.4.0)
      mime-types (~> 1.16)
      treetop (~> 1.4.8)
    mime-types (1.16)
    moretea-awesome_nested_set (1.4.3.1)
      activerecord (~> 3.0.0)
    nokogiri (1.4.4)
    polyglot (0.3.1)
    rack (1.2.1)
    rack-cache (0.5.3)
      rack (>= 0.4)
    rack-mount (0.6.13)
      rack (>= 1.0.0)
    rack-test (0.5.6)
      rack (>= 1.0)
    rails (3.0.3)
      actionmailer (= 3.0.3)
      actionpack (= 3.0.3)
      activerecord (= 3.0.3)
      activeresource (= 3.0.3)
      activesupport (= 3.0.3)
      bundler (~> 1.0)
      railties (= 3.0.3)
    railties (3.0.3)
      actionpack (= 3.0.3)
      activesupport (= 3.0.3)
      rake (>= 0.8.7)
      thor (~> 0.14.4)
    rake (0.8.7)
    rdoc (2.5.11)
<<<<<<< HEAD
=======
    refinerycms-inquiries (0.9.9.7)
      filters_spam (~> 0.2)
>>>>>>> 3290e446
    rspec (2.3.0)
      rspec-core (~> 2.3.0)
      rspec-expectations (~> 2.3.0)
      rspec-mocks (~> 2.3.0)
    rspec-core (2.3.0)
    rspec-expectations (2.3.0)
      diff-lcs (~> 1.1.2)
    rspec-mocks (2.3.0)
    rspec-rails (2.3.0)
      actionpack (~> 3.0)
      activesupport (~> 3.0)
      railties (~> 3.0)
      rspec (~> 2.3.0)
    ruby-prof (0.9.2)
    rubyzip (0.9.4)
    selenium-webdriver (0.1.1)
      childprocess (= 0.1.4)
      ffi (~> 0.6.3)
      json_pure
      rubyzip
    spork (0.8.4)
    sqlite3-ruby (1.3.2)
    term-ansicolor (1.0.5)
    thor (0.14.6)
    treetop (1.4.9)
      polyglot (>= 0.3.1)
    truncate_html (0.4.0)
    tzinfo (0.3.23)
    will_paginate (3.0.pre2)
    xpath (0.1.2)
      nokogiri (~> 1.3)

PLATFORMS
  ruby

DEPENDENCIES
  authlogic!
  autotest
  autotest-notification
  autotest-rails
  bundler (~> 1.0.5)
  capybara!
  cucumber
  cucumber-rails
  database_cleaner
  dragonfly!
  factory_girl
  gherkin
  json_pure (= 1.4.6a)!
  launchy
  rack-test (~> 0.5.6)
  rails (~> 3.0.3)
  refinerycms!
  refinerycms-generators (~> 0.9.9)!
  refinerycms-i18n!
  routing-filter!
  rspec-rails (~> 2.3)
  ruby-prof
  spork
  sqlite3-ruby<|MERGE_RESOLUTION|>--- conflicted
+++ resolved
@@ -43,7 +43,7 @@
 
 GIT
   remote: git://github.com/resolve/refinerycms-generators.git
-  revision: 0257bd9626850e523233cdab38937d9b0f9689ba
+  revision: 7b93d6921080ba9dd05be5d3826760fed2cafc24
   specs:
     refinerycms-generators (0.9.9)
 
@@ -112,7 +112,7 @@
       ZenTest
     babosa (0.2.0)
     builder (2.1.2)
-    celerity (0.8.5)
+    celerity (0.8.6)
     childprocess (0.1.4)
       ffi (~> 0.6.3)
     configuration (1.2.0)
@@ -174,11 +174,6 @@
       thor (~> 0.14.4)
     rake (0.8.7)
     rdoc (2.5.11)
-<<<<<<< HEAD
-=======
-    refinerycms-inquiries (0.9.9.7)
-      filters_spam (~> 0.2)
->>>>>>> 3290e446
     rspec (2.3.0)
       rspec-core (~> 2.3.0)
       rspec-expectations (~> 2.3.0)
