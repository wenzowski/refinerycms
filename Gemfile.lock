--- conflicted
+++ resolved
@@ -1,6 +1,5 @@
 --- 
-<<<<<<< HEAD
-hash: b9c2f16687a62b995f5d0aa274bf03091ed83af6
+hash: 9bb1e951a4b0fd047e17a53dd318dc3dd6dd440d
 sources: 
 - Git: 
     require: json/pure
@@ -22,107 +21,6 @@
     ref: 5bbb9e7e544d81883049cf48fa668cae38275c11
 - Rubygems: 
     uri: http://gemcutter.org
-=======
-dependencies: 
-  spork: 
-    group: 
-    - :test
-    version: ">= 0"
-  test-unit: 
-    group: 
-    - :test
-    version: = 1.2.3
-  rails: 
-    group: 
-    - :default
-    version: = 2.3.8
-  sqlite3-ruby: 
-    group: 
-    - :default
-    version: ">= 0"
-    require: 
-    - sqlite3
-  authlogic: 
-    group: 
-    - :default
-    version: = 2.1.5
-    require: 
-    - authlogic
-  ruby-prof: 
-    group: 
-    - :test
-    version: ">= 0"
-  rspec: 
-    group: 
-    - :test
-    version: ">= 0"
-  acts_as_indexed: 
-    group: 
-    - :default
-    version: = 0.6.3
-    require: 
-    - acts_as_indexed
-  truncate_html: 
-    group: 
-    - :default
-    version: = 0.3.2
-    require: 
-    - truncate_html
-  database_cleaner: 
-    group: 
-    - :test
-    version: ">= 0"
-  rspec-rails: 
-    group: 
-    - :test
-    version: ">= 0"
-  gherkin: 
-    group: 
-    - :test
-    version: ">= 0"
-  cucumber-rails: 
-    group: 
-    - :test
-    version: ">= 0"
-  factory_girl: 
-    group: 
-    - :test
-    version: ">= 0"
-  will_paginate: 
-    group: 
-    - :default
-    version: = 2.3.14
-    require: 
-    - will_paginate
-  friendly_id: 
-    group: 
-    - :default
-    version: = 3.0.6
-    require: 
-    - friendly_id
-  rmagick: 
-    group: 
-    - :default
-    version: ~> 2.12.0
-  json_pure: 
-    group: 
-    - :test
-    version: ">= 0"
-    require: 
-    - json/pure
-  cucumber: 
-    group: 
-    - :test
-    version: ">= 0"
-  capybara: 
-    group: 
-    - :test
-    version: ">= 0"
-  launchy: 
-    group: 
-    - :test
-    version: ">= 0"
->>>>>>> 54ebb30b
 specs: 
 - rake: 
     version: 0.8.7
@@ -141,7 +39,7 @@
 - rack: 
     version: 1.1.0
 - rack-mount: 
-    version: 0.6.6
+    version: 0.6.9
 - rack-test: 
     version: 0.5.4
 - tzinfo: 
@@ -182,7 +80,7 @@
 - rubyzip: 
     version: 0.9.4
 - selenium-webdriver: 
-    version: 0.0.26
+    version: 0.0.27
 - capybara: 
     version: 0.3.9
 - configuration: 
@@ -213,41 +111,33 @@
 - hoe: 
     version: 2.6.1
 - launchy: 
-<<<<<<< HEAD
-    version: 0.3.5
+    version: 0.3.7
 - rack-cache: 
     version: 0.5.2
 - thor: 
-    version: 0.13.7
+    version: 0.13.8
 - railties: 
     version: 3.0.0.beta4
-=======
-    version: 0.3.7
->>>>>>> 54ebb30b
 - rails: 
     version: 3.0.0.beta4
 - rmagick: 
     version: 2.12.2
 - rspec-core: 
-    version: 2.0.0.beta.16
+    version: 2.0.0.beta.18
 - rspec-expectations: 
-    version: 2.0.0.beta.16
+    version: 2.0.0.beta.18
 - rspec-mocks: 
-    version: 2.0.0.beta.16
+    version: 2.0.0.beta.18
 - rspec: 
-    version: 2.0.0.beta.16
+    version: 2.0.0.beta.18
 - webrat: 
     version: 0.7.1
 - rspec-rails: 
-<<<<<<< HEAD
-    version: 2.0.0.beta.16
-=======
-    version: 1.3.2
+    version: 2.0.0.beta.18
 - ruby-prof: 
     version: 0.8.2
 - spork: 
     version: 0.8.4
->>>>>>> 54ebb30b
 - sqlite3-ruby: 
     version: 1.3.1
 - test-unit: 
@@ -255,7 +145,6 @@
 - truncate_html: 
     version: 0.3.2
 - will_paginate: 
-<<<<<<< HEAD
     version: 3.0.pre
     source: 1
 dependencies: 
@@ -270,11 +159,9 @@
     group: 
     - :default
   rmagick: 
-    version: ~> 2.12.2
-    group: 
-    - :default
-    require: 
-    - RMagick
+    version: ~> 2.12.0
+    group: 
+    - :default
   rack-cache: 
     version: ">= 0"
     group: 
@@ -314,7 +201,7 @@
     require: 
     - json/pure
   rspec: 
-    version: ~> 2.0.0.beta.15
+    version: ">= 0"
     group: 
     - :test
   rspec-core: 
@@ -336,10 +223,6 @@
     require: 
     - rspec/mocks
   rspec-rails: 
-    version: ~> 2.0.0.beta.15
-    group: 
-    - :test
-  factory_girl: 
     version: ">= 0"
     group: 
     - :test
@@ -347,15 +230,23 @@
     version: = 1.2.3
     group: 
     - :test
+  capybara: 
+    version: ">= 0"
+    group: 
+    - :test
+  database_cleaner: 
+    version: ">= 0"
+    group: 
+    - :test
   cucumber-rails: 
     version: ">= 0"
     group: 
     - :test
-  capybara: 
-    version: ">= 0"
-    group: 
-    - :test
-  database_cleaner: 
+  cucumber: 
+    version: ">= 0"
+    group: 
+    - :test
+  spork: 
     version: ">= 0"
     group: 
     - :test
@@ -363,16 +254,15 @@
     version: ">= 0"
     group: 
     - :test
-=======
-    version: 2.3.14
-hash: 5d7e39aef3235da2c7273506ec80b7a0bf55fd8a
-sources: 
-- Git: 
-    uri: git://github.com/parndt/json.git
-    branch: master
-    git: git://github.com/parndt/json.git
-    require: json/pure
-    ref: 34ad345d48764f3acf87a032b3efb4b1908b7213
-- Rubygems: 
-    uri: http://gemcutter.org
->>>>>>> 54ebb30b
+  gherkin: 
+    version: ">= 0"
+    group: 
+    - :test
+  factory_girl: 
+    version: ">= 0"
+    group: 
+    - :test
+  ruby-prof: 
+    version: ">= 0"
+    group: 
+    - :test