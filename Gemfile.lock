--- conflicted
+++ resolved
@@ -1,4 +1,3 @@
-<<<<<<< HEAD
 GIT
   remote: git://github.com/mislav/will_paginate.git
   revision: fccbb0b
@@ -13,13 +12,6 @@
   specs:
     dragonfly (0.6.2)
       rack
-
-GIT
-  remote: git://github.com/parndt/json.git
-  revision: 34ad345
-  branch: master
-  specs:
-    json_pure (1.4.3)
 
 PATH
   remote: .
@@ -131,6 +123,7 @@
       rake (>= 0.8.7)
       rubyforge (>= 2.0.4)
     i18n (0.4.1)
+    json_pure (1.4.5)
     launchy (0.3.7)
       configuration (>= 0.0.5)
       rake (>= 0.8.1)
@@ -209,7 +202,7 @@
   dragonfly!
   factory_girl
   gherkin
-  json_pure!
+  json_pure (= 1.4.5)
   launchy
   refinerycms!
   rmagick (~> 2.12.0)
@@ -222,195 +215,4 @@
   spork
   sqlite3-ruby
   test-unit (= 1.2.3)
-  will_paginate (= 3.0.pre2)!
-=======
---- 
-dependencies: 
-  spork: 
-    group: 
-    - :test
-    version: ">= 0"
-  test-unit: 
-    group: 
-    - :test
-    version: = 1.2.3
-  rails: 
-    group: 
-    - :default
-    version: = 2.3.8
-  sqlite3-ruby: 
-    group: 
-    - :default
-    version: ">= 0"
-    require: 
-    - sqlite3
-  authlogic: 
-    group: 
-    - :default
-    version: = 2.1.5
-    require: 
-    - authlogic
-  ruby-prof: 
-    group: 
-    - :test
-    version: ">= 0"
-  rspec: 
-    group: 
-    - :test
-    version: ">= 0"
-  acts_as_indexed: 
-    group: 
-    - :default
-    version: = 0.6.3
-    require: 
-    - acts_as_indexed
-  truncate_html: 
-    group: 
-    - :default
-    version: = 0.3.2
-    require: 
-    - truncate_html
-  database_cleaner: 
-    group: 
-    - :test
-    version: ">= 0"
-  rspec-rails: 
-    group: 
-    - :test
-    version: ">= 0"
-  gherkin: 
-    group: 
-    - :test
-    version: ">= 0"
-  cucumber-rails: 
-    group: 
-    - :test
-    version: ">= 0"
-  factory_girl: 
-    group: 
-    - :test
-    version: ">= 0"
-  will_paginate: 
-    group: 
-    - :default
-    version: = 2.3.14
-    require: 
-    - will_paginate
-  friendly_id: 
-    group: 
-    - :default
-    version: = 3.0.6
-    require: 
-    - friendly_id
-  rmagick: 
-    group: 
-    - :default
-    version: ~> 2.12.0
-  json_pure: 
-    group: 
-    - :test
-    version: = 1.4.5
-    require: 
-    - json/pure
-  cucumber: 
-    group: 
-    - :test
-    version: ">= 0"
-  capybara: 
-    group: 
-    - :test
-    version: ">= 0"
-  launchy: 
-    group: 
-    - :test
-    version: ">= 0"
-specs: 
-- rake: 
-    version: 0.8.7
-- activesupport: 
-    version: 2.3.8
-- rack: 
-    version: 1.1.0
-- actionpack: 
-    version: 2.3.8
-- actionmailer: 
-    version: 2.3.8
-- activerecord: 
-    version: 2.3.8
-- activeresource: 
-    version: 2.3.8
-- acts_as_indexed: 
-    version: 0.6.3
-- authlogic: 
-    version: 2.1.5
-- builder: 
-    version: 2.1.2
-- culerity: 
-    version: 0.2.10
-- mime-types: 
-    version: "1.16"
-- nokogiri: 
-    version: 1.4.3.1
-- rack-test: 
-    version: 0.5.4
-- ffi: 
-    version: 0.6.3
-- json_pure: 
-    version: 1.4.5
-- rubyzip: 
-    version: 0.9.4
-- selenium-webdriver: 
-    version: 0.0.27
-- capybara: 
-    version: 0.3.9
-- configuration: 
-    version: 1.1.0
-- diff-lcs: 
-    version: 1.1.2
-- trollop: 
-    version: 1.16.2
-- gherkin: 
-    version: 2.1.5
-- term-ansicolor: 
-    version: 1.0.5
-- cucumber: 
-    version: 0.8.5
-- cucumber-rails: 
-    version: 0.3.2
-- database_cleaner: 
-    version: 0.5.2
-- factory_girl: 
-    version: 1.3.2
-- friendly_id: 
-    version: 3.0.6
-- rubyforge: 
-    version: 2.0.4
-- hoe: 
-    version: 2.6.1
-- launchy: 
-    version: 0.3.7
-- rails: 
-    version: 2.3.8
-- rmagick: 
-    version: 2.12.2
-- rspec: 
-    version: 1.3.0
-- rspec-rails: 
-    version: 1.3.2
-- ruby-prof: 
-    version: 0.8.2
-- spork: 
-    version: 0.8.4
-- sqlite3-ruby: 
-    version: 1.3.1
-- test-unit: 
-    version: 1.2.3
-- truncate_html: 
-    version: 0.3.2
-- will_paginate: 
-    version: 2.3.14
-hash: 47812c7a7b7d937c13b4593f8e6eb2424f90a6d1
-sources: 
-- Rubygems: 
-    uri: http://gemcutter.org
->>>>>>> b8972ca4
+  will_paginate (= 3.0.pre2)!