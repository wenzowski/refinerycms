--- conflicted
+++ resolved
@@ -10,7 +10,6 @@
 
 # Rails 3.0 Support
 
-<<<<<<< HEAD
 We've started an effort to move to Rails 3.0 - in fact, you are currently
 viewing the Rails 3.0 branch.
 
@@ -24,15 +23,13 @@
 * Migrate to new generator API  (low)..
 * Migrate to new Mailer API (low).
 * Fix other deprecations (low).
-=======
-We've started an effort to move to Rails 3.0 - that just needs to be completed.
 
 # Improve the Generator
 
 We need to have support for build in Refinery field types like "image". So I could run
 
   ./script/generate refinery staff name:string bio:text mugshot:image
-  
+
 And it will automatically create a form field that pops open the image picker on the staff form.
 
 There is now a partial to easily call an image picker.
@@ -43,5 +40,4 @@
   - Write a small tool that extracts t('.whatever') and check which translation keys are missing, or which keys are not used at all.
 * Translate models and model attributes used in forms (Rails 2.3.8 supports translation form labels!)
 * Javascript messages etc:
-  - http://github.com/fnando/i18n-js
->>>>>>> e9c15a89
+  - http://github.com/fnando/i18n-js