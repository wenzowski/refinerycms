# Todo

What are some of the known things that need to be done?

## Internationalization

We've got a branch for it and we need to merge that into the master.

## Tests

* Add unit test coverage for user, user plugin and user mailer
* Add unit test coverage for inquiry mailer and inquiry setting
* Add functional tests for the whole of Refinery.

# Rails 3.0 Support

<<<<<<< HEAD
We've started an effort to move to Rails 3.0 - in fact, you are currently
viewing the Rails 3.0 branch.

Work items still to do:

* Replace or fix friendly\_id upstream.
* Replace or fix attachment\_fu upstream (possibly with Paperclip, Carrierwave).
* Fix theme middleware (high).
* Migrate to new Mailer API (low).
* Fix other deprecations (low).

# Improve the Generator

We need to have support for build in Refinery field types like "image". So I could run

  ./script/generate refinery staff name:string bio:text mugshot:image
  
And it will automatically create a form field that pops open the image picker on the staff form.

There is now a partial to easily call an image picker.
=======
We've started an effort to move to Rails 3.0 - that just needs to be completed.
>>>>>>> fd8d95b1
<|MERGE_RESOLUTION|>--- conflicted
+++ resolved
@@ -14,7 +14,6 @@
 
 # Rails 3.0 Support
 
-<<<<<<< HEAD
 We've started an effort to move to Rails 3.0 - in fact, you are currently
 viewing the Rails 3.0 branch.
 
@@ -24,17 +23,4 @@
 * Replace or fix attachment\_fu upstream (possibly with Paperclip, Carrierwave).
 * Fix theme middleware (high).
 * Migrate to new Mailer API (low).
-* Fix other deprecations (low).
-
-# Improve the Generator
-
-We need to have support for build in Refinery field types like "image". So I could run
-
-  ./script/generate refinery staff name:string bio:text mugshot:image
-  
-And it will automatically create a form field that pops open the image picker on the staff form.
-
-There is now a partial to easily call an image picker.
-=======
-We've started an effort to move to Rails 3.0 - that just needs to be completed.
->>>>>>> fd8d95b1
+* Fix other deprecations (low).