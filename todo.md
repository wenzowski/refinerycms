--- conflicted
+++ resolved
@@ -25,17 +25,7 @@
 # I18n support
 
 * Check all the views for missing translations
-<<<<<<< HEAD
-* Translate model attributes used in forms
-* Think about i18n in the javascript files. I've found a few options:
-  - http://tore.darell.no/posts/introducing_babilu_rails_i18n_for_your_javascript
-  - http://github.com/fnando/i18n-js
-
-  We propably will have to modify one of these, to use the locales in the plugins.
-  UPDATE: I'm going for nr 2, since the first isn't that active anymore. (see github pages of both projects)
-=======
   - Write a small tool that extracts t('.whatever') and check which translation keys are missing, or which keys are not used at all.
 * Translate models and model attributes used in forms (Rails 2.3.8 supports translation form labels!)
 * Javascript messages etc:
-  - http://github.com/fnando/i18n-js
->>>>>>> 3f49e060
+  - http://github.com/fnando/i18n-js