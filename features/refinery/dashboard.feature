--- conflicted
+++ resolved
@@ -6,11 +6,6 @@
 
   Background:
     Given I am a logged in refinery user
-<<<<<<< HEAD
-
-  Scenario: Translation options available
-=======
->>>>>>> 66b1bf5b
     When I go to the Dashboard
 
    Scenario: Add New Page Button
@@ -39,10 +34,12 @@
     Then I should be on the home page
 
   Scenario: Translation options available
+    When I go to the Dashboard
     Then I should see "English Change Language"
 
   Scenario: Change Language to Slovenian and back to English
-    When I follow "English Change Language"
+    When I go to the dashboard
+    And I follow "English Change Language"
     And I follow "Slovenian"
     Then I should be on the dashboard
     And I should see "Slovenian Spremeni Jezik"
@@ -52,20 +49,4 @@
     And I follow "English"
     Then I should be on the dashboard
     And I should see "Switch to your website"
-<<<<<<< HEAD
-    And I should not see "Spremeni Jezik"
-
-  Scenario: Upload an Image Button
-
-  Scenario: Add New Page Button
-    When I go to the dashboard
-    And I follow "Add a new page"
-    Then I should be on the new page form
-    When I fill in "Title" with "Page test from Dashboard"
-    And I press "Save"
-    Then I should be on the dashboard
-    And I should see "'Page test from Dashboard' was successfully created."
-    And I should see "Page test from dashboard page was created"
-=======
-    And I should not see "Spremeni Jezik"
->>>>>>> 66b1bf5b
+    And I should not see "Spremeni Jezik"