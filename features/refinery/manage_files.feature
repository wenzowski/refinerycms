@files @files-manage
Feature: Manage Files
  In order to control the content on my website
  As an administrator
  I want to create and manage files

  Background:
    Given I am a logged in refinery user

  Scenario: Create Valid File
    Given I have no files
    When I go to the list of files
    And I follow "Upload New File"
    And I attach the file at "features/uploads/refinery_is_awesome.txt"
    And I press "Save"
    Then the file "refinery_is_awesome.txt" should have uploaded successfully
    And I should have 1 file

  Scenario: Edit Existing File
    Given I have test file titled "refinery_is_awesome.txt"
    When I go to the list of files
    And I follow "Edit this file"
    And I attach the file at "features/uploads/beach.jpeg"
    And I press "Save"
    Then the file "beach.jpeg" should have uploaded successfully
    And I should have 1 file

  Scenario: Download Existing File
    Given I have no files
    When I upload the file at "features/uploads/refinery_is_awesome.txt"
    And I go to the list of files
    And I follow "Download this file"
    Then I should see "http://www.refineryhq.com/"

  Scenario: Files Delete
<<<<<<< HEAD
    #The 'follow "Remove this file forever" line is failing -- needs fixed.
    #Given I have no files
    #When I upload the file at "features/uploads/refinery_is_awesome.txt"
    #Then I go to the list of files
    #And I follow "Remove this file forever"
    #And I press "OK"
    #Then I should see "Flash message here.. not in place?"
    #And I should have 0 files
=======
    Given I have test file titled "refinery_is_awesome.txt"
    When I go to the list of files
    And I follow "Remove this file forever"
    Then I should see "'Refinery Is Awesome' was successfully destroyed."
    And I should have 0 files
>>>>>>> 98442efa
<|MERGE_RESOLUTION|>--- conflicted
+++ resolved
@@ -33,19 +33,8 @@
     Then I should see "http://www.refineryhq.com/"
 
   Scenario: Files Delete
-<<<<<<< HEAD
-    #The 'follow "Remove this file forever" line is failing -- needs fixed.
-    #Given I have no files
-    #When I upload the file at "features/uploads/refinery_is_awesome.txt"
-    #Then I go to the list of files
-    #And I follow "Remove this file forever"
-    #And I press "OK"
-    #Then I should see "Flash message here.. not in place?"
-    #And I should have 0 files
-=======
     Given I have test file titled "refinery_is_awesome.txt"
     When I go to the list of files
     And I follow "Remove this file forever"
     Then I should see "'Refinery Is Awesome' was successfully destroyed."
-    And I should have 0 files
->>>>>>> 98442efa
+    And I should have 0 files