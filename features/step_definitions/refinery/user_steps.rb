<<<<<<< HEAD
def create_default_user()
  params = {
    "login" => "cucumber",
    "email" => "cucumber@isavegetable.com",
    "password" => "greenandjuicy",
    "password_confirmation" => "greenandjuicy"
  }
  if @user.nil?
    @user = User.create(params)
    @user.roles << Role.find_or_create_by_title('Refinery')
    Refinery::Plugins.registered.each do |plugin|
      @user.plugins.create(:name => plugin.name)
    end
  end
end

def create_user(options = {})
  params = {
    "password" => "greenandjuicy",
    "password_confirmation" => "greenandjuicy"
  }.merge(options)
  User.create(params)
end

=======
>>>>>>> 775aeb28
def login
  @user ||= Factory(:refinery_user)
  visit '/refinery'
  fill_in("session_login", :with => @user.email)
  fill_in("session_password", :with => @user.password)
  click_button("submit_button")
end

Given /^I am a logged in user$/ do
  login
end

Given /^I have a user named (.*)$/ do |name|
  Factory(:user, :login => name)
end<|MERGE_RESOLUTION|>--- conflicted
+++ resolved
@@ -1,30 +1,3 @@
-<<<<<<< HEAD
-def create_default_user()
-  params = {
-    "login" => "cucumber",
-    "email" => "cucumber@isavegetable.com",
-    "password" => "greenandjuicy",
-    "password_confirmation" => "greenandjuicy"
-  }
-  if @user.nil?
-    @user = User.create(params)
-    @user.roles << Role.find_or_create_by_title('Refinery')
-    Refinery::Plugins.registered.each do |plugin|
-      @user.plugins.create(:name => plugin.name)
-    end
-  end
-end
-
-def create_user(options = {})
-  params = {
-    "password" => "greenandjuicy",
-    "password_confirmation" => "greenandjuicy"
-  }.merge(options)
-  User.create(params)
-end
-
-=======
->>>>>>> 775aeb28
 def login
   @user ||= Factory(:refinery_user)
   visit '/refinery'
