--- conflicted
+++ resolved
@@ -1,15 +1,9 @@
 module Refinery
   class Version
     @major = 1
-<<<<<<< HEAD
     @minor = 1
     @tiny  = 0
-    @build = 'pre'
-=======
-    @minor = 0
-    @tiny  = 0
     @build = nil
->>>>>>> 2cf5d769
 
     class << self
       attr_reader :major, :minor, :tiny, :build
