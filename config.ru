<<<<<<< HEAD
# This file is used by Rack-based servers to start the application.

require ::File.expand_path('../config/environment',  __FILE__)

# use Rack::ShowExceptions
# use Rack::Lint

run Refinerycms::Application
=======
ENV["RAILS_ENV"] ||= "production"
require File.expand_path("../config/application", __FILE__)

use Rails::Rack::LogTailer
use Rails::Rack::Static

run ActionController::Dispatcher.new
>>>>>>> 281271d1
<|MERGE_RESOLUTION|>--- conflicted
+++ resolved
@@ -1,18 +1,8 @@
-<<<<<<< HEAD
 # This file is used by Rack-based servers to start the application.
-
+ENV["RAILS_ENV"] ||= "production"
 require ::File.expand_path('../config/environment',  __FILE__)
 
 # use Rack::ShowExceptions
 # use Rack::Lint
 
-run Refinerycms::Application
-=======
-ENV["RAILS_ENV"] ||= "production"
-require File.expand_path("../config/application", __FILE__)
-
-use Rails::Rack::LogTailer
-use Rails::Rack::Static
-
-run ActionController::Dispatcher.new
->>>>>>> 281271d1
+run Refinerycms::Application