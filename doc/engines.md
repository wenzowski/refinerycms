# Extending Refinery with Engines

## Introduction

__Refinery is designed to be easily extended so you can quickly customise your
Refinery site to manage new areas you want to add to your site.
If you see something you want to customise, the chances are you can customise it.__

The main way of extending Refinery is through adding new engines to your app.
By default you can edit pages in Refinery's backend, but how do you add a new
section to manage like products?

See: [The Refinery Engine Generator](https://github.com/resolve/refinerycms/blob/master/doc/generators.md)

## The Structure of an Engine

Think of a engine in Refinery as a small Rails app. Engines have a structure that
is extremely similar to a Rails app. Here's an example of Refinery's pages engine
(located in Refinery's ``pages/`` folder (not all files are listed below))

    pages
      |- app
      |   |- controllers
      |   |   |- refinery
      |   |   |   |- admin
      |   |   |   |    |- pages_dialogs_controller.rb
      |   |   |   |    |- page_parts_controller.rb
      |   |   |   |    |- pages_controller.rb
      |   |   |   |- pages_controller.rb
      |   |- helpers
      |   |   |- refinery
      |   |   |   |- pages_helper.rb
      |   |- models
      |   |   |- refinery
      |   |   |   |- page.rb
      |   |   |   |- page_part.rb
      |   |- views
      |   |   |- refinery
      |   |       |- pages
      |   |       |   |- home.html.erb
      |   |       |   |- show.html.erb
      |   |       |- admin
      |   |           |- pages
      |   |               |- _form.html.erb
      |   |               |- edit.html.erb
      |   |               |- index.html.erb
      |   |               |- new.html.erb
      |- config
      |   |- routes.rb
      |   |- locales
      |       |- en.yml


### app/controllers/refinery

In this example you see one "public" controller ``app/controllers/refinery/pages_controller``
that is responsible for managing the front end when I view a page.

### app/controllers/refinery/admin

This bit is important. It's where all the controllers are held to manage pages
in the Refinery back end in this example. You can ignore the ``pages_dialogs_controller.rb``
and ``page_parts_controller.rb`` for now and let's just focus on the ``refinery/admin/pages_controller.rb``
file. Here's what that looks like inside at a basic level:

    module ::Refinery
      module Admin
        class PagesController < ::Refinery::AdminController

          crudify :'refinery/page',
                  :conditions => nil,
                  :order => "lft ASC",
                  :redirect_to_url => :'main_app.refinery_admin_pages_path',
                  :include => [:slugs, :translations, :children],
                  :paging => false

        end
      end
    end

This single controller allows us to create, read, update and delete pages in the backend.
With a little bit of Refinery magic we utilise the [crudify mixin](https://github.com/resolve/refinerycms/blob/master/doc/crud.md)
which gives us all of these regular features out of the box.

How crudify works is an entire topic of it's own.
Check out the [crudify documentation](https://github.com/resolve/refinerycms/blob/master/doc/crud.md)
to get an insight into how that works.

### app/views/refinery and app/helpers/refinery

Works exactly the same as ``app/views`` and ``app/helpers`` in a normal Rails app.
You just put the views and helpers related to this engine in here instead of in your
actual main app directory.

### config/routes.rb

Works exactly the same as ``config/routes.rb`` in your app except this routes file
only loads the routes for this engine.

### engine/lib/refinerycms-engine_name.rb

This file runs when your site is started up. All it does is registers this engine
with Refinery so it knows that it exists, how to handle it in the Refinery admin
menu and how to render recent activity on the Dashboard (see "Getting your Engine
to Report Activity in the Dashboard")

# engine/lib/pages.rb
<<<<<<< HEAD
    initializer "init plugin", :after => :set_routes_reloader_hook do |app|
=======
    initializer "init plugin" do
>>>>>>> e8d20915
      ::Refinery::Plugin.register do |plugin|
        plugin.pathname = root
        plugin.name = 'refinery_pages'
        plugin.directory = 'pages'
        plugin.version = %q{2.0.0}
        plugin.menu_match = %r{refinery/page(_part)?s(_dialogs)?$}
        plugin.url = {:controller => '/refinery/admin/pages'}
        plugin.activity = {
          :class_name => "Refinery::Page",
          :url_prefix => "edit",
          :title => "title",
          :created_image => "page_add.png",
          :updated_image => "page_edit.png"
        }
      end
    end

# engine/config/locales/en.yml
    en:
      refinery:
        plugins:
          refinery_pages:
            title: Pages
            description: Manage content pages

## Getting your Engine to Report Activity in the Dashboard

Recent activity reporting is built right in, so all you need to do is follow the
convention below and your engine will start showing up in the recent activity
list of the Dashboard.

In our example above we showed the use of ``plugin.activity`` for the pages engine.

    ::Refinery::Plugin.register do |plugin|
      plugin.pathname = root
      plugin.name = 'refinery_pages'
      plugin.directory = 'pages'
      plugin.version = %q{2.0.0}
      plugin.menu_match = /refinery\/page(_part)?s(_dialogs)?$/
      plugin.url = {:controller => '/refinery/admin/pages'}
      plugin.activity = {
        :class_name => "Refinery::Page",
        :url_prefix => "edit",
        :title => "title",
        :created_image => "page_add.png",
        :updated_image => "page_edit.png"
      }
    end

Here's what the different activity options mean:

### Required

    :class
    # the name of the class we're watching.

    :url_prefix
    # Just use "edit" if you're not sure how this works.
    #
    # When it says "'About' page was updated about 4 hours ago", the page title "About"
    # is linked to that page in a way we specify.  So by setting "edit" as a :url_prefix what
    # we're doing is making it link to the page that allows us to edit this page.
    # So the next result is edit_refinery_admin_page_path(page)

    :title
    # which attribute on the :class should be in the activty message. In our case it's "title"
    # because we want it to run something like this "#{page.title} was updated about ...."

### Optional

    :created_image and :updated_image
    # the activity monitor knows if something is created or updated and shows a different icon
    # depending on how you want that to look. You can specify the filename to any image you
    # want in the core/app/assets/images/refinery/icons/ directory.

## Search Engine Optimisation: Improving the default URLs

In our example above we extended Refinery to manage a products area. The problem
is when I look at a product on the front end I get a URL like
[http://localhost:3000/products/1](http://localhost:3000/products/1) but I would
really like it to be something like [http://localhost:3000/products/my-product](http://localhost:3000/products/my-product)

To achieve this all you need to do is open up the product model
(found in ``/vendor/engines/products/app/models/refinery/product.rb``) and add the following
line inside your class:

    has_friendly_id :title, :use_slug => true

Note you want to change ``:title`` to the field which you want to show up in the URL.

This will work just fine for new products added from this point, but you'll want
to migrate any existing products you have to use this new URL format.
All you have to do is save each product you have in the database to make it create
a nice URL for you.

    rails console
    >> Refinery::Product.all.each { |p| p.save }

Now all the products in your database will have nice URLs.

## How to get a WYSIWYG editor to show on your form fields

Refinery uses a standards compliant visual editor called [WYMeditor](http://www.wymeditor.org/)

_Note: When using the Refinery generator, if you apply a field type of "text" to
any of your fields, they automatically load as a WYMEditor._

The WYSIWYG editor can only be applied to a ``textarea``. All you need to do is
add a class of "wymeditor widest" to a ``textarea`` in your form and a WYSIWYG
editor will load right in place.

### Example

Again going back to our product plugin example if you had this in your
``vendor/engines/products/app/views/refinery/admin/products/_form.html.erb`` file:

    <%= f.text_area :description %>

Just change that to:

    <%= f.text_area :description, :class => "wymeditor widest" %>

Refresh and you're done.<|MERGE_RESOLUTION|>--- conflicted
+++ resolved
@@ -105,11 +105,7 @@
 to Report Activity in the Dashboard")
 
 # engine/lib/pages.rb
-<<<<<<< HEAD
-    initializer "init plugin", :after => :set_routes_reloader_hook do |app|
-=======
     initializer "init plugin" do
->>>>>>> e8d20915
       ::Refinery::Plugin.register do |plugin|
         plugin.pathname = root
         plugin.name = 'refinery_pages'
