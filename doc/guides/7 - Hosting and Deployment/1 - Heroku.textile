--- conflicted
+++ resolved
@@ -16,20 +16,10 @@
 gem install refinerycms
 </shell>
 
-<<<<<<< HEAD
-Next go to "Heroku.com":http://heroku.com and click "sign up" for a free
-account.
-
-Now you've got a Heroku account, install the Heroku gem and provide your account
-credentials:
-
-<shell>
-gem install heroku
-heroku list
-</shell>
-=======
-Then, if you haven't done so already, follow the first three steps of the "Heroku quick start guide":https://devcenter.heroku.com/articles/quickstart. They cover signing up for Heroku, installing the Heroku client, and logging in through the client.
->>>>>>> 862ff7a2
+Then, if you haven't done so already, follow the first three steps of the
+"Heroku quick start guide":https://devcenter.heroku.com/articles/quickstart.
+They cover signing up for Heroku, installing the Heroku client, and logging
+in through the client.
 
 Now it's time to create your Refinery application using the built in +--heroku+
 option:
@@ -56,48 +46,17 @@
 Note that you may have issues precompiling your assets, which may result in
 system images not loading. Skip to the following Step 3 for a fix.
 
-
-<<<<<<< HEAD
-If you have already built a Refinery application locally using SQLite, you'll
-need to make some changes to be able to deploy to Heroku.
-
-h4. Step 0: Setup and log into Heroku
-
-If you haven't already - follow the first three steps of the
-"Heroku quick start guide":https://devcenter.heroku.com/articles/quickstart.
-
-h4. Step 1: install the Taps gem
-
-Since you've set up your website locally - you've probably got a bunch of
-information in a local database.  Rather than trying to recreate all that on
-Heroku we're going to import your SQLite database using a gem called taps.
-One gotcha is that Taps will throw errors if you're using Ruby 1.9.3 - so
-switch to 1.9.2 for an easier time.
-
-You'll want to actually install this to your system - not just add it to your
-Gemfile.
-=======
 h3. Deploying an existing local Refinery application
 
-If you have already built a Refinery application locally, you'll need to make some changes to be able to deploy to Heroku.
-
-h4. Step 0: Setup and log into Heroku
-
-If you haven't done so already, follow the first three steps of the "Heroku quick start guide":https://devcenter.heroku.com/articles/quickstart. They cover signing up for Heroku, installing the Heroku client, and logging in through the client.
->>>>>>> 862ff7a2
+If you have already built a Refinery application locally, you'll need to make
+some changes to be able to deploy to Heroku.
 
 h4. Step 1: Update the Gemfile
 
-<<<<<<< HEAD
-h4. Step 2: Update the Gemfile
-
-Right now your Gemfile probably uses sqlite3 as a data store. This is fine
-locally, but +sqlite3+ doesn't exist on Heroku. In your +Gemfile+, change:
-=======
 h5. If your local database is not PostgreSQL
 
-You don't have to change your local database settings to use PostgreSQL, but Heroku depends on the presence of the @pg@ gem. So, in your Gemfile, change:
->>>>>>> 862ff7a2
+You don't have to change your local database settings to use PostgreSQL, but
+Heroku depends on the presence of the @pg@ gem. So, in your Gemfile, change:
 
 <shell>
 gem 'sqlite3' # or whatever the database driver for your local database is
@@ -113,11 +72,16 @@
 end
 </shell>
 
-WARNING. Using differing databases for development and production is not recommended. Occasionally, specific Rails idioms may have different effects on different databases. We encourage you to set up and develop on PostgreSQL if you intend to deploy your application to Heroku.
+WARNING. Using differing databases for development and production is not
+recommended. Occasionally, specific Rails idioms may have different effects
+on different databases. We encourage you to set up and develop on PostgreSQL
+if you intend to deploy your application to Heroku.
 
 h5. Getting a place to store files
 
-If you want to use Refinery's image and resource support, you need to add the 'fog' gem too. Edit the Gemfile as shown in "Adding Amazon S3 Support" below (you can do the other steps in that section after your site is first deployed).
+If you want to use Refinery's image and resource support, you need to add the
+'fog' gem too. Edit the Gemfile as shown in "Adding Amazon S3 Support" below
+(you can do the other steps in that section after your site is first deployed).
 
 h5. Applying your changes
 
@@ -129,7 +93,14 @@
 git commit "setup for Heroku"
 </shell>
 
-<<<<<<< HEAD
+h4. Step 2: Set up your app on Heroku:
+
+<shell>
+app_name="your-app-name"
+heroku create $app_name --stack cedar
+git push heroku master
+</shell>
+
 h4. Step 3: Set up asset precompilation
 
 Inside +config/application.rb+, at the end of the config block, make sure you
@@ -156,27 +127,22 @@
 is false or default; however, you may need to set the +user_env_compile+ option
 if you receive complaints about being unable to connect to +127.0.0.1+.
 
-h4. Step 4: Set up your app on Heroku
-
-=======
-h4. Step 2: Set up your app on Heroku:
->>>>>>> 862ff7a2
-<shell>
-app_name="your-app-name"
-heroku create $app_name --stack cedar
-git push heroku master
-</shell>
-
-<<<<<<< HEAD
-h5. Step 5: Import your data
-=======
-(If someone else created the Heroku app for you, make sure it is on the "Cedar stack":https://devcenter.heroku.com/articles/cedar. Cedar is the newest stack and Heroku recommends it for new apps. You can run @heroku stack@ to check which stack your app is on.)
-
-h4. Step 3: Copy your data from your local database to the Heroku app
-
-If you've developed your website locally, you likely have information in a local database that you would like to use. Rather than trying to recreate all that on Heroku, Heroku provides you with a task that requires you to install the @taps@ gem. Be warned, though: Taps has been known to raise errors with Ruby 1.9.3. If you receive any errors or the transfer fails the first time, switch to 1.9.2 to be safe.
-
-You'll want to actually install taps to your system – not just add it to your Gemfile.
+(If someone else created the Heroku app for you, make sure it is on the
+"Cedar stack":https://devcenter.heroku.com/articles/cedar. Cedar is the newest
+stack and Heroku recommends it for new apps. You can run @heroku stack@ to check
+which stack your app is on.)
+
+h4. Step 4: Copy your data from your local database to the Heroku app
+
+If you've developed your website locally, you likely have information in a local
+database that you would like to use. Rather than trying to recreate all that on
+Heroku, Heroku provides you with a task that requires you to install the @taps@
+gem. Be warned, though: Taps has been known to raise errors with Ruby 1.9.3.
+If you receive any errors or the transfer fails the first time, switch to 1.9.2
+to be safe.
+
+You'll want to actually install taps to your system – not just add it to your
+Gemfile.
 
 <shell>
 gem install taps
@@ -184,27 +150,26 @@
 
 Now copy the data to your Heroku app.
 
->>>>>>> 862ff7a2
 <shell>
 heroku db:push
 </shell>
 
-<<<<<<< HEAD
+If that command gives you the error "no such file to load -- taps/operation",
+you have run into
+"this Heroku and taps bug":https://github.com/heroku/heroku/issues/69.
+See its comments for fixes to try.
+
 h3. Adding Amazon S3 Support
 
+h3. Adding Amazon S3 Support
+
 If you want to use Refinery's image and resource support you'll need to setup
-storage too. Create a bucket called "my_app_production" and add this line in
-your Gemfile (this might already be done for you):
-=======
-If that command gives you the error “no such file to load -- taps/operation”, you have run into "this Heroku and taps bug":https://github.com/heroku/heroku/issues/69. See its comments for fixes to try.
-
-
-h3. Adding Amazon S3 Support
-
-If you want to use Refinery's image and resource support you'll need to setup storage, too. Heroku does not persist your app’s local filesystem, so to store uploaded files, you need to store them “in the cloud”. This section explains how to store the files in Amazon S3.
-
-On Amazon S3, create a bucket called "my_app_production". Then add this to the end of your Gemfile (this might already be done for you):
->>>>>>> 862ff7a2
+storage, too. Heroku does not persist your app’s local filesystem, so to store
+uploaded files, you need to store them "in the cloud". This section explains how
+to store the files in Amazon S3.
+
+On Amazon S3, create a bucket called "my_app_production". Then add this to the
+end of your Gemfile (this might already be done for you):
 
 <ruby>
 group :production do
@@ -218,16 +183,10 @@
 heroku config:add S3_KEY=123key S3_SECRET=456secret S3_BUCKET=my_app_production
 </shell>
 
-<<<<<<< HEAD
 If you have created your bucket in a region other than 'us-east-1' you need to
 add S3_REGION=s3region also.
-=======
-If you have created your bucket in a region other than 'us-east-1' you need to add S3_REGION=s3region also.
 
 That's it! Heroku will restart your site and it should be live with S3 support.
->>>>>>> 862ff7a2
-
-That's it! Heroku will restart your site and it should be live with S3 support.
 
 h3. Troubleshooting
 
@@ -237,23 +196,15 @@
 
 h4. Images or Resources don’t work
 
-<<<<<<< HEAD
 Double check your S3_ information and make sure that the right buckets actually
 exist. You can confirm against the values Heroku has recorded by running
 +heroku config+.
-=======
-Double check your S3 information and make sure that the right buckets actually exist.
->>>>>>> 862ff7a2
-
-See the "How to use Amazon S3 for storage":http://refinerycms.com/guides/amazon-s3-for-uploads guide for more specific information on file storage.
-
-<<<<<<< HEAD
-See the "How to use Amazon S3 for
-storage":http://refinerycms.com/guides/amazon-s3-for-uploads guide for more
-specific information.
-=======
+
+See the
+"How to use Amazon S3 for storage":http://refinerycms.com/guides/amazon-s3-for-uploads
+guide for more specific information on file storage.
+
 h4. Other problems?
->>>>>>> 862ff7a2
 
 Otherwise, run `heroku logs` or `heroku logs --tail` and see if you can spot the
 error yourself. Or you could explore the "help options
