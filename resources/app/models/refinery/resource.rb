module Refinery
  class Resource < ActiveRecord::Base
    include Resources::Validators

    attr_accessible :id, :file

    resource_accessor :file

    validates :file, :presence => true
    validates_with FileSizeValidator

    # Docs for acts_as_indexed http://github.com/dougal/acts_as_indexed
    acts_as_indexed :fields => [:file_name, :title, :type_of_content]

<<<<<<< HEAD
    # when a dialog pops up with resources, how many resources per page should there be
    PAGES_PER_DIALOG = 12

    # when listing resources out in the admin area, how many resources should show per page
    PAGES_PER_ADMIN_INDEX = 15

=======
>>>>>>> 8285ecc3
    delegate :ext, :size, :mime_type, :url, :to => :file

    # used for searching
    def type_of_content
      mime_type.split("/").join(" ")
    end

    # Returns a titleized version of the filename
    # my_file.pdf returns My File
    def title
      CGI::unescape(file_name.to_s).gsub(/\.\w+$/, '').titleize
    end

    class << self
      # How many resources per page should be displayed?
      def per_page(dialog = false)
        dialog ? Resources::Options.pages_per_dialog : Resources::Options.pages_per_admin_index
      end

      def create_resources(params)
        resources = []

        unless params.present? and params[:file].is_a?(Array)
          resources << create(params)
        else
          params[:file].each do |resource|
            resources << create(:file => resource)
          end
        end

        resources
      end
    end
  end
end<|MERGE_RESOLUTION|>--- conflicted
+++ resolved
@@ -12,15 +12,6 @@
     # Docs for acts_as_indexed http://github.com/dougal/acts_as_indexed
     acts_as_indexed :fields => [:file_name, :title, :type_of_content]
 
-<<<<<<< HEAD
-    # when a dialog pops up with resources, how many resources per page should there be
-    PAGES_PER_DIALOG = 12
-
-    # when listing resources out in the admin area, how many resources should show per page
-    PAGES_PER_ADMIN_INDEX = 15
-
-=======
->>>>>>> 8285ecc3
     delegate :ext, :size, :mime_type, :url, :to => :file
 
     # used for searching
