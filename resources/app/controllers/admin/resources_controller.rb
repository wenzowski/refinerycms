--- conflicted
+++ resolved
@@ -77,17 +77,10 @@
     end
 
     def paginate_resources(conditions={})
-<<<<<<< HEAD
       @resources = Resource.page(@paginate_page_number ||= params[:page]).
                             where(conditions).
                             order('created_at DESC').
                             per(Resource.per_page(from_dialog?))
-=======
-      @resources = Resource.paginate :page => (@paginate_page_number ||= params[:page]),
-                                     :conditions => conditions,
-                                     :order => 'created_at DESC',
-                                     :per_page => Resource.per_page(from_dialog?)
->>>>>>> 8e5cc146
     end
 
   end
