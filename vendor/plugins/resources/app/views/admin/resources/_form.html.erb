--- conflicted
+++ resolved
@@ -3,18 +3,11 @@
 <% form_for [:admin, @resource],   :url => @url_override || @url,
                                   :html => {:multipart => true} do |f| -%>
   <div class='field'>
-<<<<<<< HEAD
     <%= f.label :uploaded_data, t('.file_to_upload')-%>
-    <% if params[:action] =~ /(edit)|(update)/ -%>
+    <% if action_name =~ /(edit)|(update)/ -%>
       <%= link_to t('.download_current'), @resource.public_filename, {:title => @resource.title} -%>
-      <em><%= t('.or')%></em><%=t('.replace') %>    <% end -%>
-=======
-    <%= f.label :uploaded_data, 'File to upload' -%>
-    <% if action_name =~ /(edit)|(update)/ -%>
-      <%= link_to "Download current file", @resource.public_filename, {:title => @resource.title} -%>
-      <em>or</em>, replace it with this one...
+      <em><%= t('.or')%></em><%=t('.replace') %>
     <% end -%>
->>>>>>> 5ceb9264
     <%= f.file_field :uploaded_data -%>
   </div>
 
