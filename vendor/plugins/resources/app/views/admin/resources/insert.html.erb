--- conflicted
+++ resolved
@@ -48,11 +48,7 @@
 </div>
 <% if @app_dialog %>
   <div id='dialog-form-actions' class='form-actions'>
-<<<<<<< HEAD
-    <%= submit_tag t('.submit_insert'), :id => "submit_button" %>
-=======
-    <%= submit_tag 'Insert', :id => "submit_button", :class => 'button' %>
->>>>>>> 36ccfd47
+    <%= submit_tag t('.submit_insert'), :id => "submit_button", :class => 'button' %>
 
     <%= will_paginate @resources,
                       :previous_label => '&laquo; Previous',
