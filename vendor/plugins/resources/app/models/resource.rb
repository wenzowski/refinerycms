class Resource < ActiveRecord::Base

<<<<<<< HEAD
  # What is the max resource size a user can upload
  MAX_SIZE_IN_MB = 50

  # Docs for attachment_fu http://github.com/technoweenie/attachment_fu
  has_attachment :storage => (Refinery.s3_backend ? :s3 : :file_system),
                 :max_size => MAX_SIZE_IN_MB.megabytes,
                 :path_prefix => (Refinery.s3_backend ? nil : 'public/system/resources')

  # we could use validates_as_attachment but it produces 4 odd errors like
  # "size is not in list". So we basically here enforce the same validation
  # rules here except display the error messages we want
  # This is a known problem when using attachment_fu
  def validate
    if self.filename.nil?
      errors.add_to_base("You must choose a file to upload")
    else
=======
  has_attachment :storage => (USE_S3_BACKEND ? :s3 : :file_system),
          :size => 0.kilobytes..MAX_FILE_SIZE,
          :path_prefix => (USE_S3_BACKEND ? nil : 'public/system/resources')

  acts_as_indexed :fields => [:title, :type_of_content],
          :index_file => [RAILS_ROOT,"tmp","index"]

  def validate
    errors.add_to_base(I18n.translate('must_choose_file')) unless self.filename

    unless self.filename.nil?
>>>>>>> 6fb2929d
      [:size].each do |attr_name|
        enum = attachment_options[attr_name]

        unless enum.nil? || enum.include?(send(attr_name))
<<<<<<< HEAD
          errors.add_to_base("Files should be smaller than #{MAX_SIZE_IN_MB} MB in size") if attr_name == :size
=======
          errors.add_to_base(I18n.translate('file_should_be_smaller_than_max_file_size', :max_file_size => ActionController::Base.helpers.number_to_human_size(MAX_FILE_SIZE) ))
>>>>>>> 6fb2929d
        end
      end
    end
  end

  # Docs for acts_as_indexed http://github.com/dougal/acts_as_indexed
  acts_as_indexed :fields => [:title, :type_of_content],
                  :index_file => [Rails.root.to_s, "tmp", "index"]

  # when a dialog pops up with images, how many images per page should there be
  PAGES_PER_DIALOG = 12

  # when listing images out in the admin area, how many images should show per page
  PAGES_PER_ADMIN_INDEX = 20

  # How many images per page should be displayed?
  def self.per_page(dialog = false)
    dialog ? PAGES_PER_DIALOG : PAGES_PER_ADMIN_INDEX
  end

  # used for searching
  def type_of_content
    self.content_type.split("/").join(" ")
  end

  # Returns a titleized version of the filename
  # my_file.pdf returns My File
  def title
    CGI::unescape(self.filename).gsub(/\.\w+$/, '').titleize
  end

end<|MERGE_RESOLUTION|>--- conflicted
+++ resolved
@@ -1,6 +1,5 @@
 class Resource < ActiveRecord::Base
 
-<<<<<<< HEAD
   # What is the max resource size a user can upload
   MAX_SIZE_IN_MB = 50
 
@@ -9,36 +8,24 @@
                  :max_size => MAX_SIZE_IN_MB.megabytes,
                  :path_prefix => (Refinery.s3_backend ? nil : 'public/system/resources')
 
+  # TODO acts_as_indexed for resources?
+  #acts_as_indexed :fields => [:title, :type_of_content],
+  #          :index_file => [RAILS_ROOT,"tmp","index"]
+
   # we could use validates_as_attachment but it produces 4 odd errors like
   # "size is not in list". So we basically here enforce the same validation
   # rules here except display the error messages we want
   # This is a known problem when using attachment_fu
   def validate
     if self.filename.nil?
+      errors.add_to_base(I18n.translate('must_choose_file')) 
       errors.add_to_base("You must choose a file to upload")
     else
-=======
-  has_attachment :storage => (USE_S3_BACKEND ? :s3 : :file_system),
-          :size => 0.kilobytes..MAX_FILE_SIZE,
-          :path_prefix => (USE_S3_BACKEND ? nil : 'public/system/resources')
-
-  acts_as_indexed :fields => [:title, :type_of_content],
-          :index_file => [RAILS_ROOT,"tmp","index"]
-
-  def validate
-    errors.add_to_base(I18n.translate('must_choose_file')) unless self.filename
-
-    unless self.filename.nil?
->>>>>>> 6fb2929d
       [:size].each do |attr_name|
         enum = attachment_options[attr_name]
 
         unless enum.nil? || enum.include?(send(attr_name))
-<<<<<<< HEAD
-          errors.add_to_base("Files should be smaller than #{MAX_SIZE_IN_MB} MB in size") if attr_name == :size
-=======
           errors.add_to_base(I18n.translate('file_should_be_smaller_than_max_file_size', :max_file_size => ActionController::Base.helpers.number_to_human_size(MAX_FILE_SIZE) ))
->>>>>>> 6fb2929d
         end
       end
     end
