Refinery::Plugin.register do |plugin|
<<<<<<< HEAD
  plugin.title = "Resources"
  plugin.name = "refinery_resources"
  plugin.directory = "resources"
=======
  plugin.title = "Files"
  plugin.menu_match = /(refinery|admin)\/resources$/
>>>>>>> a7f66441
  plugin.description = "Upload and link to files"
  plugin.version = 1.0
  plugin.activity = {
    :class => Resource,
    :title => 'title',
    :url_prefix => 'edit',
    :created_image => "page_white_put.png",
    :updated_image => "page_white_edit.png"
  }
  # this tells refinery where this plugin is located on the filesystem and helps with urls.
  plugin.directory = directory
end<|MERGE_RESOLUTION|>--- conflicted
+++ resolved
@@ -1,12 +1,6 @@
 Refinery::Plugin.register do |plugin|
-<<<<<<< HEAD
-  plugin.title = "Resources"
-  plugin.name = "refinery_resources"
-  plugin.directory = "resources"
-=======
   plugin.title = "Files"
   plugin.menu_match = /(refinery|admin)\/resources$/
->>>>>>> a7f66441
   plugin.description = "Upload and link to files"
   plugin.version = 1.0
   plugin.activity = {
