--- conflicted
+++ resolved
@@ -1,29 +1,18 @@
 <% form_for([:admin, @inquiry_setting], :url => (@url_override || @url)) do |f| %>
   <%= f.error_messages %>
-<<<<<<< HEAD
-  <p><%= t '.explanation' %></p>
-  <div class='field'>
-    <%= f.label :value, t('.inquiry_settings_value_name') %>
-    <%= f.text_field :value, :class => "larger", :style => 'width: 954px' %>
-    <p>
-      <%= t '.hint' %><br />
-      <%= t '.example' %>
-    </p>
-  </div>
-  <%= render :partial => "/shared/admin/form_actions", :locals => {:f => f, :continue_editing => false, :cancel_url => admin_inquiries_url} %>
-=======
+
   <div class='field'>
     <span class='label_with_help'>
-      <%= f.label :value, 'Send notifications to' %>
+      <%= f.label :value, t('.inquiry_settings_value_name') %>
     </span>
     <%= f.text_field :value, :class => "larger widest" %>
   </div>
 
   <p>
-    When a new inquiry is submitted, Refinery will send an email notification to you.
+    <%= t '.hint' %>
   </p>
   <p>
-    Enter your email address(es) like: jack@work.com, jill@office.com
+    <%= t '.example' %>
   </p>
 
   <%= render :partial => "/shared/admin/form_actions",
@@ -33,5 +22,4 @@
                :cancel_url => admin_inquiries_url,
                :hide_delete => true
              } %>
->>>>>>> 2e8418f7
 <% end %>