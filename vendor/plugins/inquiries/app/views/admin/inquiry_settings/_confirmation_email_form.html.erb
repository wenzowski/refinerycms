<% form_for([:admin, @inquiry_setting], :url => (@url_override || @url)) do |f| %>
  <%= f.error_messages %>
  <p>
    <%= t('.explanation') %>
  </p>
  <p>
    <%= t('.below_edit_email_sent') %>
  </p>
  <table id='inquiry'>
    <tr>
      <td>
        <strong><%= t('.to') %></strong>
      </td>
      <td>
        <%= t('.the_customer_making_inquiry') %>
      </td>
    </tr>
    <tr>
      <td>
        <strong><%= t('.from') %></strong>
      </td>
      <td>
        <%= "#{RefinerySetting[:site_name]} &lt;no-reply@#{request.domain(RefinerySetting.find_or_set(:tld_length, 1))}&gt;" %>
      </td>
    </tr>
    <tr>
      <td>
        <strong><%= t('.subject') %></strong>
      </td>
      <td>
        <%= link_to InquirySetting.confirmation_subject.value, edit_admin_inquiry_setting_url(InquirySetting.confirmation_subject),
            :title => t('.click_to_edit_subject') %>
      </td>
    </tr>
    <tr>
      <td valign='top'>
        <strong><%= t('.message') %></strong>
      </td>
      <td>
<<<<<<< HEAD
        <%= f.text_area :value, :cols => "100", :rows => "5" %><br/>
        <em><%= t('.note') %></em>
=======
        <%= f.text_area :value, :cols => "100", :rows => "5", :class => 'widest' %><br/>
        <em>Note: place the text %name% where you'd like the customer's name to appear in the email</em>
>>>>>>> 2e8418f7
      </td>
    </tr>
  </table>

  <%= render :partial => "/shared/admin/form_actions",
             :locals => {
               :f => f,
               :continue_editing => false,
               :cancel_url => admin_inquiries_url,
               :hide_delete => true
             } %>
<% end %><|MERGE_RESOLUTION|>--- conflicted
+++ resolved
@@ -37,13 +37,8 @@
         <strong><%= t('.message') %></strong>
       </td>
       <td>
-<<<<<<< HEAD
-        <%= f.text_area :value, :cols => "100", :rows => "5" %><br/>
+        <%= f.text_area :value, :cols => "100", :rows => "5", :class => 'widest' %><br/>
         <em><%= t('.note') %></em>
-=======
-        <%= f.text_area :value, :cols => "100", :rows => "5", :class => 'widest' %><br/>
-        <em>Note: place the text %name% where you'd like the customer's name to appear in the email</em>
->>>>>>> 2e8418f7
       </td>
     </tr>
   </table>
