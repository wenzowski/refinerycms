--- conflicted
+++ resolved
@@ -20,14 +20,8 @@
     <h2><%= t('search_results_for', :query => params[:search]) %>"</h2>
     <%= render :partial => "inquiry", :collection => @inquiries %>
   <% else %>
-<<<<<<< HEAD
-    <h2>Open Inquiries</h2>
+    <h2><%= t('.open_inquiries') %></h2>
     <% if @open_inquiries.any? -%>
-=======
-    <h2><%= t('.open_inquiries') %></h2>
-    <% unless @open_inquiries.empty? -%>
-    <ul>
->>>>>>> 8b28880b
       <ul>
         <%= render :partial => "inquiry", :collection => @open_inquiries %>
       </ul>
@@ -37,13 +31,8 @@
         <%= t('.no_open_inquiries') %>
       </p>
     <% end -%>
-<<<<<<< HEAD
-    <h2>Closed Inquiries</h2>
+    <h2><%= t('.closed_inquiries') %></h2>
     <% if @closed_inquiries.any? -%>
-=======
-    <h2><%= t('.closed_inquiries') %></h2>
-    <% unless @closed_inquiries.empty? -%>
->>>>>>> 8b28880b
       <ul>
         <%= render :partial => "inquiry", :collection => @closed_inquiries %>
       </ul>
