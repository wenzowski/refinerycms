--- conflicted
+++ resolved
@@ -4,20 +4,12 @@
       <%= render :partial => "/shared/admin/search", :locals => {:url => admin_inquiries_url} %>
     </li>
     <li>
-<<<<<<< HEAD
-      <%= link_to t('.update_notified'),
-=======
       <%= link_to t(:update_notified, :default => "Update who gets notified"),
->>>>>>> 2795ce19
                     edit_admin_inquiry_setting_url(InquirySetting.notification_recipients),
                     :class => "user_comment_icon" %>
     </li>
     <li>
-<<<<<<< HEAD
       <%= link_to t('.edit_confirmation_email'),
-=======
-      <%= link_to t(:edit_confirmation_email, :default => "Edit confirmation email"),
->>>>>>> 2795ce19
                   edit_admin_inquiry_setting_url(InquirySetting.confirmation_body),
                   :class => "edit_email_icon" %>
     </li>
@@ -25,46 +17,29 @@
 </div>
 <div id='records'>
   <% if searching? %>
-<<<<<<< HEAD
     <h2><%= t('.search_results_for', :query => params[:search]) %>"</h2>
     <%= render :partial => "inquiry", :collection => @inquiries %>
   <% else %>
     <h2><%= t('.open_inquiries') %></h2>
-=======
-    <h2><%= t :search_results_for, :default => "Search Results for" %> "<%= params[:search] %>"</h2>
-    <%= render :partial => "inquiry", :collection => @inquiries %>
-  <% else %>
-    <h2><%= t :open_inquiries, :default => "Open Inquiries" %></h2>
->>>>>>> 2795ce19
     <% unless @open_inquiries.empty? -%>
+    <ul>
       <ul>
         <%= render :partial => "inquiry", :collection => @open_inquiries %>
       </ul>
     <% else -%>
       <p>
         <%= refinery_icon_tag('accept.png', :style => 'vertical-align: bottom') %>
-<<<<<<< HEAD
         <%= t('.no_open_inquiries') %>
       </p>
     <% end -%>
     <h2><%= t('.closed_inquiries') %></h2>
-=======
-        <%= t :no_open_inquiries, :default => "Hooray! There are no open inquiries because you've dealt with them all." %>
-      </p>
-    <% end -%>
-    <h2><%= t :closed_inquiries, :default => "Closed Inquiries" %></h2>
->>>>>>> 2795ce19
     <% unless @closed_inquiries.empty? -%>
       <ul>
         <%= render :partial => "inquiry", :collection => @closed_inquiries %>
       </ul>
     <% else -%>
       <p>
-<<<<<<< HEAD
         <%= t('.havent_closed_any_inquiries') %>
-=======
-        <%= t :havent_closed_any_inquiries, :default => "You haven't closed any inquiries yet." %>
->>>>>>> 2795ce19
       </p>
     <% end -%>
   <% end %>
