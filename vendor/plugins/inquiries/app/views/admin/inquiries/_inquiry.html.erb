<li class='clearfix record <%= cycle("on", "on-hover") %>'>
  <span class='title'>
    <%= link_to (h(inquiry.name)), admin_inquiry_url(inquiry) %> <%= t('.said') %>
    <span class="preview"><%= truncate(strip_tags(inquiry.message), :length => 60) -%></span>
  </span>
  <span class='actions'>
<<<<<<< HEAD
    <%= link_to refinery_icon_tag('zoom.png'), admin_inquiry_url(inquiry),
                :title => t('.read_inquiry') -%>
    <%= link_to refinery_icon_tag('delete.png'), admin_inquiry_url(inquiry),
                :class => "cancel confirm-delete",
                :title => t('.remove_inquiry', :name => inquiry.name) -%>
=======
    <%= link_to refinery_icon_tag('delete.png'), admin_inquiry_url(inquiry),
                :class => "cancel confirm-delete",
                :title => "Remove this inquiry forever" -%>
    <%= link_to refinery_icon_tag('zoom.png'), admin_inquiry_url(inquiry),
                :title => "Read this inquiry" -%>
>>>>>>> fad05c2d
  </span>
</li><|MERGE_RESOLUTION|>--- conflicted
+++ resolved
@@ -4,18 +4,11 @@
     <span class="preview"><%= truncate(strip_tags(inquiry.message), :length => 60) -%></span>
   </span>
   <span class='actions'>
-<<<<<<< HEAD
-    <%= link_to refinery_icon_tag('zoom.png'), admin_inquiry_url(inquiry),
-                :title => t('.read_inquiry') -%>
     <%= link_to refinery_icon_tag('delete.png'), admin_inquiry_url(inquiry),
                 :class => "cancel confirm-delete",
                 :title => t('.remove_inquiry', :name => inquiry.name) -%>
-=======
-    <%= link_to refinery_icon_tag('delete.png'), admin_inquiry_url(inquiry),
-                :class => "cancel confirm-delete",
-                :title => "Remove this inquiry forever" -%>
+
     <%= link_to refinery_icon_tag('zoom.png'), admin_inquiry_url(inquiry),
-                :title => "Read this inquiry" -%>
->>>>>>> fad05c2d
+                :title => t('.read_inquiry') -%>
   </span>
 </li>