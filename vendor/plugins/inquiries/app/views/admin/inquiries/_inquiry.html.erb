<li class='clearfix record <%= cycle("on", "on-hover") %>'>
  <span class='title'>
    <span class='actions'>
<<<<<<< HEAD
      <%= link_to refinery_icon_tag("#{inquiry.open? ? 'accept' : 'arrow_up'}.png"), {:action => "toggle_status", :id => inquiry.id},
                                                    {:title => "Move this inquiry to #{inquiry.open? ? 'closed' : 'open'}"} %>
      <%= link_to refinery_icon_tag('email_open.png'), {:action => 'show', :id => inquiry.id},
                                                    {:title => "Read this inquiry"} -%>
      <%= link_to refinery_icon_tag('delete.png'), admin_inquiry_url(inquiry), :class => "cancel confirm-delete",
                                                    :title => "Remove this inquiry forever" -%>
=======
      <% if inquiry.open? %>
        <%= link_to refinery_icon_tag('accept.png'), {:action => 'toggle_status', :id => inquiry.id},
                    {:title => t('.move_inquiry_to_closed')} -%>
      <% else %>
        <%= link_to refinery_icon_tag('arrow_up.png'), {:action => 'toggle_status', :id => inquiry.id},
                    {:title => t('.move_inquiry_to_open')} -%>
      <% end %>
      <%= link_to refinery_icon_tag('email_open.png'), {:action => 'show', :id => inquiry.id},
                    {:title => t('.read_inquiry')} -%>
      <%= link_to refinery_icon_tag('delete.png'), admin_inquiry_url(inquiry),
                                                        :method => :delete, :class => "cancel",
                                                        :confirm => t('.delete.message', :name => inquiry.name),
                                                        :title => t('.delete.title') -%>
>>>>>>> 6fb2929d
    </span>
    <%=h inquiry.name %>
    <span class="preview">
      - <%= truncate(strip_tags(inquiry.message), :length => 50) -%>
    </span>
  </span>
</li>



<|MERGE_RESOLUTION|>--- conflicted
+++ resolved
@@ -1,28 +1,13 @@
+<% # TODO:: TRNSLATE %>
 <li class='clearfix record <%= cycle("on", "on-hover") %>'>
   <span class='title'>
     <span class='actions'>
-<<<<<<< HEAD
       <%= link_to refinery_icon_tag("#{inquiry.open? ? 'accept' : 'arrow_up'}.png"), {:action => "toggle_status", :id => inquiry.id},
                                                     {:title => "Move this inquiry to #{inquiry.open? ? 'closed' : 'open'}"} %>
       <%= link_to refinery_icon_tag('email_open.png'), {:action => 'show', :id => inquiry.id},
                                                     {:title => "Read this inquiry"} -%>
       <%= link_to refinery_icon_tag('delete.png'), admin_inquiry_url(inquiry), :class => "cancel confirm-delete",
                                                     :title => "Remove this inquiry forever" -%>
-=======
-      <% if inquiry.open? %>
-        <%= link_to refinery_icon_tag('accept.png'), {:action => 'toggle_status', :id => inquiry.id},
-                    {:title => t('.move_inquiry_to_closed')} -%>
-      <% else %>
-        <%= link_to refinery_icon_tag('arrow_up.png'), {:action => 'toggle_status', :id => inquiry.id},
-                    {:title => t('.move_inquiry_to_open')} -%>
-      <% end %>
-      <%= link_to refinery_icon_tag('email_open.png'), {:action => 'show', :id => inquiry.id},
-                    {:title => t('.read_inquiry')} -%>
-      <%= link_to refinery_icon_tag('delete.png'), admin_inquiry_url(inquiry),
-                                                        :method => :delete, :class => "cancel",
-                                                        :confirm => t('.delete.message', :name => inquiry.name),
-                                                        :title => t('.delete.title') -%>
->>>>>>> 6fb2929d
     </span>
     <%=h inquiry.name %>
     <span class="preview">
