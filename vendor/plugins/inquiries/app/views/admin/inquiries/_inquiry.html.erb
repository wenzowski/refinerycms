--- conflicted
+++ resolved
@@ -1,28 +1,13 @@
 <li class='clearfix record <%= cycle("on", "on-hover") %>'>
   <span class='title'>
-<<<<<<< HEAD
-    <%=h inquiry.name %>
-    <span class="preview">- <%= truncate(strip_tags(inquiry.message), :length => 50) -%></span>
+    <%= link_to t('.said', :who => h(inquiry.name)), admin_inquiry_url(inquiry) %>
+    <span class="preview"><%= truncate(strip_tags(inquiry.message), :length => 60) -%></span>
   </span>
   <span class='actions'>
-    <%= link_to refinery_icon_tag("#{inquiry.open? ? 'accept' : 'arrow_up'}.png"), toggle_status_admin_inquiry_url(inquiry),
-                :title => t(".move_inquiry_to_#{inquiry.open? ? 'closed' : 'open'}") %>
-    <%= link_to refinery_icon_tag('email_open.png'), admin_inquiry_url(inquiry),
+    <%= link_to refinery_icon_tag('zoom.png'), admin_inquiry_url(inquiry),
                 :title => t('.read_inquiry') -%>
     <%= link_to refinery_icon_tag('delete.png'), admin_inquiry_url(inquiry),
                 :class => "cancel confirm-delete",
                 :title => t('.remove_inquiry', :name => inquiry.name) -%>
-=======
-    <%= link_to h(inquiry.name), admin_inquiry_url(inquiry) %> said
-    <span class="preview"><%= truncate(strip_tags(inquiry.message), :length => 60) -%></span>
-
-    <span class='actions'>
-      <%= link_to refinery_icon_tag('delete.png'), admin_inquiry_url(inquiry),
-                  :class => "cancel confirm-delete",
-                  :title => "Remove this inquiry forever" -%>
-      <%= link_to refinery_icon_tag('zoom.png'), admin_inquiry_url(inquiry),
-                  :title => "Read this inquiry" -%>
-    </span>
->>>>>>> cbc6d9e0
   </span>
 </li>