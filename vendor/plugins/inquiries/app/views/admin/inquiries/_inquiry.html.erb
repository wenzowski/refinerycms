<li class='clearfix record <%= cycle("on", "on-hover") %>'>
  <span class='title'>
    <span class='actions'>
      <% if inquiry.open? %>
        <%= link_to refinery_icon_tag('accept.png'), {:action => 'toggle_status', :id => inquiry.id},
                    {:title => t('.move_inquiry_to_closed')} -%>
      <% else %>
        <%= link_to refinery_icon_tag('arrow_up.png'), {:action => 'toggle_status', :id => inquiry.id},
                    {:title => t('.move_inquiry_to_open')} -%>
      <% end %>
      <%= link_to refinery_icon_tag('email_open.png'), {:action => 'show', :id => inquiry.id},
                    {:title => t('.read_inquiry')} -%>
      <%= link_to refinery_icon_tag('delete.png'), admin_inquiry_url(inquiry),
<<<<<<< HEAD
=======
                                                        :method => :delete, :class => "cancel",
                                                        :confirm => t('.delete.message', :name => inquiry.name),
                                                        :title => t('.delete.title') -%>
>>>>>>> 6d4dc00b
    </span>
    <%=h inquiry.name %>
    <span class="preview">
      - <%= truncate(strip_tags(inquiry.message), :length => 50) -%>
    </span>
  </span>
</li>



<|MERGE_RESOLUTION|>--- conflicted
+++ resolved
@@ -11,12 +11,9 @@
       <%= link_to refinery_icon_tag('email_open.png'), {:action => 'show', :id => inquiry.id},
                     {:title => t('.read_inquiry')} -%>
       <%= link_to refinery_icon_tag('delete.png'), admin_inquiry_url(inquiry),
-<<<<<<< HEAD
-=======
                                                         :method => :delete, :class => "cancel",
                                                         :confirm => t('.delete.message', :name => inquiry.name),
                                                         :title => t('.delete.title') -%>
->>>>>>> 6d4dc00b
     </span>
     <%=h inquiry.name %>
     <span class="preview">
