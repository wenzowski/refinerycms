class Admin::InquiriesController < Admin::BaseController

  crudify :inquiry, :title_attribute => "name", :order => "created_at DESC"

<<<<<<< HEAD
  before_filter :find_inquiry, :only => [:show, :toggle_status, :destroy]
  before_filter :find_all_inquiries, :only => [:index]

  def toggle_status
    @inquiry.toggle!(:open)

    flash[:notice] = I18n.translate(@inquiry.open? ? 'reopened' : 'closed', :scope => 'admin.inquiries.toggle_status', :inquiry => @inquiry.name)

    redirect_to :action => 'index'
  end

  protected

  def find_all_inquiries
    @open_inquiries = Inquiry.open
    @closed_inquiries = Inquiry.closed
    @inquiries = @open_inquiries
=======
  def index
    @grouped_inquiries = []

    Inquiry.all.each do |inquiry|
      key = inquiry.created_at.strftime("%Y-%m-%d")
      inquiry_group = @grouped_inquiries.collect{|inquiries| inquiries.last if inquiries.first == key }.flatten.compact << inquiry
      (@grouped_inquiries.delete_if {|i| i.first == key}) << [key, inquiry_group]
    end
  end

  def show
    find_inquiry
>>>>>>> 15440411
  end

end<|MERGE_RESOLUTION|>--- conflicted
+++ resolved
@@ -2,25 +2,6 @@
 
   crudify :inquiry, :title_attribute => "name", :order => "created_at DESC"
 
-<<<<<<< HEAD
-  before_filter :find_inquiry, :only => [:show, :toggle_status, :destroy]
-  before_filter :find_all_inquiries, :only => [:index]
-
-  def toggle_status
-    @inquiry.toggle!(:open)
-
-    flash[:notice] = I18n.translate(@inquiry.open? ? 'reopened' : 'closed', :scope => 'admin.inquiries.toggle_status', :inquiry => @inquiry.name)
-
-    redirect_to :action => 'index'
-  end
-
-  protected
-
-  def find_all_inquiries
-    @open_inquiries = Inquiry.open
-    @closed_inquiries = Inquiry.closed
-    @inquiries = @open_inquiries
-=======
   def index
     @grouped_inquiries = []
 
@@ -33,7 +14,6 @@
 
   def show
     find_inquiry
->>>>>>> 15440411
   end
 
 end