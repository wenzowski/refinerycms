--- conflicted
+++ resolved
@@ -2,21 +2,11 @@
 
   crudify :inquiry_setting, :title_attribute => "name", :order => 'name ASC', :redirect_to_url => "admin_inquiries_url"
 
-<<<<<<< HEAD
-  def update
-    if @inquiry_setting.update_attributes(params[:inquiry_setting])
-      flash[:notice] = I18n.translate('updated', :scope => 'admin.inquiry_settings.update', :setting => @inquiry_setting.name)
-      redirect_to params[:return_to] || admin_inquiries_url
-    else
-      render :action => 'edit'
-    end
-=======
   before_filter :set_url_override?, :only => [:edit]
 
 protected
   def set_url_override?
     @url_override = admin_inquiry_setting_url(@inquiry_setting, :dialog => from_dialog?)
->>>>>>> 09d36edf
   end
 
 end