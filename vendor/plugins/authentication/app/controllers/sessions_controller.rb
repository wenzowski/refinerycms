class SessionsController < ApplicationController
  layout 'admin'
  filter_parameter_logging 'password', 'password_confirmation'

  def create
    @session = UserSession.new(params[:session])
    if @session.save
      redirect_back_or_default(admin_root_url)
      flash[:notice] = t('sessions.login_successfull')
    else
<<<<<<< HEAD
      flash.now[:error] = t('sessions.login_failed')
=======
>>>>>>> 75ddc2dd
      render :action => 'new'
    end
  end

  def destroy
<<<<<<< HEAD
    self.current_user.forget_me if logged_in?
    cookies.delete :auth_token
    reset_session
    flash[:notice] = t('sessions.logged_out') 
=======
    current_user_session.destroy if logged_in?
    flash[:notice] = "You have been logged out."
>>>>>>> 75ddc2dd
    redirect_back_or_default(new_session_url)
  end

protected

  def take_down_for_maintenance?;end

end<|MERGE_RESOLUTION|>--- conflicted
+++ resolved
@@ -8,24 +8,14 @@
       redirect_back_or_default(admin_root_url)
       flash[:notice] = t('sessions.login_successfull')
     else
-<<<<<<< HEAD
       flash.now[:error] = t('sessions.login_failed')
-=======
->>>>>>> 75ddc2dd
       render :action => 'new'
     end
   end
 
   def destroy
-<<<<<<< HEAD
-    self.current_user.forget_me if logged_in?
-    cookies.delete :auth_token
-    reset_session
+    current_user_session.destroy if logged_in?
     flash[:notice] = t('sessions.logged_out') 
-=======
-    current_user_session.destroy if logged_in?
-    flash[:notice] = "You have been logged out."
->>>>>>> 75ddc2dd
     redirect_back_or_default(new_session_url)
   end
 
