--- conflicted
+++ resolved
@@ -3,7 +3,6 @@
   # Protect these actions behind an admin login
   before_filter :redirect?, :only => [:new, :create, :index]
   before_filter :find_user, :only => [:suspend, :unsuspend, :destroy, :purge]
-  before_filter :load_available_plugins, :only => [:new, :create]
 
   # authlogic default
   #before_filter :require_no_user, :only => [:new, :create]
@@ -13,47 +12,8 @@
 
   layout 'admin'
 
-  # this should probably return true for admin.
-  def admin?
-    true
-  end
-
   def new
     @user = User.new
-<<<<<<< HEAD
-    render :text => t('users.signup_disabled'), :layout => true unless can_create_public_user
-  end
-
-  def create
-    unless can_create_public_user
-      render :text => t('users.signup_disabled'), :layout => true unless can_create_public_user
-    else
-      begin
-        # protects against session fixation attacks, wreaks havoc with
-        # request forgery protection.
-        # uncomment at your own risk
-        # reset_session
-        @user = User.create(params[:user])
-        @selected_plugin_names = params[:user][:plugins] || []
-
-        @user.save if @user.valid?
-
-        if @user.errors.empty?
-          @user.plugins = @selected_plugin_names
-          @user.save
-          UserSession.create!(@user)
-          if User.count == 1
-            # this is the superuser if this user is the only user.
-            current_user.update_attribute(:superuser, true)
-
-            # set this user as the recipient of inquiry notifications
-            if (notification_recipients = InquirySetting.find_or_create_by_name("Notification Recipients")).present?
-              notification_recipients.update_attributes({
-                :value => current_user.email,
-                :destroyable => false
-              })
-            end
-=======
   end
 
   def create
@@ -80,28 +40,17 @@
               :value => current_user.email,
               :destroyable => false
             })
->>>>>>> a7f66441
           end
         end
 
-<<<<<<< HEAD
-          redirect_back_or_default(admin_root_url)
-          flash[:notice] = t('users.create.welcome', :who => current_user.login)
-
-          if User.count == 1 or RefinerySetting[:site_name] == "Company Name"
-            refinery_setting = RefinerySetting.find_by_name("site_name")
-            flash[:notice] << t('users.setup_website_name', :link => edit_admin_refinery_setting_url(refinery_setting))
-          end
-        else
-          render :action => 'new'
-=======
         redirect_back_or_default(admin_root_url)
-        flash[:message] = "<h2>Welcome to Refinery, #{current_user.login}.</h2>"
+        flash[:message] = t('users.create.welcome', :who => current_user.login)
 
         if User.count == 1 or RefinerySetting[:site_name] == "Company Name"
           refinery_setting = RefinerySetting.find_by_name("site_name")
-          flash[:message] << "<br/>First let's give the site a name. <a href='#{edit_admin_refinery_setting_url(refinery_setting)}'>Go here</a> to edit your website's name"
->>>>>>> a7f66441
+          flash[:message] << t('users.setup_website_name', :link => edit_admin_refinery_setting_url(refinery_setting))
+        else
+          render :action => 'new'
         end
       else
         render :action => 'new'
@@ -144,10 +93,6 @@
 
 protected
 
-<<<<<<< HEAD
-  def can_create_public_user
-    !User.exists?
-=======
   def redirect?
     if logged_in?
       redirect_to admin_users_url
@@ -158,14 +103,7 @@
 
   def can_create_public_user?
     User.count == 0
->>>>>>> a7f66441
   end
   alias_method :can_create_public_user, :can_create_public_user?
 
-  def load_available_plugins
-    @available_plugins = ::Refinery::Plugins.registered.in_menu.collect{|a| {:name => a.name, :title => a.title} }.sort_by {|a| a[:title]}
-  end
-
-  def take_down_for_maintenance?;end
-
 end