class UsersController < ApplicationController

  # Protect these actions behind an admin login
  before_filter :redirect?, :only => [:new, :create, :index]
  before_filter :find_user, :only => [:suspend, :unsuspend, :destroy, :purge]

  # authlogic default
  #before_filter :require_no_user, :only => [:new, :create]
  #before_filter :require_user, :only => [:show, :edit, :update]

  filter_parameter_logging 'password', 'password_confirmation'

  layout 'admin'

  def new
    @user = User.new
  end

  # This method should only be used to create the first Refinery user.
  def create
    begin
      # protects against session fixation attacks, wreaks havoc with request forgery protection.
      # uncomment at your own risk:
      # reset_session
      @user = User.create(params[:user])
      @selected_plugin_titles = params[:user][:plugins] || []
      @user.roles << Role.find_or_create_by_title('Refinery')

      @user.save if @user.valid?

      if @user.errors.empty?
        @user.plugins = @selected_plugin_titles
        @user.save
        UserSession.create!(@user)
        if User.count == 1
          # this is the superuser if this user is the only user.
          current_user.update_attribute(:superuser, true)

          # set this user as the recipient of inquiry notifications
          if (notification_recipients = InquirySetting.find_or_create_by_name("Notification Recipients")).present?
            notification_recipients.update_attributes({
              :value => current_user.email,
              :destroyable => false
            })
          end
        end

        redirect_back_or_default(admin_root_url)
        flash[:message] = "<h2>#{t('users.create.welcome', :who => current_user.login).gsub(/\.$/, '')}.</h2>"

        if User.count == 1 or RefinerySetting[:site_name].to_s =~ /^(|Company\ Name)$/
          flash[:message] << "<p>#{t('users.setup_website_name', :link => edit_admin_refinery_setting_url(RefinerySetting.find_by_name("site_name")))}</p>"
        else
          render :action => 'new'
        end
      else
        render :action => 'new'
      end
    end
  end

  def forgot
    if request.post?
      if (params[:user].present? and params[:user][:email].present? and user = User.find_by_email(params[:user][:email])).present?
        user.deliver_password_reset_instructions!(request)
        flash[:notice] = t('users.forgot.email_reset_sent')
        redirect_back_or_default new_session_url
      else
        @user = User.new(params[:user])
        if (email = params[:user][:email]).blank?
          flash.now[:error] = t('users.forgot.blank_email')
        else
          flash.now[:error] = t('users.forgot.email_not_associated_with_account', :email => params[:user][:email])
        end
      end
    end
  end

  def reset
    if params[:reset_code] and @user = User.find_using_perishable_token(params[:reset_code])
      if request.post?
        UserSession.create(@user)
        if @user.update_attributes(:password => params[:user][:password],
                                   :password_confirmation => params[:user][:password_confirmation])
<<<<<<< HEAD
          flash[:notice] = t('users.reset.successful', :email => @user.email)
=======
          flash[:notice] = "Password reset successfully for #{@user.email}" if refinery_user?
>>>>>>> fc57ffe0
          redirect_back_or_default admin_root_url
        end
      end
    else
      redirect_to(forgot_users_url, :error => t('users.reset.code_invalid'))
    end
  end

protected

  def redirect?
    if refinery_user?
      redirect_to admin_users_url
    else
      redirect_to root_url unless can_create_public_user?
    end
  end

  def can_create_public_user?
    not User.exists?
  end
  alias_method :can_create_public_user, :can_create_public_user?

end<|MERGE_RESOLUTION|>--- conflicted
+++ resolved
@@ -82,11 +82,8 @@
         UserSession.create(@user)
         if @user.update_attributes(:password => params[:user][:password],
                                    :password_confirmation => params[:user][:password_confirmation])
-<<<<<<< HEAD
-          flash[:notice] = t('users.reset.successful', :email => @user.email)
-=======
-          flash[:notice] = "Password reset successfully for #{@user.email}" if refinery_user?
->>>>>>> fc57ffe0
+
+          flash[:notice] = t('users.reset.successful', :email => @user.email) if refinery_user?
           redirect_back_or_default admin_root_url
         end
       end
