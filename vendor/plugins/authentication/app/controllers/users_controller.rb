--- conflicted
+++ resolved
@@ -9,40 +9,6 @@
 
   layout 'admin'
 
-<<<<<<< HEAD
-  def new
-    render :text => t('.signup_disabled') , :layout => true unless can_create_public_user
-  end
-
-  def create
-    unless can_create_public_user
-      render :text => t('.signup_disabled'), :layout => true
-    else
-      begin
-        cookies.delete :auth_token
-        # protects against session fixation attacks, wreaks havoc with
-        # request forgery protection.
-        # uncomment at your own risk
-        # reset_session
-        @user = User.new(params[:user])
-        @selected_plugin_titles = params[:user][:plugins] || []
-
-        @user.register! if @user.valid?
-        if @user.errors.empty?
-          @user.plugins = @selected_plugin_titles
-          self.current_user = @user
-          current_user.activate!
-          current_user.update_attribute(:superuser, true) if User.count == 1 # this is the superuser if this user is the only user.
-          redirect_back_or_default(admin_root_url)
-
-          flash[:notice] = t('.welcome', :who => current_user.login + ' ')
-          if User.count == 1 or RefinerySetting[:site_name] == "Company Name"
-            refinery_setting = RefinerySetting.find_by_name("site_name")
-            flash[:notice] << t('.setup_website_name', :link => edit_admin_refinery_setting_url(refinery_setting))
-          end
-        else
-          render :action => 'new'
-=======
   def create
     begin
       cookies.delete :auth_token
@@ -65,7 +31,6 @@
         if User.count == 1 or RefinerySetting[:site_name] == "Company Name"
           refinery_setting = RefinerySetting.find_by_name("site_name")
           flash[:notice] << t('users.setup_website_name', :link => edit_admin_refinery_setting_url(refinery_setting))
->>>>>>> 6d4dc00b
         end
       else
         render :action => 'new'
