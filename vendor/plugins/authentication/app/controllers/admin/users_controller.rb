class Admin::UsersController < Admin::BaseController

  crudify :user, :order => 'login', :title_attribute => 'login', :conditions => "state = 'active'"

  # Protect these actions behind an admin login
  before_filter :find_user, :except => [:new, :create]
  before_filter :load_available_plugins, :only => [:new, :create, :edit, :update]

  filter_parameter_logging 'password', 'password_confirmation'

  layout 'admin'

  def new
    @user = User.new
    @selected_plugin_titles = []
  end

  def create
    @user = User.new(params[:user])
    @selected_plugin_titles = params[:user][:plugins] || []
    @user.state = 'active' # activate the user

    if @user.save
      @user.plugins = @selected_plugin_titles
<<<<<<< HEAD
      @user.register!
      @user.activate!
      flash[:notice] = t('refinery.crudify.created', :what => @user.login)
=======
      flash[:notice] = "'#{@user.login}' was successfully created."
>>>>>>> 75ddc2dd
      redirect_to :action => 'index'
    else
      render :action => 'new'
    end
  end

  def edit
    @user = User.find params[:id]
    @selected_plugin_titles = @user.plugins.collect{|p| p.title}
  end

  def update
    @selected_plugin_titles = params[:user][:plugins]
    # Prevent the current user from locking themselves out of the User manager
    if current_user.id == @user.id and !params[:user][:plugins].include?("Users")
      flash.now[:error] = t('admin.users.update.cannot_remove_user_plugin_from_current_user')
      render :action => "edit"
    else
      @previously_selected_plugins_titles = @user.plugins.collect{|p| p.title}
      if @user.update_attributes params[:user]
        flash[:notice] = t('refinery.crudify.updated', :what => @user.login)
        redirect_to admin_users_url
      else
        @user.plugins = @previously_selected_plugins_titles
        @user.save
        render :action => 'edit'
      end
    end
  end

  def destroy
    @user.delete!
    @user.destroy
    flash[:notice] = t('refinery.crudify.destroyed', :what => @user.login)
    redirect_to admin_users_path
  end

  def purge
    @user.destroy
    redirect_to admin_users_path
  end

protected

  def can_create_public_user
    User.count == 0
  end

  def load_available_plugins
    @available_plugins = Refinery::Plugins.registered.in_menu.titles.sort
  end

end<|MERGE_RESOLUTION|>--- conflicted
+++ resolved
@@ -22,13 +22,7 @@
 
     if @user.save
       @user.plugins = @selected_plugin_titles
-<<<<<<< HEAD
-      @user.register!
-      @user.activate!
       flash[:notice] = t('refinery.crudify.created', :what => @user.login)
-=======
-      flash[:notice] = "'#{@user.login}' was successfully created."
->>>>>>> 75ddc2dd
       redirect_to :action => 'index'
     else
       render :action => 'new'
@@ -59,18 +53,6 @@
     end
   end
 
-  def destroy
-    @user.delete!
-    @user.destroy
-    flash[:notice] = t('refinery.crudify.destroyed', :what => @user.login)
-    redirect_to admin_users_path
-  end
-
-  def purge
-    @user.destroy
-    redirect_to admin_users_path
-  end
-
 protected
 
   def can_create_public_user
