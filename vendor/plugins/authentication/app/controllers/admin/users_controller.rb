--- conflicted
+++ resolved
@@ -20,14 +20,8 @@
     @selected_plugin_names = params[:user][:plugins] || []
 
     if @user.save
-<<<<<<< HEAD
       @user.plugins = @selected_plugin_names
-      flash[:notice] = t('refinery.crudify.created', :what => @user.login)
-      redirect_to :action => 'index'
-=======
-      @user.plugins = @selected_plugin_titles
-      redirect_to :action => 'index', :notice => "'#{@user.login}' was successfully created."
->>>>>>> 09d36edf
+      redirect_to :action => 'index', :notice => t('refinery.crudify.created', :what => @user.login)
     else
       render :action => 'new'
     end
@@ -47,12 +41,7 @@
     else
       @previously_selected_plugin_names = @user.plugins.collect{|p| p.name}
       if @user.update_attributes params[:user]
-<<<<<<< HEAD
-        flash[:notice] = t('refinery.crudify.updated', :what => @user.login)
-        redirect_to admin_users_url
-=======
-        redirect_to admin_users_url, :notice => "'#{@user.login}' was successfully updated."
->>>>>>> 09d36edf
+        redirect_to admin_users_url, :notice => t('refinery.crudify.updated', :what => @user.login)
       else
         @user.plugins = @previously_selected_plugin_names
         @user.save
