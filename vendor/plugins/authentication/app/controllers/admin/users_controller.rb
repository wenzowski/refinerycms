--- conflicted
+++ resolved
@@ -39,13 +39,8 @@
   def update
     @selected_plugin_names = params[:user][:plugins]
     # Prevent the current user from locking themselves out of the User manager
-<<<<<<< HEAD
-    if current_user.id == @user.id and !params[:user][:plugins].include?("Users")
-      flash.now[:error] = t('.cannot_remove_user_plugin_from_current_user')
-=======
     if current_user.id == @user.id and !params[:user][:plugins].include?("refinery_users")
       flash.now[:error] = t('admin.users.update.cannot_remove_user_plugin_from_current_user')
->>>>>>> 6d4dc00b
       render :action => "edit"
     else
       @previously_selected_plugin_names = @user.plugins.collect{|p| p.name}
