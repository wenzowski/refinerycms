class UserMailer < ActionMailer::Base

  def reset_notification(user, request)
    setup_email(user)
<<<<<<< HEAD
    #TODO: ADJUST TRANSALTION
    #@subject    += 'Link to reset your password'
    @subject    += I18n.translate('please_activate')
    @body[:url]  = "#{request.protocol}#{request.host_with_port}/reset/#{user.reset_code}"
=======
    subject         'Link to reset your password'
    @body[:url]  =  url_prefix(request) + "/reset/#{user.perishable_token}"
>>>>>>> 2cf2414b
  end


protected

  def url_prefix(request)
    "#{request.protocol}#{request.host_with_port}"
  end

  def setup_email(user)
    recipients    user.email
    sent_on       Time.now
    @body[:user] = user
  end

end<|MERGE_RESOLUTION|>--- conflicted
+++ resolved
@@ -1,18 +1,12 @@
 class UserMailer < ActionMailer::Base
 
+    #TODO: ADJUST TRANSALTION
   def reset_notification(user, request)
     setup_email(user)
-<<<<<<< HEAD
-    #TODO: ADJUST TRANSALTION
     #@subject    += 'Link to reset your password'
-    @subject    += I18n.translate('please_activate')
-    @body[:url]  = "#{request.protocol}#{request.host_with_port}/reset/#{user.reset_code}"
-=======
-    subject         'Link to reset your password'
+    subject    I18n.translate('controller.user.link_to_reset_your_password')
     @body[:url]  =  url_prefix(request) + "/reset/#{user.perishable_token}"
->>>>>>> 2cf2414b
   end
-
 
 protected
 
