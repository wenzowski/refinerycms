--- conflicted
+++ resolved
@@ -2,20 +2,12 @@
 
   def reset_notification(user, request)
     setup_email(user)
-<<<<<<< HEAD
-    @subject    += 'Link to reset your password'
+    #TODO: ADJUST TRANSALTION
+    #@subject    += 'Link to reset your password'
+    @subject    += I18n.translate('please_activate')
     @body[:url]  = "#{request.protocol}#{request.host_with_port}/reset/#{user.reset_code}"
-=======
-    @subject    += I18n.translate('please_activate')
-    @body[:url]  = "http://YOURSITE/activate/#{user.activation_code}"
   end
 
-  def activation(user)
-    setup_email(user)
-    @subject    += I18n.translate('activated')
-    @body[:url]  = "http://YOURSITE/"
->>>>>>> 6fb2929d
-  end
 
 protected
 
