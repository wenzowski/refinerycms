<% form_for [:admin, @user] do |f| %>
  <%= f.error_messages %>
  <div class='field'>
    <%= f.label :login %>
    <%= f.text_field :login %>
  </div>
  <div class='field'>
    <%= f.label :email %>
    <%= f.text_field :email %>
  </div>
  <div class='field'>
    <%= f.label :password %>
    <%= f.password_field :password %>
    <%= "<br /><span class='preview'>#{t('.blank_password_keeps_current')}</span>" unless @user.new_record? %>
  </div>
  <div class='field'>
    <%= f.label :password_confirmation %>
    <%= f.password_field :password_confirmation %>
  </div>
  <div class='field plugin_access'>
    <%= f.label :plugin_access, t('.plugin_access', :default => "Plugin access"), :class => "title_label" %>
    <%= link_to "(enable all)", "", :id => "user_plugins_enable_all" %>
    <ul id='plugins'>
      <% @available_plugins.each do |plugin| -%>
        <%# Since the dashboard is always included by the framework, this will maintain the user's order %>
        <% if Refinery::Plugins.always_allowed.names.include?(plugin[:name]) or (plugin[:name] == 'refinery_users' and @user.id == current_user.id) %>
          <%= hidden_field_tag 'user[plugins][]', plugin[:name] %>
        <% else %>
          <li>
            <%= check_box_tag 'user[plugins][]',
                              plugin[:name], @selected_plugin_names.include?(plugin[:name]),
                              :id => "plugins_#{plugin[:name]}" %>
            <%= f.label 'user[plugins][]',
                        t("plugins.#{plugin[:name].downcase}.title", :default => plugin[:title]),
                        :class => "stripped",
                        :for => "plugins_#{plugin[:name]}" %>
          </li>
        <% end %>
      <% end %>
    </ul>
  </div>
<<<<<<< HEAD
  <%= render :partial => "/shared/admin/form_actions", :locals => {:f => f, :continue_editing => false} %>
=======
  <%= render :partial => "/shared/admin/form_actions", :locals => {:f => f, :continue_editing => false, :hide_delete => !current_user.can_delete?(@user)} %>
<% end %>

<% content_for :head do %>
  <script type='text/javascript'>
    $(document).ready(function() {
      $('#user_plugins_enable_all').click(function(e, a) {
        $('div.field.plugin_access ul#plugins li input:checkbox').attr('checked', true);
        e.preventDefault();
      });
    });
  </script>
>>>>>>> 36ccfd47
<% end %><|MERGE_RESOLUTION|>--- conflicted
+++ resolved
@@ -39,9 +39,6 @@
       <% end %>
     </ul>
   </div>
-<<<<<<< HEAD
-  <%= render :partial => "/shared/admin/form_actions", :locals => {:f => f, :continue_editing => false} %>
-=======
   <%= render :partial => "/shared/admin/form_actions", :locals => {:f => f, :continue_editing => false, :hide_delete => !current_user.can_delete?(@user)} %>
 <% end %>
 
@@ -54,5 +51,4 @@
       });
     });
   </script>
->>>>>>> 36ccfd47
 <% end %>