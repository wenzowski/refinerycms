--- conflicted
+++ resolved
@@ -14,16 +14,11 @@
           <span class='title'>
             <span class='actions'>
               <%= link_to refinery_icon_tag('delete.png'), admin_user_path(user),
-<<<<<<< HEAD
                                 :class => "cancel confirm-delete",
-                :title => "Remove this user forever" if user.ui_deletable?(current_user) %>
-=======
-                :confirm => t('.confirm_delete_message', :who => user.login),
-                :class => "cancel", :method => :delete,
                 :title => t('.confirm_delete_title') if user.ui_deletable?(current_user) %>
->>>>>>> 8b28880b
               <%= link_to refinery_icon_tag('application_edit.png'), edit_admin_user_path(user),
                 :title => t('.edit_user')%>
+              <%= mail_to user.email, refinery_icon_tag('email_go.png'), :title => t('.email_user') %>
               <%= mail_to user.email, refinery_icon_tag('email_go.png'), :title => t('.email_user') %>
             </span>
             <strong><%= user.login %></strong>
