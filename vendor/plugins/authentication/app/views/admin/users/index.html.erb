<div id='actions'>
  <ul>
    <li>
      <%= link_to t('.create_new_user'), new_admin_user_url, :class => "add_icon" %>
    </li>
  </ul>
</div>
<div id='records'>
  <% if @users.any? %>
    <%= will_paginate @users, :previous_label => '&laquo;', :next_label => '&raquo;' %>
    <ul>
      <% @users.each do |user| -%>
        <li id="sortable_<%= user.id %>" class='clearfix record <%= cycle("on", "on-hover") %>'>
          <span class='title'>
            <span class='actions'>
              <%= link_to refinery_icon_tag('delete.png'), admin_user_path(user),
                                :class => "cancel confirm-delete",
<<<<<<< HEAD
                :title => t('.confirm_delete_title') if user.ui_deletable?(current_user) %>
=======
                :title => "Remove this user forever" if current_user.can_delete?(user) %>
>>>>>>> 2cf2414b
              <%= link_to refinery_icon_tag('application_edit.png'), edit_admin_user_path(user),
                :title => t('.edit_user')%>
              <%= mail_to user.email, refinery_icon_tag('email_go.png'), :title => t('.email_user') %>
              <%= mail_to user.email, refinery_icon_tag('email_go.png'), :title => t('.email_user') %>
            </span>
            <strong><%= user.login %></strong>
            <span class="preview">
              <%= t('.preview', :who => user.email, :created_at => l(user.created_at, :format => :short)) %>
            </span>
          </span>
        </li>
      <% end -%>
    </ul>
    <%= will_paginate @users, :previous_label => '&laquo;', :next_label => '&raquo;' %>
  <% else %>
    <p>
      <strong>
        <%= t('.no_users_yet') %>
      </strong>
    </p>
  <% end %>
</div><|MERGE_RESOLUTION|>--- conflicted
+++ resolved
@@ -15,11 +15,7 @@
             <span class='actions'>
               <%= link_to refinery_icon_tag('delete.png'), admin_user_path(user),
                                 :class => "cancel confirm-delete",
-<<<<<<< HEAD
-                :title => t('.confirm_delete_title') if user.ui_deletable?(current_user) %>
-=======
-                :title => "Remove this user forever" if current_user.can_delete?(user) %>
->>>>>>> 2cf2414b
+                :title => t('.confirm_delete_title') if current_user.can_delete?(user) %>
               <%= link_to refinery_icon_tag('application_edit.png'), edit_admin_user_path(user),
                 :title => t('.edit_user')%>
               <%= mail_to user.email, refinery_icon_tag('email_go.png'), :title => t('.email_user') %>
