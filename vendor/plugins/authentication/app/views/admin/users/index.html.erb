<div id='actions'>
  <ul>
    <li>
      <%= link_to t('.create_new_user'), new_admin_user_url, :class => "add_icon" %>
    </li>
  </ul>
</div>
<div id='records'>
  <% if @users.any? %>
    <%= will_paginate @users, :previous_label => '&laquo;', :next_label => '&raquo;' %>
    <ul>
<<<<<<< HEAD
      <% @users.each do |user| -%>
        <li id="sortable_<%= user.id %>" class='clearfix record <%= cycle("on", "on-hover") %>'>
          <span class='title'>
            <span class='actions'>
              <%= link_to refinery_icon_tag('delete.png'),
                          admin_user_path(user),
                          :class => "cancel confirm-delete",
                          :title => t('.confirm_delete_title') if current_user.can_delete?(user) %>
              <%= link_to refinery_icon_tag('application_edit.png'),
                          edit_admin_user_path(user),
                          :title => t('.edit_user')%>
              <%= mail_to user.email,
                          refinery_icon_tag('email_go.png'),
                          :title => t('.email_user') %>
            </span>
            <strong><%= user.login %></strong>
            <span class="preview">
              <%= t('.preview', :who => user.email, :created_at => l(user.created_at, :format => :short)) %>
            </span>
          </span>
        </li>
      <% end -%>
=======
      <%= render :partial => "user", :collection => @users %>
>>>>>>> c443fdd5
    </ul>
    <%= will_paginate @users, :previous_label => '&laquo;', :next_label => '&raquo;' %>
  <% else %>
    <p>
      <strong>
        <%= t('.no_users_yet') %>
      </strong>
    </p>
  <% end %>
</div><|MERGE_RESOLUTION|>--- conflicted
+++ resolved
@@ -9,32 +9,7 @@
   <% if @users.any? %>
     <%= will_paginate @users, :previous_label => '&laquo;', :next_label => '&raquo;' %>
     <ul>
-<<<<<<< HEAD
-      <% @users.each do |user| -%>
-        <li id="sortable_<%= user.id %>" class='clearfix record <%= cycle("on", "on-hover") %>'>
-          <span class='title'>
-            <span class='actions'>
-              <%= link_to refinery_icon_tag('delete.png'),
-                          admin_user_path(user),
-                          :class => "cancel confirm-delete",
-                          :title => t('.confirm_delete_title') if current_user.can_delete?(user) %>
-              <%= link_to refinery_icon_tag('application_edit.png'),
-                          edit_admin_user_path(user),
-                          :title => t('.edit_user')%>
-              <%= mail_to user.email,
-                          refinery_icon_tag('email_go.png'),
-                          :title => t('.email_user') %>
-            </span>
-            <strong><%= user.login %></strong>
-            <span class="preview">
-              <%= t('.preview', :who => user.email, :created_at => l(user.created_at, :format => :short)) %>
-            </span>
-          </span>
-        </li>
-      <% end -%>
-=======
       <%= render :partial => "user", :collection => @users %>
->>>>>>> c443fdd5
     </ul>
     <%= will_paginate @users, :previous_label => '&laquo;', :next_label => '&raquo;' %>
   <% else %>
