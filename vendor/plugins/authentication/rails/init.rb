Refinery::Plugin.register do |plugin|
  plugin.title = "Users"
  plugin.name = "refinery_users"
  plugin.description = "Manage users"
  plugin.version = 1.0
<<<<<<< HEAD
  plugin.menu_match = /admin\/users$/
  plugin.directory = "users"
=======
  plugin.menu_match = /(refinery|admin)\/users$/
>>>>>>> a7f66441
  plugin.activity = {
    :class => User,
    :url_prefix => "edit_",
    :title => "login",
    :created_image => "user_add.png",
    :updated_image => "user_edit.png"
  }
  # this tells refinery where this plugin is located on the filesystem and helps with urls.
  plugin.directory = directory
  plugin.url = {:controller => "/refinery/users"}
end

module ::Refinery
  class << self
    attr_accessor :authentication_login_field
    def authentication_login_field
      @authentication_login_field ||= 'login'
    end
  end
end<|MERGE_RESOLUTION|>--- conflicted
+++ resolved
@@ -3,12 +3,7 @@
   plugin.name = "refinery_users"
   plugin.description = "Manage users"
   plugin.version = 1.0
-<<<<<<< HEAD
-  plugin.menu_match = /admin\/users$/
-  plugin.directory = "users"
-=======
   plugin.menu_match = /(refinery|admin)\/users$/
->>>>>>> a7f66441
   plugin.activity = {
     :class => User,
     :url_prefix => "edit_",
