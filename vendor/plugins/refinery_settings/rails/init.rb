--- conflicted
+++ resolved
@@ -1,10 +1,6 @@
 Refinery::Plugin.register do |plugin|
-  plugin.title = "Settings"
-<<<<<<< HEAD
   plugin.name = "refinery_settings"
-=======
   plugin.url = {:controller => "/refinery/settings"}
->>>>>>> a7f66441
   plugin.description = "Manage Refinery settings"
   plugin.version = 1.0
   plugin.menu_match = /(refinery|admin)\/(refinery_)?settings$/
