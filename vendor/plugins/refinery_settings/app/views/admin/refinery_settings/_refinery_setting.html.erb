<li class='clearfix record <%= cycle("on", "on-hover") %>'>
  <span class='title'>
    <%= t(refinery_setting.name, :default => h(refinery_setting.name.titleize)) %>
    <span class="preview">- <%=h truncate(refinery_setting.value.to_s, :length => 40) %></span>
<<<<<<< HEAD
  </span>
  <span class='actions'>
    <%= link_to refinery_icon_tag("application_edit.png"), edit_admin_refinery_setting_path(refinery_setting),
                :title => t('.edit') %>
    <%= link_to refinery_icon_tag("delete.png"), admin_refinery_setting_path(refinery_setting),
                :class => "cancel confirm-delete",
                :title => t('.remove') if refinery_setting.destroyable %>
=======

    <span class='actions'>
      <%= link_to refinery_icon_tag("application_edit.png"),
                  edit_admin_refinery_setting_path(refinery_setting, :dialog => true, :width => 725, :height => 350),
                  :title => 'Edit this setting' %>
      <%= link_to refinery_icon_tag("delete.png"),
                  admin_refinery_setting_path(refinery_setting),
                  :class => "cancel confirm-delete",
                  :title => 'Remove this setting forever' if refinery_setting.destroyable %>
    </span>
>>>>>>> a7f66441
  </span>
</li><|MERGE_RESOLUTION|>--- conflicted
+++ resolved
@@ -2,25 +2,15 @@
   <span class='title'>
     <%= t(refinery_setting.name, :default => h(refinery_setting.name.titleize)) %>
     <span class="preview">- <%=h truncate(refinery_setting.value.to_s, :length => 40) %></span>
-<<<<<<< HEAD
-  </span>
-  <span class='actions'>
-    <%= link_to refinery_icon_tag("application_edit.png"), edit_admin_refinery_setting_path(refinery_setting),
-                :title => t('.edit') %>
-    <%= link_to refinery_icon_tag("delete.png"), admin_refinery_setting_path(refinery_setting),
-                :class => "cancel confirm-delete",
-                :title => t('.remove') if refinery_setting.destroyable %>
-=======
 
     <span class='actions'>
       <%= link_to refinery_icon_tag("application_edit.png"),
                   edit_admin_refinery_setting_path(refinery_setting, :dialog => true, :width => 725, :height => 350),
-                  :title => 'Edit this setting' %>
+                  :title => t('.edit') %>
       <%= link_to refinery_icon_tag("delete.png"),
                   admin_refinery_setting_path(refinery_setting),
                   :class => "cancel confirm-delete",
-                  :title => 'Remove this setting forever' if refinery_setting.destroyable %>
+                  :title => t('.remove') if refinery_setting.destroyable %>
     </span>
->>>>>>> a7f66441
   </span>
 </li>