<li class='clearfix record <%= cycle("on", "on-hover") %>'>
  <span class='title'>
    <%= t(refinery_setting.name, :default => h(refinery_setting.name.titleize)) %>
    <span class="preview">- <%=h truncate(refinery_setting.value.to_s, :length => 40) %></span>

    <span class='actions'>
      <%= link_to refinery_icon_tag("application_edit.png"),
<<<<<<< HEAD
                  edit_admin_refinery_setting_path(refinery_setting, :dialog => true, :width => 725, :height => 425),
                  :title => t('.edit') %>
=======
                  edit_admin_refinery_setting_path(refinery_setting, :dialog => true, :width => 725, :height => 525),
                  :title => 'Edit this setting' %>
>>>>>>> 10419b8e
      <%= link_to refinery_icon_tag("delete.png"),
                  admin_refinery_setting_path(refinery_setting),
                  :class => "cancel confirm-delete",
                  :title => t('.remove') if refinery_setting.destroyable %>
    </span>
  </span>
</li><|MERGE_RESOLUTION|>--- conflicted
+++ resolved
@@ -5,13 +5,8 @@
 
     <span class='actions'>
       <%= link_to refinery_icon_tag("application_edit.png"),
-<<<<<<< HEAD
-                  edit_admin_refinery_setting_path(refinery_setting, :dialog => true, :width => 725, :height => 425),
+                  edit_admin_refinery_setting_path(refinery_setting, :dialog => true, :width => 725, :height => 525),
                   :title => t('.edit') %>
-=======
-                  edit_admin_refinery_setting_path(refinery_setting, :dialog => true, :width => 725, :height => 525),
-                  :title => 'Edit this setting' %>
->>>>>>> 10419b8e
       <%= link_to refinery_icon_tag("delete.png"),
                   admin_refinery_setting_path(refinery_setting),
                   :class => "cancel confirm-delete",
