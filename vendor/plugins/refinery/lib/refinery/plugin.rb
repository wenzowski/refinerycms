--- conflicted
+++ resolved
@@ -3,20 +3,10 @@
 
     def self.register(&block)
       yield (new_plugin = self.new)
-<<<<<<< HEAD
-      if defined?(Page) && new_plugin.name
-        # Prevent page slugs from being this plugin's controller name
-        Page.friendly_id_config.reserved_words << new_plugin.name
-      end
     end
 
-    attr_accessor :name, :title, :version, :description, :url, :menu_match, :plugin_activity, :directory, :hide_from_menu, :always_allow_access, :pathname
-=======
-    end
-
-    attr_accessor :title, :version, :description, :url, :menu_match, :plugin_activity, :directory, :hide_from_menu, :always_allow_access, :pathname,
-                  :dashboard
->>>>>>> 2e8418f7
+    attr_accessor :name, :title, :version, :description, :url, :menu_match, :plugin_activity, :directory, :hide_from_menu, :always_allow_access,
+                  :pathname, :dashboard
 
     def initialize
       # save the pathname to where this plugin is.
@@ -40,13 +30,8 @@
       @always_allow_access ||= false
     end
 
-<<<<<<< HEAD
-    def menu_match
-      @menu_match ||= /admin\/#{self.name.gsub(" ", "_").downcase}$/
-=======
     def dashboard?
       @dashboard ||= false
->>>>>>> 2e8418f7
     end
 
     def title
@@ -58,7 +43,7 @@
     end
 
     def menu_match
-      @menu_match ||= /admin\/#{self.title.gsub(" ", "_").downcase}$/
+      @menu_match ||= /admin\/#{self.name.gsub(" ", "_").downcase}$/
     end
 
     def url
