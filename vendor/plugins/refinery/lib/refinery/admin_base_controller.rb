--- conflicted
+++ resolved
@@ -16,43 +16,29 @@
 
 protected
 
-<<<<<<< HEAD
   #TODO Add language
-  def error_404
-=======
-  def error_404(exception=nil)\
->>>>>>> a7f66441
+  def error_404(exception=nil)
     @page = Page.find_by_menu_match("^/404$", :include => [:parts, :slugs])
     @page[:body] = @page[:body].gsub(/href=(\'|\")\/(\'|\")/, "href='/admin'").gsub("home page", "Dashboard")
     render :template => "/pages/show", :status => 404
   end
 
-  # Override method from application_controller. Not needed in this controller.
-  def find_pages_for_menu; end
 
   #TODO Translate
   def restrict_controller
-<<<<<<< HEAD
-    if Refinery::Plugins.active.reject {|plugin| params[:controller] !~ Regexp.new(plugin.menu_match) }.empty?
-      flash[:error] = t('admin.page_dialogs.not_allowed')
-=======
     if Refinery::Plugins.active.reject {|plugin|
       params[:controller] !~ Regexp.new(plugin.menu_match) and
       params[:controller] !~ Regexp.new(plugin.menu_match.to_s.gsub('admin\/', 'refinery/'))
     }.empty?
-      flash[:error] = "You do not have permission to access this feature."
->>>>>>> a7f66441
+      flash[:error] = t('admin.page_dialogs.not_allowed')
       logger.warn "'#{current_user.login}' tried to access '#{params[:controller]}' but was rejected."
       redirect_back_or_default(admin_root_url)
     end
   end
 
-  def restrict_plugins
-    Refinery::Plugins.set_active(current_user.authorized_plugins) if current_user.respond_to? :plugins
-  end
+  # Override method from application_controller. Not needed in this controller.
+  def find_pages_for_menu; end
 
-  # never take the backend down for maintenance.
-  def take_down_for_maintenance?;end
 
 private
   def redirect_if_old_url
