--- conflicted
+++ resolved
@@ -6,17 +6,8 @@
   include Crud # basic create, read, update and delete methods
   include AuthenticatedSystem
 
-<<<<<<< HEAD
-  before_filter :set_locale, :take_down_for_maintenance?, :find_pages_for_menu, :show_welcome_page
-
-  rescue_from(ActiveRecord::RecordNotFound, ActionController::UnknownAction, :with => :error_404) unless RAILS_ENV == "development"
-
-
-=======
-  before_filter :take_down_for_maintenance?, :find_pages_for_menu, :show_welcome_page?
-
+  before_filter :set_locale, :take_down_for_maintenance?, :find_pages_for_menu, :show_welcome_page?
   rescue_from ActiveRecord::RecordNotFound, ActionController::UnknownAction, ActionView::MissingTemplate, :with => :error_404
->>>>>>> c2ea0422
 
   def admin?
     controller_name =~ %r{^admin/}
@@ -56,7 +47,7 @@
   end
 
   def local_request?
-    ENV["RAILS_ENV"] == "development" or request.remote_ip =~ /(::1)|(127.0.0.1)|((192.168).*)/
+    Rails.env.development? or request.remote_ip =~ /(::1)|(127.0.0.1)|((192.168).*)/
   end
 
   def wymiframe
@@ -65,31 +56,15 @@
 
 protected
 
-<<<<<<< HEAD
   def default_url_options(options={})
     { :locale => I18n.locale }
   end
 
-=======
->>>>>>> c2ea0422
   # get all the pages to be displayed in the site menu.
   def find_pages_for_menu
     @menu_pages = Page.top_level(include_children=true)
   end
 
-<<<<<<< HEAD
-  def take_down_for_maintenance?
-    if RefinerySetting.find_or_set(:down_for_maintenance, false)
-      if (@page = Page.find_by_menu_match("^/maintenance$", :include => [:parts, :slugs])).present?
-        render :template => "/pages/show", :status => 503
-      else
-        render :text => "Our website is currently down for maintenance. Please try back soon."
-      end
-    end
-  end
-
-=======
->>>>>>> c2ea0422
   # use a different model for the meta information.
   def present(model)
     presenter = Object.const_get("#{model.class}Presenter") rescue Refinery::BasePresenter
@@ -102,7 +77,6 @@
     super
   end
 
-<<<<<<< HEAD
   def set_locale
     locale = params[:locale] || cookies[:locale]
     I18n.locale = locale.to_s
@@ -112,10 +86,6 @@
     request.path.gsub!(%r(^/#{locale.to_s}), "")
   end
 
-  def show_welcome_page
-    I18n.locale = RefinerySetting.find_or_set(:refinery_i18n_locale, RoutingFilter::Locale.locales.first)
-    render :template => "/welcome", :layout => "admin" if just_installed? and controller_name != "users"
-=======
   def show_welcome_page?
     render :template => "/welcome", :layout => "admin" if just_installed? and controller_name != "users"
   end
@@ -130,7 +100,6 @@
         render :text => "Our website is currently down for maintenance. Please try back soon."
       end
     end
->>>>>>> c2ea0422
   end
 
 end