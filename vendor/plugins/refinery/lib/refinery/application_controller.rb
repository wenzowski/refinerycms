class Refinery::ApplicationController < ActionController::Base

  helper_method :home_page?, :local_request?, :just_installed?, :from_dialog?, :admin?, :login?
  protect_from_forgery # See ActionController::RequestForgeryProtection

  include Crud # basic create, read, update and delete methods
  include AuthenticatedSystem

<<<<<<< HEAD
  before_filter :find_locale, :find_pages_for_menu, :show_welcome_page?, :store_current_location!
=======
  before_filter :find_pages_for_menu
  before_filter :store_current_location!, :if => Proc.new {|c| c.send(:logged_in?) }
  before_filter :show_welcome_page?
>>>>>>> 2e8418f7

  rescue_from ActiveRecord::RecordNotFound, ActionController::UnknownAction, ActionView::MissingTemplate, :with => :error_404

  def admin?
    controller_name =~ %r{^admin/}
  end

  def error_404(exception=nil)
    if (@page = Page.find_by_menu_match("^/404$", :include => [:parts, :slugs])).present?
      if exception.present? and exception.is_a?(ActionView::MissingTemplate) and params[:format] != "html"
        # Attempt to respond to all requests with the default format's 404 page
        # unless a format wasn't specified. This requires finding menu pages and re-attaching any themes
        # which for some unknown reason don't happen, most likely due to the format being passed in.
        response.template.template_format = :html
        response.headers["Content-Type"] = Mime::Type.lookup_by_extension('html').to_s
        find_pages_for_menu if @menu_pages.nil? or @menu_pages.empty?
        attach_theme_to_refinery if self.respond_to?(:attach_theme_to_refinery) # may not be using theme support
        present(@page)
      end

      # render the application's custom 404 page with layout and meta.
      render :template => "/pages/show", :status => 404, :format => 'html'
    else
      # fallback to the default 404.html page.
      render :file => Rails.root.join("public", "404.html").cleanpath.to_s, :layout => false, :status => 404
    end
  end

  def from_dialog?
    params[:dialog] == "true" or params[:modal] == "true"
  end

  def home_page?
    action_name == "home" and controller_name == "pages"
  end

  def just_installed?
    !User.exists?
  end

  def local_request?
    ENV["RAILS_ENV"] == "development" or request.remote_ip =~ /(::1)|(127.0.0.1)|((192.168).*)/
  end

  def login?
    (controller_name =~ /^(user|session)(|s)/ and not admin?) or just_installed?
  end

protected

  def default_url_options(options={})
    Refinery::I18n.enabled? ?  { :locale => I18n.locale } : {}
  end

  # get all the pages to be displayed in the site menu.
  def find_pages_for_menu
    if (@menu_pages = Rails.cache.read(cache_key = "#{Refinery.base_cache_key}_menu_pages")).nil?
      @menu_pages = Page.top_level(include_children = true)
      Rails.cache.write(cache_key, @menu_pages) if @menu_pages.present?
    end
  end

  # use a different model for the meta information.
  def present(model)
    presenter = Object.const_get("#{model.class}Presenter") rescue Refinery::BasePresenter
    @meta = presenter.new(model)
  end

  # this hooks into the Rails render method.
  def render(action = nil, options = {}, &blk)
    present(@page) unless admin? or @meta.present?
    super
  end

  def find_locale
    if Refinery::I18n.enabled?
      if Refinery::I18n.has_locale? (locale = params[:locale].try(:to_sym))
        I18n.locale = locale
      else
        params[:locale] = I18n.locale = I18n.default_locale
        redirect_to params, :message => "The locale '#{locale.to_s}' is not supported."
      end
    end
  end

  def show_welcome_page?
    render :template => "/welcome", :layout => "admin" if just_installed? and controller_name != "users"
  end

  # todo: make this break in the next major version rather than aliasing.
  alias_method :show_welcome_page, :show_welcome_page?

  def take_down_for_maintenance?
    logger.warn("*** Refinery::ApplicationController::take_down_for_maintenance has now been deprecated from the Refinery API. ***")
  end

private
  def store_current_location!
    if admin?
      # ensure that we don't redirect to AJAX or POST/PUT/DELETE urls
      session[:refinery_return_to] = request.path if request.get? and !request.xhr? and !from_dialog?
    elsif request.path !~ /^(\/(wym(\-.*|iframe)|system\/|sessions?|.*\/dialogs|javascripts|stylesheets|images))/ and
      !from_dialog? and !request.xhr? and controller_name !~ /^(sessions|users)/
      session[:website_return_to] = request.path
    end
  end

end<|MERGE_RESOLUTION|>--- conflicted
+++ resolved
@@ -6,13 +6,9 @@
   include Crud # basic create, read, update and delete methods
   include AuthenticatedSystem
 
-<<<<<<< HEAD
-  before_filter :find_locale, :find_pages_for_menu, :show_welcome_page?, :store_current_location!
-=======
-  before_filter :find_pages_for_menu
+  before_filter :find_locale, :find_pages_for_menu
   before_filter :store_current_location!, :if => Proc.new {|c| c.send(:logged_in?) }
   before_filter :show_welcome_page?
->>>>>>> 2e8418f7
 
   rescue_from ActiveRecord::RecordNotFound, ActionController::UnknownAction, ActionView::MissingTemplate, :with => :error_404
 
