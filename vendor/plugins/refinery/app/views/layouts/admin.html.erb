--- conflicted
+++ resolved
@@ -7,11 +7,7 @@
       <div id="page">
         <div class="clearfix" id="header">
           <h1>
-<<<<<<< HEAD
-            <%= link_to((!just_installed? ? RefinerySetting[:site_name].titleize : t('layouts.admin.welcome_to_refinery')), admin_root_url) %>
-=======
-            <%= just_installed? ? "Welcome to Refinery" : link_to(RefinerySetting[:site_name], admin_root_url) %>
->>>>>>> 50d31329
+            <%= just_installed? ? t('layouts.admin.welcome_to_refinery') : link_to(RefinerySetting[:site_name], admin_root_url) %>
           </h1>
           <%= link_to t('.view_public_site'), "/", :target => "_blank", :id => "site_link" if logged_in? %>
           <%= link_to image_tag("#{"http://www.refinerycms.com/images/" unless local_request?}refinery/logo.png", :alt => "Refinery (tm) Content Manager"), "http://www.refinerycms.com", :target => "_blank", :id => "logo" -%>
