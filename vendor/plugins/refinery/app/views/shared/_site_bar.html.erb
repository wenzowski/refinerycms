--- conflicted
+++ resolved
@@ -16,27 +16,7 @@
   <div id='site_bar_content' class='clearfix'>
     <% unless login? %>
       <div id='editor_switch'>
-<<<<<<< HEAD
-        <%=
-          link_to_if(admin?, t('.switch_to_your_website'),
-                    (if session.keys.include?(:website_return_to) and session[:website_return_to].present?
-                      session[:website_return_to]
-                     else
-                      root_url(:only_path => true)
-                     end)) do
-            link_to t('.switch_to_your_website_editor'),
-                    (if session.keys.include?(:refinery_return_to) and session[:refinery_return_to].present?
-                      session[:refinery_return_to]
-                     elsif defined?(@page) and @page.present? and !@page.home?
-                       edit_admin_page_url(@page, :only_path => true)
-                     else
-                       (request.request_uri.to_s == '/') ? admin_root_url(:only_path => true) : "/admin#{request.request_uri}/edit"
-                     end rescue admin_root_url(:only_path => true))
-          end
-        -%>
-=======
         <%= site_bar_switch_link -%>
->>>>>>> 09375879
       </div>
     <% end %>
     <%= link_to image_tag("#{"http://refinerycms.com/images/" unless local_request?}refinery/logo-site-bar.png",
