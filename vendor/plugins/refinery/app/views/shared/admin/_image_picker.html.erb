<%
  description ||= "image"
  thumbnail ||= "medium"
  toggle_image_display ||= false
  randomiser = rand(Time.now.yesterday.to_i * Time.now.to_i)
-%>
<%= link_to t('.show'), "", :id => "current_image_toggler_#{randomiser}" if toggle_image_display %>
<%= f.hidden_field field, :id => "current_image_id_#{randomiser}" -%>

<div id='current_image_container_<%= randomiser %>'<%= " style='display: none'" if toggle_image_display %> style="margin-top: 10px;">
<#% TODO translate update :what of .change %>
  <a id='current_image_link_<%= randomiser %>' href="<%= insert_admin_images_url(:dialog => true, :callback => "image_picker_#{randomiser}_changed", :width => 958, :height => 510) %>" style='border: 0px' title='<%= t('.change', :what =>  description.titleize) %>' name='<%= t.('change', :what => description.titleize) %>' class='dialog'>
    <% unless image.nil? -%>
      <%= image_fu image, :medium, {:class => "brown_border", :id => "current_picked_image_#{randomiser}"} %>
    <% else -%>
      <img id="current_picked_image_<%= randomiser %>" class="" src="" alt="" style='display: none' />
    <% end -%>
<<<<<<< HEAD
    <p id='no_picked_image_selected_<%= randomiser %>' <%= "style='display: none;'" if image.present? %>>
      <%= t('.none_selected', :what => t('.' + description )) %>
    </p>
=======
    <span id='no_picked_image_selected_<%= randomiser %>' class='nothing_selected' <%= "style='display: none;'" if image.present? %>>
      There is currently no <%= description %> selected, please click here to add one.
    </span>
>>>>>>> 2e8418f7
  </a>
  <br/>
  <%= link_to t('.remove_current', :what => t('.' + description )), "#", :id => "remove_picked_image_#{randomiser}", :style => "#{"display:none;" if image.nil?}" %>
</div>

<% content_for :head do -%>
  <script type='text/javascript'>
    // We're so un-object-oriented here. We need to rewrite the jQuery admin.js file to use OO.
    var image_picker_<%= randomiser %>_options = {
      thumbnail: '<%= thumbnail %>'
      , image_toggler: '<%= toggle_image_display ? "#current_image_toggler_#{randomiser}" : "null" %>'
      , description: '<%= description %>'
      , field: '#current_image_id_<%= randomiser %>'
      , image_display: '#current_picked_image_<%= randomiser %>'
      , no_image_message: '#no_picked_image_selected_<%= randomiser %>'
      , remove_image_button: '#remove_picked_image_<%= randomiser %>'
      , image_container: '#current_image_container_<%= randomiser %>'
    };

    $(document).ready(function(e) {
      image_picker.init(image_picker_<%= randomiser %>_options);
    });

    image_picker_<%= randomiser %>_changed = function(args) {
      image_picker.init(image_picker_<%= randomiser %>_options);
      image_picker.changed(args);
    }
  </script>
<% end %><|MERGE_RESOLUTION|>--- conflicted
+++ resolved
@@ -8,22 +8,16 @@
 <%= f.hidden_field field, :id => "current_image_id_#{randomiser}" -%>
 
 <div id='current_image_container_<%= randomiser %>'<%= " style='display: none'" if toggle_image_display %> style="margin-top: 10px;">
-<#% TODO translate update :what of .change %>
+<%# TODO translate update :what of .change %>
   <a id='current_image_link_<%= randomiser %>' href="<%= insert_admin_images_url(:dialog => true, :callback => "image_picker_#{randomiser}_changed", :width => 958, :height => 510) %>" style='border: 0px' title='<%= t('.change', :what =>  description.titleize) %>' name='<%= t.('change', :what => description.titleize) %>' class='dialog'>
     <% unless image.nil? -%>
       <%= image_fu image, :medium, {:class => "brown_border", :id => "current_picked_image_#{randomiser}"} %>
     <% else -%>
       <img id="current_picked_image_<%= randomiser %>" class="" src="" alt="" style='display: none' />
     <% end -%>
-<<<<<<< HEAD
-    <p id='no_picked_image_selected_<%= randomiser %>' <%= "style='display: none;'" if image.present? %>>
+    <span id='no_picked_image_selected_<%= randomiser %>' class='nothing_selected' <%= "style='display: none;'" if image.present? %>>
       <%= t('.none_selected', :what => t('.' + description )) %>
-    </p>
-=======
-    <span id='no_picked_image_selected_<%= randomiser %>' class='nothing_selected' <%= "style='display: none;'" if image.present? %>>
-      There is currently no <%= description %> selected, please click here to add one.
     </span>
->>>>>>> 2e8418f7
   </a>
   <br/>
   <%= link_to t('.remove_current', :what => t('.' + description )), "#", :id => "remove_picked_image_#{randomiser}", :style => "#{"display:none;" if image.nil?}" %>
