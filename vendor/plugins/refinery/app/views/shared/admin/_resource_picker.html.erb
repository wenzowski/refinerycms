<#% TODO: Move description ||= "resource" to top of file %>
<%= f.hidden_field field %>
<div>
<<<<<<< HEAD
<#% TODO translate %>
  <%= link_to "<span id='no_resource_selected' #{"style='display: none;'" if resource.present?}>
=======
  <%= link_to "<span id='no_resource_selected' class='nothing_selected' #{"style='display: none;'" if resource.present?}>
>>>>>>> 2e8418f7
        There is currently no #{description ||= resource} selected, click here to add one.
      </span>", insert_admin_resources_url(:dialog => true,
                  :update_resource => 'current_resource',
                  :update_text => 'current_resource_text',
                  :callback => 'resource_changed',
                  :field => "#{f.object.class.name.underscore.downcase}_#{field}",
                  :current_link => "#{resource.public_filename if resource.present?}",
                  :height => 480),
                :name => "Add #{(description ||= 'resource').titleize}",
                :id => "current_resource_link"
  %>
  <div id='current_resource_container' <%= "style='display:none'" unless resource.present? %>>
    <span id='current_resource_tag'>Current <%= description ||= "resource" %>:</span>
    <span id='current_resource_text'>
      <%= "#{resource.title} (#{resource.public_filename})" if resource.present? %>
    </span>
    <br/>
    <%= link_to "#{refinery_icon_tag("page_white_put.png")} #{t('.download_current, :what => t('.' + (description ||= "resource")))} (<em>#{t('.opens_in_new_window')}</em>)", "#{resource.public_filename if resource.present?}",
            :id => "current_resource",
            :target => "_blank" %>
  </div>
  <br/>
  <%= link_to t('.remove_current', :what => t('.'+ (description ||= "resource"))), "",
                :id => "remove_resource",
                :style => "#{"display:none;" unless resource.present?}" %>
</div>

<% content_for :head do %>
  <script type='text/javascript'>
    resource_changed = function(callback_args) {
      $('#remove_resource').show();
      $('#current_resource_container').show();
      $('#no_resource_selected').hide();
      $('iframe#dialog_iframe').dialog("close");
      $('iframe#dialog_iframe').remove().parents(".ui-dialog").remove();
      $('#<%= f.object.class.name.underscore.downcase %>_<%= field %>').val(callback_args.id);
      $('#current_resource_link').attr('href', $('#current_resource_link').attr('href').replace(/current_link=([^&])*&/, "current_link=" + callback_args.href + "&"));
      $("#current_resource").attr('href', callback_args.href);
      $('#current_resource_text').html(callback_args.html);
    }

    $(document).ready(function(e) {
      $('#remove_resource').click(function(e) {
        $('#<%= f.object.class.name.underscore.downcase %>_<%= field %>').val("");
        $('#current_resource_container').hide();
        $('#current_resource_text').html('');
        $('#no_resource_selected').show();
        $('#current_resource_link').attr('href', $('#current_resource_link').attr('href').replace(/current_link=([^&])*&/, "current_link=&"));
        $(this).hide();
        e.preventDefault();
      });
    });
  </script>
<% end %><|MERGE_RESOLUTION|>--- conflicted
+++ resolved
@@ -1,12 +1,8 @@
-<#% TODO: Move description ||= "resource" to top of file %>
+<%# TODO: Move description ||= "resource" to top of file %>
 <%= f.hidden_field field %>
 <div>
-<<<<<<< HEAD
-<#% TODO translate %>
-  <%= link_to "<span id='no_resource_selected' #{"style='display: none;'" if resource.present?}>
-=======
+  <%# TODO translate %>
   <%= link_to "<span id='no_resource_selected' class='nothing_selected' #{"style='display: none;'" if resource.present?}>
->>>>>>> 2e8418f7
         There is currently no #{description ||= resource} selected, click here to add one.
       </span>", insert_admin_resources_url(:dialog => true,
                   :update_resource => 'current_resource',
@@ -24,7 +20,7 @@
       <%= "#{resource.title} (#{resource.public_filename})" if resource.present? %>
     </span>
     <br/>
-    <%= link_to "#{refinery_icon_tag("page_white_put.png")} #{t('.download_current, :what => t('.' + (description ||= "resource")))} (<em>#{t('.opens_in_new_window')}</em>)", "#{resource.public_filename if resource.present?}",
+    <%= link_to "#{refinery_icon_tag("page_white_put.png")} #{t('.download_current', :what => t('.' + (description ||= "resource")))} (<em>#{t('.opens_in_new_window')}</em>)", "#{resource.public_filename if resource.present?}",
             :id => "current_resource",
             :target => "_blank" %>
   </div>
