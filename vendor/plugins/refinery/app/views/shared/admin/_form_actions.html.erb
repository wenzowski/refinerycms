<div class='form-actions'>
  <%= f.submit t('.save'), :id => "submit_button", :class => "wymupdate" %>

  <% if (continue_editing ||= false and !f.object.new_record?) %>
    <%= t('.or_continue') %>
    <%= render :partial => "/shared/admin/continue_editing", :locals => {:f => f}  %>
  <% end %>

  <% unless (hide_cancel ||= false) %>
    <%= t('.or_cancel') %>
    <%= link_to t('.cancel'), (cancel_url ||= send("admin_#{f.object.class.name.pluralize.underscore}_url")),
<<<<<<< HEAD
          :title => (title ||= t('.cancel_loose_changes', :object_name => f.object.class.human_name.underscore.gsub("_", " "))),
=======
          :title => (title ||= t('.cancel_lose_changes', :object_name => f.object.class.human_name.underscore.gsub("_", " "))),
>>>>>>> c894d0be
          :id => "cancel_button", :class => "close_dialog" %>
  <% end %>
</div><|MERGE_RESOLUTION|>--- conflicted
+++ resolved
@@ -9,11 +9,7 @@
   <% unless (hide_cancel ||= false) %>
     <%= t('.or_cancel') %>
     <%= link_to t('.cancel'), (cancel_url ||= send("admin_#{f.object.class.name.pluralize.underscore}_url")),
-<<<<<<< HEAD
-          :title => (title ||= t('.cancel_loose_changes', :object_name => f.object.class.human_name.underscore.gsub("_", " "))),
-=======
           :title => (title ||= t('.cancel_lose_changes', :object_name => f.object.class.human_name.underscore.gsub("_", " "))),
->>>>>>> c894d0be
           :id => "cancel_button", :class => "close_dialog" %>
   <% end %>
 </div>