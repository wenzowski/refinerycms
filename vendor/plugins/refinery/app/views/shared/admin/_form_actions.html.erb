<%
  title              ||= t('.cancel_lose_changes', :object_name => f.object.class.name.underscore.gsub("_", " "))
  submit_button_text ||= t('.save')
  submit_button_id   ||= "submit_button"
  cancel_button_text ||= t('.cancel')
  cancel_button_id   ||= "cancel_button"
  cancel_url         ||= (( back = url_for(:back)).include?('javascript') ? send("admin_#{f.object.class.name.pluralize.underscore}_url") : back)
%>
<div class='form-actions'>
<<<<<<< HEAD
  <%= f.submit submit_button_text, :id => submit_button_id, :class => "wymupdate" %>
  <% if (continue_editing ||= false and !f.object.new_record?) -%>
    <%= t('.or') %>
    <%= render :partial => "/shared/admin/continue_editing", :locals => {:f => f} -%>
  <% end -%>
  <% unless (hide_cancel ||= from_dialog?) -%>
    <%= t('.or') %>
    <%# TODO add :what to t('.cancel_lose_changes') -%>
    <%= link_to cancel_button_text, cancel_url, :title => title, :id => cancel_button_id, :class => "close_dialog" %>
  <% end -%>
=======
  <%= f.submit  "#{submit_button_text ||= 'Save'}",
                :id => "#{submit_button_id ||= "submit_button"}",
                :class => "wymupdate button" -%>

  <%= render :partial => "/shared/admin/continue_editing", :locals => {:f => f} if (continue_editing ||= false and !f.object.new_record?) -%>

  <%= hidden_field_tag :continue_editing, false %>

  <%= link_to("#{cancel_button_text ||= 'Cancel'}",
              (cancel_url ||= ((back=url_for(:back)).include?('javascript') ? send("admin_#{f.object.class.name.pluralize.underscore}_url") : back)),
              :title => (cancel_title ||= "Cancelling will lose all changes you've made to this #{f.object.class.name.underscore.gsub("_", " ")}"),
              :id => "#{cancel_button_id ||= "cancel_button"}",
              :class => "close_dialog button") unless (hide_cancel ||= from_dialog?) %>

  <%= link_to("#{delete_button_text ||= 'Delete'}",
              (delete_url ||= eval("admin_#{f.object.class.name.underscore}_url(#{f.object.id})")),
              :title => (delete_title ||= "Remove this #{f.object.class.name.underscore.gsub("_", " ")} forever"),
              :id => "#{delete_button_id ||= "delete_button"}",
              :class => "button confirm-delete") unless (hide_delete ||= from_dialog? or
                                                         f.object.new_record? or
                                                         (f.object.respond_to?(:deletable?) && !f.object.deletable?)) %>
>>>>>>> 36ccfd47
</div><|MERGE_RESOLUTION|>--- conflicted
+++ resolved
@@ -1,44 +1,37 @@
 <%
-  title              ||= t('.cancel_lose_changes', :object_name => f.object.class.name.underscore.gsub("_", " "))
+
   submit_button_text ||= t('.save')
   submit_button_id   ||= "submit_button"
+
   cancel_button_text ||= t('.cancel')
+  cancel_title       ||= t('.cancel_lose_changes', :object_name => f.object.class.name.underscore.gsub("_", " "))
   cancel_button_id   ||= "cancel_button"
   cancel_url         ||= (( back = url_for(:back)).include?('javascript') ? send("admin_#{f.object.class.name.pluralize.underscore}_url") : back)
+
+  delete_button_text ||= t('.delete')
+  delete_title       ||= t('.delete_title', :object_name => f.object.class.name.underscore.gsub("_", " "))
+  delete_button_id   ||= "delete_button"
+  delete_url         ||= eval("admin_#{f.object.class.name.underscore}_url(#{f.object.id})"))
 %>
 <div class='form-actions'>
-<<<<<<< HEAD
-  <%= f.submit submit_button_text, :id => submit_button_id, :class => "wymupdate" %>
+  <%= f.submit submit_button_text, :id => submit_button_id, :class => "wymupdate button" %>
+
   <% if (continue_editing ||= false and !f.object.new_record?) -%>
     <%= t('.or') %>
     <%= render :partial => "/shared/admin/continue_editing", :locals => {:f => f} -%>
   <% end -%>
+
+  <%= hidden_field_tag :continue_editing, false %>
+
   <% unless (hide_cancel ||= from_dialog?) -%>
     <%= t('.or') %>
     <%# TODO add :what to t('.cancel_lose_changes') -%>
-    <%= link_to cancel_button_text, cancel_url, :title => title, :id => cancel_button_id, :class => "close_dialog" %>
+    <%= link_to cancel_button_text, cancel_url, :title => cancel_title, :id => cancel_button_id, :class => "close_dialog button" %>
   <% end -%>
-=======
-  <%= f.submit  "#{submit_button_text ||= 'Save'}",
-                :id => "#{submit_button_id ||= "submit_button"}",
-                :class => "wymupdate button" -%>
 
-  <%= render :partial => "/shared/admin/continue_editing", :locals => {:f => f} if (continue_editing ||= false and !f.object.new_record?) -%>
-
-  <%= hidden_field_tag :continue_editing, false %>
-
-  <%= link_to("#{cancel_button_text ||= 'Cancel'}",
-              (cancel_url ||= ((back=url_for(:back)).include?('javascript') ? send("admin_#{f.object.class.name.pluralize.underscore}_url") : back)),
-              :title => (cancel_title ||= "Cancelling will lose all changes you've made to this #{f.object.class.name.underscore.gsub("_", " ")}"),
-              :id => "#{cancel_button_id ||= "cancel_button"}",
-              :class => "close_dialog button") unless (hide_cancel ||= from_dialog?) %>
-
-  <%= link_to("#{delete_button_text ||= 'Delete'}",
-              (delete_url ||= eval("admin_#{f.object.class.name.underscore}_url(#{f.object.id})")),
-              :title => (delete_title ||= "Remove this #{f.object.class.name.underscore.gsub("_", " ")} forever"),
-              :id => "#{delete_button_id ||= "delete_button"}",
-              :class => "button confirm-delete") unless (hide_delete ||= from_dialog? or
-                                                         f.object.new_record? or
-                                                         (f.object.respond_to?(:deletable?) && !f.object.deletable?)) %>
->>>>>>> 36ccfd47
+  <% unless ((hide_delete ||= from_dialog?) or f.object.new_record? or (f.object.respond_to?(:deleteable?) && !f.object.deletable?)) -%>
+    <%= t('.or') %>
+    <%# TODO add :what to t('.cancel_lose_changes') -%>
+    <%= link_to(delete_button_text, delete_url, :title => delete_title, :id => delete_button_id, :class => "button confirm-delete"
+  <% end -%>
 </div>