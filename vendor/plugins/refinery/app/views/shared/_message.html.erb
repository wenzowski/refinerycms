--- conflicted
+++ resolved
@@ -1,14 +1,5 @@
 <% flash.each do |key, value| %>
 <div id="flash" class="flash_<%= key %>" style='display: none;' >
   <%= value %> (<%= link_to t('.close'), "", {:id => "flash_close"} %>)
-<<<<<<< HEAD
-  <script type="text/javascript">
-     jQuery('#flash_close').click(function(e) {
-       jQuery('#flash').fadeOut({duration: 330});
-       e.preventDefault();
-     });
-  </script>
-=======
->>>>>>> 12f4e8b8
 </div>
 <% end %>