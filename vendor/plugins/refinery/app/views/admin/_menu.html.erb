--- conflicted
+++ resolved
@@ -1,15 +1,6 @@
 <ul id="menu">
-<<<<<<< HEAD
-  <% Refinery::Plugins.active.in_menu.each do |plugin| -%>
-    <li class='tab' id='plugin_<%= plugin.title %>'>
-      <%= link_to plugin.title, plugin.url, :class => (plugin.highlighted?(params) ? "active" : "") %>
-    </li>
-  <% end -%>
+  <%= render :partial => "/admin/menu_tab", :collection => Refinery::Plugins.active.in_menu %>
   <% if Refinery::Plugins.active.in_menu.many? -%>
-=======
-  <%= render :partial => "/admin/menu_tab", :collection => Refinery::Plugins.active.in_menu %>
-  <% if Refinery::Plugins.active.in_menu.size > 1 %>
->>>>>>> 8b28880b
     <li>
       <%= link_to "&nbsp;", "", :id => "menu_reorder", :title => t(:reorder_menu) %>
       <%= link_to "&nbsp;", "", :id => "menu_reorder_done", :title => t(:reorder_menu_done), :style => "display: none;" %>
@@ -20,67 +11,4 @@
   </li>
 </ul>
 
-<<<<<<< HEAD
-<input type='hidden' id='admin_authenticity_token' value='<%= form_authenticity_token %>' />
-=======
-    menu = $('menu');
-    menu.removeClassName('reordering_menu');
-
-    $('menu_reorder_done').hide();
-    $('menu_reorder').show();
-
-    [$('header').childElements().without(menu), $('content'), $('logout')].flatten().each(function(element) {
-      new Effect.Appear(element, { duration: 0.5});
-    });
-
-    $$('#menu li a').each(function(anchor) {
-      if (!anchor.id.startsWith("menu_reorder")) {
-        anchor.stopObserving('click');
-      }
-    });
-
-    e.stop();
-  }
-
-  enable_menu_reordering = function(e)
-  {
-    $('menu_reorder_done').show();
-    $('menu_reorder').hide();
-
-    menu = $('menu');
-    menu.addClassName('reordering_menu');
-
-    Sortable.create($('menu'), {
-      constraint: 'horizontal'
-      , only: 'tab'
-      , format: /^plugin(?:[A-Za-z0-9\-\_])(.*)$/
-      , onUpdate:function() {
-        new Ajax.Request('<%= url_for :controller => "/admin", :action => "update_menu_positions" %>',
-        {
-          asynchronous:true
-          , evalScripts:true
-          , parameters: Sortable.serialize('menu') + '&authenticity_token=' + encodeURIComponent($('admin_menu_reorder_authenticity_token').value)
-        });
-      }
-    });
-
-    [$('header').childElements().without(menu), $('content'), $('logout')].flatten().each(function(element) {
-      new Effect.Fade(element, { duration: 0.5, from: 1, to: 0.2 });
-    });
-
-    $$('#menu li a').each(function(anchor) {
-      if (!anchor.id.startsWith("menu_reorder")) {
-        anchor.observe('click', function(e){e.stop();});
-      }
-    });
-
-    e.stop();
-  }
-
-  FastInit.addOnLoad(function()
-  {
-    $('menu_reorder').observe('click', enable_menu_reordering);
-    $('menu_reorder_done').observe('click', disable_menu_reordering);
-  });
-</script>
->>>>>>> 8b28880b
+<input type='hidden' id='admin_authenticity_token' value='<%= form_authenticity_token %>' />