<% use_caching = RefinerySetting.find_or_set(:use_resource_caching, false) -%>
<head>
  <meta http-equiv="Content-Type" content="text/html; charset=iso-8859-1" />
  <title><%= RefinerySetting.find_or_set(:site_name, 'Company Name').titleize %> - Refinery</title>
  <%= stylesheet_link_tag 'refinery/thickbox', 'refinery/refinery', 'refinery/tooltips', :cache => (use_caching ? "cache/refinery" : false) %>
  <%= render :partial => "/shared/admin/head_before_javascript_libraries" -%>
  <% if (using_google_libs = RefinerySetting.find_or_set(:use_google_ajax_libraries, true)) and !local_request? -%>
    <script type='text/javascript' src="http://www.google.com/jsapi"></script>
    <script type='text/javascript'>
      google.load("prototype", "1.6.1");
      google.load("scriptaculous", "1.8.3");
      google.load("jquery", "1.4");
      google.load("jqueryui", "1.7.2");
    </script>
  <% end %>
<<<<<<< HEAD
  <% if !using_google_libs or local_request? %>
    <% if use_caching %>
      <%= javascript_include_tag 'prototype', 'scriptaculous', 'builder', 'effects', 'dragdrop', 'controls', 'slider', 'jquery', :cache => "cache/libraries" %>
    <% else %>
      <%= javascript_include_tag 'prototype', 'scriptaculous', 'jquery' %>
    <% end %>
  <% end %>
  <script type='text/javascript'>jQuery.noConflict();</script>
  <%= javascript_include_tag 'refinery/prototype.enhancements.js', 'fastinit', 'refinery/tooltips', 'livepipe', 'tabs', 'thickbox', "wymeditor/jquery.refinery.wymeditor.js", 'refinery/boot_wym', 'refinery/admin', :cache => (use_caching ? "cache/admin" : false) %>
  <%= "<script type='text/javascript' src='http://getfirebug.com/releases/lite/1.2/firebug-lite-compressed.js'></script>" if RefinerySetting.find_or_set(:show_firebug_lite, false) == true -%>
  <%= "<script type='text/javascript'>jQuery(document).ready(function(){ jQuery('#flash').fadeIn(550); });</script>" unless flash.empty? -%>
=======
  <%= javascript_include_tag('prototype', 'scriptaculous', 'jquery.js', 'jquery-ui-1.7.2.min.js', :cache => (use_caching ? "cache/libraries" : false)) if !using_google_libs or local_request? %>
  <script type='text/javascript'>$j = jQuery.noConflict();</script>
  <%= javascript_include_tag 'thickbox', 'wymeditor/jquery.refinery.wymeditor.js', 'refinery/boot_wym', 'refinery/admin', :cache => (use_caching ? "cache/admin" : false) %>
  <%= javascript_include_tag "http://getfirebug.com/releases/lite/1.2/firebug-lite-compressed.js" if RefinerySetting.find_or_set(:show_firebug_lite, false) -%>
>>>>>>> 05a783d0
  <%= yield :head %>
</head><|MERGE_RESOLUTION|>--- conflicted
+++ resolved
@@ -13,23 +13,16 @@
       google.load("jqueryui", "1.7.2");
     </script>
   <% end %>
-<<<<<<< HEAD
   <% if !using_google_libs or local_request? %>
     <% if use_caching %>
-      <%= javascript_include_tag 'prototype', 'scriptaculous', 'builder', 'effects', 'dragdrop', 'controls', 'slider', 'jquery', :cache => "cache/libraries" %>
+      <%= javascript_include_tag 'prototype', 'scriptaculous', 'builder', 'effects', 'dragdrop', 'controls', 'slider', 'jquery', 'jquery-ui-1.7.2.min.js', :cache => "cache/libraries" %>
     <% else %>
-      <%= javascript_include_tag 'prototype', 'scriptaculous', 'jquery' %>
+      <%= javascript_include_tag 'prototype', 'scriptaculous', 'jquery', 'jquery-ui-1.7.2.min.js' %>
     <% end %>
   <% end %>
-  <script type='text/javascript'>jQuery.noConflict();</script>
-  <%= javascript_include_tag 'refinery/prototype.enhancements.js', 'fastinit', 'refinery/tooltips', 'livepipe', 'tabs', 'thickbox', "wymeditor/jquery.refinery.wymeditor.js", 'refinery/boot_wym', 'refinery/admin', :cache => (use_caching ? "cache/admin" : false) %>
-  <%= "<script type='text/javascript' src='http://getfirebug.com/releases/lite/1.2/firebug-lite-compressed.js'></script>" if RefinerySetting.find_or_set(:show_firebug_lite, false) == true -%>
-  <%= "<script type='text/javascript'>jQuery(document).ready(function(){ jQuery('#flash').fadeIn(550); });</script>" unless flash.empty? -%>
-=======
-  <%= javascript_include_tag('prototype', 'scriptaculous', 'jquery.js', 'jquery-ui-1.7.2.min.js', :cache => (use_caching ? "cache/libraries" : false)) if !using_google_libs or local_request? %>
   <script type='text/javascript'>$j = jQuery.noConflict();</script>
   <%= javascript_include_tag 'thickbox', 'wymeditor/jquery.refinery.wymeditor.js', 'refinery/boot_wym', 'refinery/admin', :cache => (use_caching ? "cache/admin" : false) %>
   <%= javascript_include_tag "http://getfirebug.com/releases/lite/1.2/firebug-lite-compressed.js" if RefinerySetting.find_or_set(:show_firebug_lite, false) -%>
->>>>>>> 05a783d0
+  <%= "<script type='text/javascript'>jQuery(document).ready(function(){ jQuery('#flash').fadeIn(550); });</script>" unless flash.empty? -%>
   <%= yield :head %>
 </head>