<% use_caching = RefinerySetting.find_or_set(:use_resource_caching, false) -%>
<head>
  <meta http-equiv="Content-Type" content="text/html; charset=iso-8859-1" />
  <title><%= RefinerySetting.find_or_set(:site_name, 'Company Name') %> - Refinery</title>
<<<<<<< HEAD
  <%= stylesheet_link_tag 'refinery/refinery', 'refinery/tooltips', "wymeditor/skins/refinery/skin", :cache => (use_caching ? "cache/refinery" : false) %>
  <%= (y = yield :head_before_javascript_libraries).present? ? y : render(:partial => "/shared/admin/head_before_javascript_libraries") rescue "" -%>
  <%= jquery_include_tags(use_caching) %>
  <%= javascript_include_tag 'i18n' %>
  <script type='text/javascript'>I18n.locale = '<%= I18n.locale %>';</script>
  <%= yield :head_after_javascript_libraries -%>
=======
  <%= stylesheet_link_tag 'refinery/refinery', 'refinery/ui', 'refinery/tooltips', "wymeditor/skins/refinery/skin", :cache => (use_caching ? "cache/refinery" : false) %>
  <%= render :partial => "/shared/admin/head_before_javascript_libraries" -%>
  <%= jquery_include_tags(use_caching) %>
  <%= javascript_include_tag 'jquery/jquery.corner.js', :cache => (use_caching ? "cache/jquery-plugins" : false) %>
  <%= yield :head_after_javascript_libraries %>
>>>>>>> 877d2830
  <%= javascript_include_tag 'admin', 'wymeditor/jquery.refinery.wymeditor.js', 'refinery/boot_wym', 'refinery/admin', :cache => (use_caching ? "cache/admin" : false) %>
  <%= javascript_include_tag "http://getfirebug.com/releases/lite/1.2/firebug-lite-compressed.js" if RefinerySetting.find_or_set(:show_firebug_lite, false) -%>
  <%= yield :head %>
</head><|MERGE_RESOLUTION|>--- conflicted
+++ resolved
@@ -2,20 +2,13 @@
 <head>
   <meta http-equiv="Content-Type" content="text/html; charset=iso-8859-1" />
   <title><%= RefinerySetting.find_or_set(:site_name, 'Company Name') %> - Refinery</title>
-<<<<<<< HEAD
-  <%= stylesheet_link_tag 'refinery/refinery', 'refinery/tooltips', "wymeditor/skins/refinery/skin", :cache => (use_caching ? "cache/refinery" : false) %>
+  <%= stylesheet_link_tag 'refinery/refinery', 'refinery/ui', 'refinery/tooltips', "wymeditor/skins/refinery/skin", :cache => (use_caching ? "cache/refinery" : false) %>
   <%= (y = yield :head_before_javascript_libraries).present? ? y : render(:partial => "/shared/admin/head_before_javascript_libraries") rescue "" -%>
   <%= jquery_include_tags(use_caching) %>
+  <%= javascript_include_tag 'jquery/jquery.corner.js', :cache => (use_caching ? "cache/jquery-plugins" : false) %>
   <%= javascript_include_tag 'i18n' %>
   <script type='text/javascript'>I18n.locale = '<%= I18n.locale %>';</script>
   <%= yield :head_after_javascript_libraries -%>
-=======
-  <%= stylesheet_link_tag 'refinery/refinery', 'refinery/ui', 'refinery/tooltips', "wymeditor/skins/refinery/skin", :cache => (use_caching ? "cache/refinery" : false) %>
-  <%= render :partial => "/shared/admin/head_before_javascript_libraries" -%>
-  <%= jquery_include_tags(use_caching) %>
-  <%= javascript_include_tag 'jquery/jquery.corner.js', :cache => (use_caching ? "cache/jquery-plugins" : false) %>
-  <%= yield :head_after_javascript_libraries %>
->>>>>>> 877d2830
   <%= javascript_include_tag 'admin', 'wymeditor/jquery.refinery.wymeditor.js', 'refinery/boot_wym', 'refinery/admin', :cache => (use_caching ? "cache/admin" : false) %>
   <%= javascript_include_tag "http://getfirebug.com/releases/lite/1.2/firebug-lite-compressed.js" if RefinerySetting.find_or_set(:show_firebug_lite, false) -%>
   <%= yield :head %>
