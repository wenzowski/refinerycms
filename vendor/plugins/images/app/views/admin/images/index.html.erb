<div id='actions'>
  <ul>
    <li>
      <%= render :partial => "/shared/admin/search", :locals => {:url => admin_images_url} %>
    </li>
    <li>
<<<<<<< HEAD
      <%= link_to "Create New Image", new_admin_image_url(:dialog => true, :width => 600, :height => 300), :class => "add_icon" %>
=======
      <%= link_to t('.create_new_image'), new_admin_image_url, :class => "add_icon" %>
>>>>>>> 8b28880b
    </li>
  </ul>
  <ul>
    <% other_image_views.each do |image_view| %>
      <li>
        <%= link_to t('.view.switch_to', :view_name => t('.view.' + image_view.to_s)),
          admin_images_url(:view => image_view, :page => params[:page]),
          :class => "reorder_icon"  %>
      </li>
    <% end %>
  </ul>
</div>
<div id='records'>
  <% if searching? %>
<<<<<<< HEAD
    <h2>Search Results for "<%= params[:search] %>"</h2>
    <% if @images.any? %>
=======
    <h2><%= t('.search.results_for', :query => params[:search]) %></h2>
    <% if @images.size > 0 %>
>>>>>>> 8b28880b
      <%= render :partial => "#{current_image_view}_view" %>
    <% else %>
      <p>Sorry, no results found.</p>
    <% end %>
  <% else %>
    <% if @images.any? %>
      <%= will_paginate @images, :previous_label => '&laquo;', :next_label => '&raquo;' %>
      <%= render :partial => "#{current_image_view}_view" %>
      <%= will_paginate @images, :previous_label => '&laquo;', :next_label => '&raquo;' %>
    <% else %>
      <p>
        <strong>
          <%= t('.no_images_yet') %>
        </strong>
      </p>
    <% end %>
  <% end %>
</div><|MERGE_RESOLUTION|>--- conflicted
+++ resolved
@@ -4,11 +4,7 @@
       <%= render :partial => "/shared/admin/search", :locals => {:url => admin_images_url} %>
     </li>
     <li>
-<<<<<<< HEAD
-      <%= link_to "Create New Image", new_admin_image_url(:dialog => true, :width => 600, :height => 300), :class => "add_icon" %>
-=======
-      <%= link_to t('.create_new_image'), new_admin_image_url, :class => "add_icon" %>
->>>>>>> 8b28880b
+      <%= link_to t('.create_new_image'), new_admin_image_url(:dialog => true, :width => 600, :height => 300), :class => "add_icon" %>
     </li>
   </ul>
   <ul>
@@ -23,13 +19,8 @@
 </div>
 <div id='records'>
   <% if searching? %>
-<<<<<<< HEAD
-    <h2>Search Results for "<%= params[:search] %>"</h2>
+    <h2><%= t('.search.results_for', :query => params[:search]) %></h2>
     <% if @images.any? %>
-=======
-    <h2><%= t('.search.results_for', :query => params[:search]) %></h2>
-    <% if @images.size > 0 %>
->>>>>>> 8b28880b
       <%= render :partial => "#{current_image_view}_view" %>
     <% else %>
       <p>Sorry, no results found.</p>
