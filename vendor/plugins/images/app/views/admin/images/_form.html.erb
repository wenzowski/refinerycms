<% form_for [:admin, @image], :url => @url_override || @url,
                              :html => {:multipart => true, :style => 'float: left; width: 70%'} do |f| %>
  <%= f.error_messages %>

  <div class='field'>
<<<<<<< HEAD
    <%= f.label :uploaded_data, t('.image').titleize %>
    <% if action_name =~ /(edit)|(update)/ %>
      <%= t('.use_current_image') %>
      <em><%= t('.or') %></em>, <%= t('.replace_image') %>
    <% end %>
=======
    <%= "Use current image <em>or</em>, replace it with this one..." if action_name =~ /(edit)|(update)/ %>
>>>>>>> 09d36edf
    <%= f.file_field :uploaded_data %>
  </div>

  <div class='field'>
    <label>The maximum image size is <%= (Image.attachment_options[:max_size] / 1024 / 1024) %> megabytes.</label>
  </div>

  <%= render :partial => "/shared/admin/form_actions",
             :locals => {
               :f => f,
               :continue_editing => false,
               :hide_cancel => (@app_dialog or action_name == "insert" or from_dialog?)
             } %>

  <% if @app_dialog %>
    <input type='hidden' name='app_dialog' value='<%= @app_dialog %>' />
    <input type='hidden' name='field' value='<%= @field %>' />
    <input type='hidden' name='update_image' value='<%= @update_image %>' />
    <input type='hidden' name='thumbnail' value='<%= @thumbnail %>' />
    <input type='hidden' name='callback' value='<%= @callback %>' />
    <input type='hidden' name='conditions' value='<%= @conditions %>' />
  <% end %>
<% end %>

<% if action_name =~ /(edit)|(update)/ %>
  <div style='float: right; width: 25%;'>
    <label><%=t('.current_image') %></label>
    <%= image_fu @image, :medium, { :class => "brown_border" } %>
  </div>
<% end %><|MERGE_RESOLUTION|>--- conflicted
+++ resolved
@@ -3,15 +3,10 @@
   <%= f.error_messages %>
 
   <div class='field'>
-<<<<<<< HEAD
-    <%= f.label :uploaded_data, t('.image').titleize %>
     <% if action_name =~ /(edit)|(update)/ %>
       <%= t('.use_current_image') %>
       <em><%= t('.or') %></em>, <%= t('.replace_image') %>
     <% end %>
-=======
-    <%= "Use current image <em>or</em>, replace it with this one..." if action_name =~ /(edit)|(update)/ %>
->>>>>>> 09d36edf
     <%= f.file_field :uploaded_data %>
   </div>
 
