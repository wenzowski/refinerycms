<%= error_messages_for :image %>

<% form_for [:admin, @image], :url => @url_override || @url,
                              :html => {:multipart => true, :style => 'float: left; width: 70%'} do |f| %>
  <div class='field'>
<<<<<<< HEAD
    <%= f.label :uploaded_data, t('.image').titleize %>
    <% if params[:action] =~ /(edit)|(update)/ %>
      <%= t('.use_current_image') %>
      <em><%= t('.or') %></em>, <%= t('.replace_image') %>
=======
    <%= f.label :uploaded_data, 'Image' %>
    <% if action_name =~ /(edit)|(update)/ %>
      Use current image
      <em>or</em>, replace it with this one...
>>>>>>> 5ceb9264
    <% end %>
    <%= f.file_field :uploaded_data %>
  </div>

  <%= render :partial => "/shared/admin/form_actions", :locals => {:f => f, :continue_editing => false, :hide_cancel => (@app_dialog or action_name == "insert")} %>

  <% if @app_dialog %>
    <input type='hidden' name='app_dialog' value='<%= @app_dialog %>' />
    <input type='hidden' name='field' value='<%= @field %>' />
    <input type='hidden' name='update_image' value='<%= @update_image %>' />
    <input type='hidden' name='thumbnail' value='<%= @thumbnail %>' />
    <input type='hidden' name='callback' value='<%= @callback %>' />
    <input type='hidden' name='conditions' value='<%= @conditions %>' />
  <% end %>
<% end %>

<% if action_name =~ /(edit)|(update)/ %>
  <div style='float: right; width: 25%;'>
    <label><%=t('.current_image') %></label>
    <%= image_fu @image, :medium, { :class => "brown_border" } %>
  </div>
<% end %><|MERGE_RESOLUTION|>--- conflicted
+++ resolved
@@ -3,17 +3,10 @@
 <% form_for [:admin, @image], :url => @url_override || @url,
                               :html => {:multipart => true, :style => 'float: left; width: 70%'} do |f| %>
   <div class='field'>
-<<<<<<< HEAD
     <%= f.label :uploaded_data, t('.image').titleize %>
-    <% if params[:action] =~ /(edit)|(update)/ %>
+    <% if action_name =~ /(edit)|(update)/ %>
       <%= t('.use_current_image') %>
       <em><%= t('.or') %></em>, <%= t('.replace_image') %>
-=======
-    <%= f.label :uploaded_data, 'Image' %>
-    <% if action_name =~ /(edit)|(update)/ %>
-      Use current image
-      <em>or</em>, replace it with this one...
->>>>>>> 5ceb9264
     <% end %>
     <%= f.file_field :uploaded_data %>
   </div>
