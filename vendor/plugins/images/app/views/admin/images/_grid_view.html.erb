--- conflicted
+++ resolved
@@ -1,32 +1,17 @@
 <ul id="image_grid" class="clearfix">
   <% @images.each do |image| -%>
-<<<<<<< HEAD
-     <li id="image_<%= image.id %>" <%= "class='row-end'" if (@images.index(image)+1) % 4 == 0 %>>
-       <%= image_fu image, :grid, :title => image.title %>
-       <span class='actions'>
-         <%= link_to refinery_icon_tag('eye.png'), image.public_filename,
-                               :target => "_blank", :title => "Click to view '#{image.title}'<br/><em>Opens in a new window</em>" %>
-         <%= link_to refinery_icon_tag('application_edit.png'), edit_admin_image_path(image),
-                                 :title => t('.edit') %>
-         <%= link_to refinery_icon_tag('delete.png'), admin_image_path(image),
-                     :class => "cancel confirm-delete",
-                     :title => t('.confirm_delete.title') %>
-       </span>
-     </li>
-=======
     <li id="image_<%= image.id %>" <%= "class='row-end'" if (@images.index(image)+1) % 4 == 0 %>>
       <%= image_fu image, :grid, :title => image.title %>
       <span class='actions'>
         <%= link_to refinery_icon_tag('eye.png'), image.public_filename,
                     :target => "_blank",
-                    :title => "Click to view '#{image.title}'<br/><em>Opens in a new window</em>" %>
+                    :title => t('.view_live') %>
         <%= link_to refinery_icon_tag('application_edit.png'), edit_admin_image_path(image),
-                    :title => 'Edit this image' %>
+                    :title => t('.edit') %>
         <%= link_to refinery_icon_tag('delete.png'), admin_image_path(image),
                     :class => "cancel confirm-delete",
-                    :title => "Remove this image forever" %>
-      </span>
+                    :title => t('.confirm_delete.title') %>
+        </span>
     </li>
->>>>>>> c443fdd5
-  <% end -%>
+  <% end %>
 </ul>