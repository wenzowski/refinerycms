--- conflicted
+++ resolved
@@ -7,14 +7,8 @@
         <%= link_to refinery_icon_tag('application_edit.png'), edit_admin_image_path(list_view_image),
                               :title => t('.edit_this_image') %>
         <%= link_to refinery_icon_tag('delete.png'), admin_image_path(list_view_image),
-<<<<<<< HEAD
                                :class => "cancel confirm-delete",
-                               :title => "Remove this image forever" %>
-=======
-                               :confirm => t('.delete.message', :title => list_view_image.title),
-                               :class => "cancel", :method => :delete,
                                :title => t('.delete.title') %>
->>>>>>> 8b28880b
       </span>
       <%= list_view_image.title %> <span class="preview">&nbsp;</span>
     </span>
