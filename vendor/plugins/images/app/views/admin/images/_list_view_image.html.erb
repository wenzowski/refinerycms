<% if list_view_image.parent_id.nil? %>
  <li id="sortable_<%= list_view_image.id %>" class='clearfix record <%= cycle("on", "on-hover") %>'>
    <span class='title'>
      <%= list_view_image.title %> <span class="preview">&nbsp;</span>
      <span class='actions'>
        <%= link_to refinery_icon_tag('eye.png'), list_view_image.public_filename,
                    :target => "_blank",
                    :title => "#{image_fu list_view_image, :preview}" %>
        <%= link_to refinery_icon_tag('application_edit.png'), edit_admin_image_path(list_view_image),
<<<<<<< HEAD
                              :title => t('.edit_this_image') %>
        <%= link_to refinery_icon_tag('delete.png'), admin_image_path(list_view_image),
                               :class => "cancel confirm-delete",
                               :title => t('.delete.title') %>
=======
                    :title => 'Edit this image' %>
        <%= link_to refinery_icon_tag('delete.png'), admin_image_path(list_view_image),
                    :class => "cancel confirm-delete",
                    :title => "Remove this image forever" %>
>>>>>>> c443fdd5
      </span>
    </span>
  </li>
<% end %><|MERGE_RESOLUTION|>--- conflicted
+++ resolved
@@ -7,17 +7,10 @@
                     :target => "_blank",
                     :title => "#{image_fu list_view_image, :preview}" %>
         <%= link_to refinery_icon_tag('application_edit.png'), edit_admin_image_path(list_view_image),
-<<<<<<< HEAD
-                              :title => t('.edit_this_image') %>
-        <%= link_to refinery_icon_tag('delete.png'), admin_image_path(list_view_image),
-                               :class => "cancel confirm-delete",
-                               :title => t('.delete.title') %>
-=======
-                    :title => 'Edit this image' %>
+                    :title => t('.edit_this_image') %>
         <%= link_to refinery_icon_tag('delete.png'), admin_image_path(list_view_image),
                     :class => "cancel confirm-delete",
-                    :title => "Remove this image forever" %>
->>>>>>> c443fdd5
+                    :title => t('.delete.title') %>
       </span>
     </span>
   </li>
