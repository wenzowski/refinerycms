class Image < ActiveRecord::Base

  # What is the max image size a user can upload
  MAX_SIZE_IN_MB = 20

  # Docs for attachment_fu http://github.com/technoweenie/attachment_fu
  has_attachment :content_type => :image,
                 :storage => (Refinery.s3_backend ? :s3 : :file_system),
                 :path_prefix => (Refinery.s3_backend ? nil : 'public/system/images'),
                 :processor => 'Rmagick',
                 :thumbnails => ((((thumbnails = RefinerySetting.find_or_set(:image_thumbnails, {})).is_a?(Hash) ? thumbnails : (RefinerySetting[:image_thumbnails] = {}))) rescue {}),
<<<<<<< HEAD
                 :max_size => MAX_SIZE_IN_MB.megabytes
=======
                 :max_size => MAX_IMAGE_SIZE

  acts_as_indexed :fields => [:title],
          :index_file => [RAILS_ROOT,"tmp","index"]
>>>>>>> 8b28880b

  # we could use validates_as_attachment but it produces 4 odd errors like
  # "size is not in list". So we basically here enforce the same validation
  # rules here except display the error messages we want
  # This is a known problem when using attachment_fu
  def validate
<<<<<<< HEAD
    if self.filename.nil?
      errors.add_to_base("You must choose an image to upload")
    else
      [:size, :content_type].each do |attr_name|
        enum = attachment_options[attr_name]

        unless enum.nil? || enum.include?(send(attr_name))
          errors.add_to_base("Images should be smaller than #{MAX_SIZE_IN_MB} MB in size") if attr_name == :size
          errors.add_to_base("Your image must be either a JPG, PNG or GIF") if attr_name == :content_type
        end
      end
    end
  end
=======
   errors.add_to_base(I18n.translate('no_file_chosen')) unless self.filename
>>>>>>> 8b28880b

  # Docs for acts_as_indexed http://github.com/dougal/acts_as_indexed
  acts_as_indexed :fields => [:title],
                  :index_file => [Rails.root.to_s, "tmp", "index"]

<<<<<<< HEAD
  named_scope :thumbnails, :conditions => "parent_id IS NOT NULL"
  named_scope :originals, :conditions => {:parent_id => nil}
=======
       errors.add_to_base(I18n.translate('file_should_be_smaller_than_max_image_size', :max_image_size => ActionController::Base.helpers.number_to_human_size(MAX_IMAGE_SIZE) )) unless enum.nil? || enum.include?(send(attr_name))
     end
   end
>>>>>>> 8b28880b

  # when a dialog pops up with images, how many images per page should there be
  PAGES_PER_DIALOG = 18

  # when listing images out in the admin area, how many images should show per page
  PAGES_PER_ADMIN_INDEX = 20

  # How many images per page should be displayed?
  def self.per_page(dialog = false)
    dialog ? PAGES_PER_DIALOG : PAGES_PER_ADMIN_INDEX
  end

  # Returns a titleized version of the filename
  # my_file.jpg returns My File
  def title
    CGI::unescape(self.filename).gsub(/\.\w+$/, '').titleize
  end

end<|MERGE_RESOLUTION|>--- conflicted
+++ resolved
@@ -9,50 +9,34 @@
                  :path_prefix => (Refinery.s3_backend ? nil : 'public/system/images'),
                  :processor => 'Rmagick',
                  :thumbnails => ((((thumbnails = RefinerySetting.find_or_set(:image_thumbnails, {})).is_a?(Hash) ? thumbnails : (RefinerySetting[:image_thumbnails] = {}))) rescue {}),
-<<<<<<< HEAD
                  :max_size => MAX_SIZE_IN_MB.megabytes
-=======
-                 :max_size => MAX_IMAGE_SIZE
-
-  acts_as_indexed :fields => [:title],
-          :index_file => [RAILS_ROOT,"tmp","index"]
->>>>>>> 8b28880b
 
   # we could use validates_as_attachment but it produces 4 odd errors like
   # "size is not in list". So we basically here enforce the same validation
   # rules here except display the error messages we want
   # This is a known problem when using attachment_fu
+  #TODO Translate errors
   def validate
-<<<<<<< HEAD
     if self.filename.nil?
-      errors.add_to_base("You must choose an image to upload")
+      errors.add_to_base(I18n.translate('no_file_chosen')) unless self.filename
     else
       [:size, :content_type].each do |attr_name|
         enum = attachment_options[attr_name]
 
         unless enum.nil? || enum.include?(send(attr_name))
-          errors.add_to_base("Images should be smaller than #{MAX_SIZE_IN_MB} MB in size") if attr_name == :size
+          errors.add_to_base(I18n.translate('file_should_be_smaller_than_max_image_size', :max_image_size => ActionController::Base.helpers.number_to_human_size(MAX_IMAGE_SIZE) )) 
           errors.add_to_base("Your image must be either a JPG, PNG or GIF") if attr_name == :content_type
         end
       end
     end
   end
-=======
-   errors.add_to_base(I18n.translate('no_file_chosen')) unless self.filename
->>>>>>> 8b28880b
 
   # Docs for acts_as_indexed http://github.com/dougal/acts_as_indexed
   acts_as_indexed :fields => [:title],
                   :index_file => [Rails.root.to_s, "tmp", "index"]
 
-<<<<<<< HEAD
   named_scope :thumbnails, :conditions => "parent_id IS NOT NULL"
   named_scope :originals, :conditions => {:parent_id => nil}
-=======
-       errors.add_to_base(I18n.translate('file_should_be_smaller_than_max_image_size', :max_image_size => ActionController::Base.helpers.number_to_human_size(MAX_IMAGE_SIZE) )) unless enum.nil? || enum.include?(send(attr_name))
-     end
-   end
->>>>>>> 8b28880b
 
   # when a dialog pops up with images, how many images per page should there be
   PAGES_PER_DIALOG = 18
