<%= error_messages_for :page %>

<% form_for [:admin, @page] do |f| %>
  <div class="field">
    <%= f.label :title %>
    <%= f.text_field :title, :class => "larger", :style => 'width: 954px' %>
  </div>
  <div id="page-tabs" class="clearfix">
    <ul id="page_parts">
    <% @page.parts.each do |p| %>
      <li>
        <%= link_to p.title.titleize, "#part_#{p.title}" %>
      </li>
    <% end %>
    </ul>
    <% if RefinerySetting.find_or_set(:new_page_parts, false) %>
      <ul id="page_parts_controls">
        <li>
          <%= link_to refinery_icon_tag("add.png"), "#", :id => "add_page_part", :title => "Create Content Section" %>
        </li>
        <li>
          <%= link_to(refinery_icon_tag("delete.png"), "#", :title => 'Delete content section', :class => 'delete_page_part', :name => "Delete Content Section", :id => "delete_page_part") %>
        </li>
      </ul>
    <% end %>

    <div id='page_part_editors' style="clear:left">
      <% part_index = -1 %>
      <% f.fields_for :parts do |p| %>
        <%= render :partial => "page_part_field", :locals => {:title => p.object.title, :body => p.object.body, :part_index => (part_index += 1), :new_part => @page.new_record?} %>
      <% end %>
    </div>
  </div>
  <p>
    <a href="#" id="toggle_advanced_options" rel="Click to access meta tag settings and menu options">&raquo; Hide/Show Advanced Options</a>
  </p>
  <div id='more_options' style="display:none;">
    <div class='field'>
      <%= label_tag :custom_title %>
      <%= label_tag "", 'Type:', :class => "stripped" %>
      <% ["none", "text"].each do |type| %>
        <%= f.radio_button :custom_title_type, "#{type}" %>
        <%= label_tag "page_custom_title_type_#{type}", "#{type.titleize}", :class => "stripped" %>
      <% end %>
      <br/>
      <div id='custom_title_none'></div>
      <div id='custom_title_text' style='display: <%= @page.custom_title_type == 'text' ? 'block' : 'none' %>'>
        <p>
          <%= f.text_field :custom_title, {:size => 103} %><br/>
          <small>
            If you want the page to have a different title than the one that shows in the menu and browser title then enter it here.<br/>
          </small>
        </p>
      </div>
<<<<<<< HEAD
=======
      <div id='custom_title_image' style='display: <%= @page.custom_title_type == 'image' ? 'block' : 'none' %>' class='clearfix'>
        <%= render :partial => "/shared/admin/image_picker", :locals =>
            {
              :f => f,
              :field => :custom_title_image_id,
              :image => @page.custom_title_image,
              :toggle_image_display => false
            }
        -%>
      </div>
>>>>>>> 1f14651a
    </div>
    <div class='field'>
      <%= label_tag :skip_to_first_child? %>
      <%= f.check_box :skip_to_first_child %>
      <%= f.label :skip_to_first_child, "Check this box if you want the visitor to be redirected to this page's first child page if this page is selected.", :class => "stripped" %>
    </div>
    <div class='field'>
      <%= f.label :link_url, "Custom URL" %>
      <%= f.text_field :link_url, {:size => 103} %><br/>
      <small>
        Enter a URL if this page links to an external site or to a pre-existing resource e.g. a contact page.
        <br/>
        Note: This URL must point to a location that exists; a new one will not be created.
      </small>
    </div>
    <h2>Search Engine Optimization</h2>
    <div class='field'>
      <%= f.label :browser_title %>
      <%= f.text_field :browser_title, :size => 63 %><br/>
      <small>
        If you want to override the default browser title, do it here.
      </small>
    </div>
    <div class='field'>
      <%= f.label :meta_keywords %>
      <%= f.text_field :meta_keywords, :size => 63 %><br/>
      <small>
        Enter 5-10 keywords that relate to this page. Separate keywords by a comma.
      </small>
    </div>
    <div class='field'>
      <%= f.label :meta_description %>
      <%= f.text_area :meta_description, :cols => 95, :rows => 3 %><br/>
      <small>
        Enter a concise two or three sentences describing what this page is about.
      </small>
    </div>
    <div class='field'>
      <%= f.label :show_in_menu %>
      <%= f.check_box :show_in_menu %>
      <small>
        <%= f.label :show_in_menu, "Check this box if this page should appear in the site menu" %>
      </small>
    </div>
  </div>
  <div class='field'>
    <label>Draft</label>
    <%= f.check_box :draft %>
    <%= f.label :draft, "Save as Draft", :class => "stripped" %>
  </div>
  <%= render :partial => "/shared/admin/form_actions", :locals => {:f => f, :continue_editing => true} %>
  <div id='new_page_part_dialog' style='display: none'>
    <div class='field'>
      <label for='new_page_part_title'>Title</label>
      <input id='new_page_part_title' value='' class='larger' size='40' />
      <input id='new_page_part_index' type='hidden' value='<%= @page.parts.size %>' />
    </div>
    <div id='dialog-form-actions' class='form-actions'>
      <%= f.submit 'Save', :id => "new_page_part_save" %>
      or
      <%= link_to "Cancel", "", :id => "new_page_part_cancel", :class => "close_dialog" %>
    </div>
  </div>
<% end %>

<% content_for :head do %>
<script type='text/javascript'>
<<<<<<< HEAD
  switch_custom_title_type = function(type)
  {
    $('custom_title_text').hide();

    $('custom_title_' + type).show();
  }

  FastInit.addOnLoad(function(){
    $('toggle_advanced_options').observe('click', function(e)
    {
      $('more_options').toggle();
      e.preventDefault();
    });

    $$('input[type=radio]').each(function(radio)
    {
      if (radio.name == 'page[custom_title_type]')
      {
        radio.observe('change', function(e)
        {
          switch_custom_title_type(this.value);
        });
      }
    });

<% if RefinerySetting.find_or_set(:new_page_parts, false) %>
    $('add_page_part').observe('click', function(e) {
      tb_show('Create Content Section', '#?auto_size_content=true&draggable=true&titlebar=true&inlineId=new_page_part_dialog&TB_inline=true&modal=true');

      e.preventDefault();
    });

    $('new_page_part_save').observe('click', function(e) {
      if ((part_title = $('new_page_part_title').value).length > 0) {
        tab_title = part_title.toLowerCase().gsub(" ", "_");
        if ($$('#part_' + tab_title).size() == 0) {
          // first get the response from the server
          new Ajax.Request("<%= new_admin_page_part_url %>", {
              asynchronous: true
            ,  method: 'get'
            ,  parameters: {
              title: tab_title
              , part_index: $('new_page_part_index').value
              , body: ''
            }
            , onComplete: function(e){
              $('page_part_editors').insert(e.transport.responseText , {position: 'bottom'});
              // Add a new tab for the new content section.
              $$('#page_parts').first().insert((new Element("li").addClassName("tab").insert(new Element("a", {href: "#part_" + tab_title}).update(part_title))));

              // turn the new textarea into a wymeditor.
              jQuery('#page_parts_attributes_' + $('new_page_part_index').value + "_body").wymeditor(wymeditor_boot_options);

              // Wipe the title and increment the index counter by one.
              $('new_page_part_index').value = (parseInt($('new_page_part_index').value) + 1);
              $('new_page_part_title').value = "";
            }
          });

          tb_remove();
        }  else {
          alert("A content section with that title already exists, please choose another.");
        }
      } else {
        alert("You have not entered a title for the content section, please enter one.");
      }
    });

    $('new_page_part_cancel').observe('click', function(e) {
      $('new_page_part_title').value = "";
      tb_remove();
      e.preventDefault();
    });

    $('delete_page_part').observe('click', function(e) {
      selected_part_link = $$('#page_parts li.active a').first();
      part_container = $(selected_part_link.getAttribute('href').gsub("#", ""));
      result = confirm("This will remove the content section '" + selected_part_link.innerHTML + "' when the page is saved and erase all content that has been entered into it, Are you sure?");
      if (result) {
        if ((part_id = $(part_container.down('textarea').id.gsub('_body', '_id'))) != null) {
          new Ajax.Request("<%= admin_page_parts_url %>/" + part_id.value, {
            asynchronous: true
            ,  method: "DELETE"
            , parameters:
            {
              authenticity_token: $$('input[name=authenticity_token]').first().value
            }
          });
        }

        // remove actual elements from DOM.
        part_container.remove();
        selected_part_link.up('li').remove();

        WYMeditor.loaded();
      }

      e.preventDefault();
    });
<% end %>
=======
  $(document).ready(function(){
    var page_parts = <%= RefinerySetting.find_or_set(:new_page_parts, false) == true ? 'true' : 'false' %>;
    var new_part_url = "<%= new_admin_page_part_url %>";
    var del_part_url = "<%= admin_page_parts_url %>";
    page_options.init(page_parts, new_part_url, del_part_url);
>>>>>>> 1f14651a
  });
</script>
<% end %><|MERGE_RESOLUTION|>--- conflicted
+++ resolved
@@ -52,19 +52,6 @@
           </small>
         </p>
       </div>
-<<<<<<< HEAD
-=======
-      <div id='custom_title_image' style='display: <%= @page.custom_title_type == 'image' ? 'block' : 'none' %>' class='clearfix'>
-        <%= render :partial => "/shared/admin/image_picker", :locals =>
-            {
-              :f => f,
-              :field => :custom_title_image_id,
-              :image => @page.custom_title_image,
-              :toggle_image_display => false
-            }
-        -%>
-      </div>
->>>>>>> 1f14651a
     </div>
     <div class='field'>
       <%= label_tag :skip_to_first_child? %>
@@ -132,114 +119,11 @@
 
 <% content_for :head do %>
 <script type='text/javascript'>
-<<<<<<< HEAD
-  switch_custom_title_type = function(type)
-  {
-    $('custom_title_text').hide();
-
-    $('custom_title_' + type).show();
-  }
-
-  FastInit.addOnLoad(function(){
-    $('toggle_advanced_options').observe('click', function(e)
-    {
-      $('more_options').toggle();
-      e.preventDefault();
-    });
-
-    $$('input[type=radio]').each(function(radio)
-    {
-      if (radio.name == 'page[custom_title_type]')
-      {
-        radio.observe('change', function(e)
-        {
-          switch_custom_title_type(this.value);
-        });
-      }
-    });
-
-<% if RefinerySetting.find_or_set(:new_page_parts, false) %>
-    $('add_page_part').observe('click', function(e) {
-      tb_show('Create Content Section', '#?auto_size_content=true&draggable=true&titlebar=true&inlineId=new_page_part_dialog&TB_inline=true&modal=true');
-
-      e.preventDefault();
-    });
-
-    $('new_page_part_save').observe('click', function(e) {
-      if ((part_title = $('new_page_part_title').value).length > 0) {
-        tab_title = part_title.toLowerCase().gsub(" ", "_");
-        if ($$('#part_' + tab_title).size() == 0) {
-          // first get the response from the server
-          new Ajax.Request("<%= new_admin_page_part_url %>", {
-              asynchronous: true
-            ,  method: 'get'
-            ,  parameters: {
-              title: tab_title
-              , part_index: $('new_page_part_index').value
-              , body: ''
-            }
-            , onComplete: function(e){
-              $('page_part_editors').insert(e.transport.responseText , {position: 'bottom'});
-              // Add a new tab for the new content section.
-              $$('#page_parts').first().insert((new Element("li").addClassName("tab").insert(new Element("a", {href: "#part_" + tab_title}).update(part_title))));
-
-              // turn the new textarea into a wymeditor.
-              jQuery('#page_parts_attributes_' + $('new_page_part_index').value + "_body").wymeditor(wymeditor_boot_options);
-
-              // Wipe the title and increment the index counter by one.
-              $('new_page_part_index').value = (parseInt($('new_page_part_index').value) + 1);
-              $('new_page_part_title').value = "";
-            }
-          });
-
-          tb_remove();
-        }  else {
-          alert("A content section with that title already exists, please choose another.");
-        }
-      } else {
-        alert("You have not entered a title for the content section, please enter one.");
-      }
-    });
-
-    $('new_page_part_cancel').observe('click', function(e) {
-      $('new_page_part_title').value = "";
-      tb_remove();
-      e.preventDefault();
-    });
-
-    $('delete_page_part').observe('click', function(e) {
-      selected_part_link = $$('#page_parts li.active a').first();
-      part_container = $(selected_part_link.getAttribute('href').gsub("#", ""));
-      result = confirm("This will remove the content section '" + selected_part_link.innerHTML + "' when the page is saved and erase all content that has been entered into it, Are you sure?");
-      if (result) {
-        if ((part_id = $(part_container.down('textarea').id.gsub('_body', '_id'))) != null) {
-          new Ajax.Request("<%= admin_page_parts_url %>/" + part_id.value, {
-            asynchronous: true
-            ,  method: "DELETE"
-            , parameters:
-            {
-              authenticity_token: $$('input[name=authenticity_token]').first().value
-            }
-          });
-        }
-
-        // remove actual elements from DOM.
-        part_container.remove();
-        selected_part_link.up('li').remove();
-
-        WYMeditor.loaded();
-      }
-
-      e.preventDefault();
-    });
-<% end %>
-=======
   $(document).ready(function(){
     var page_parts = <%= RefinerySetting.find_or_set(:new_page_parts, false) == true ? 'true' : 'false' %>;
     var new_part_url = "<%= new_admin_page_part_url %>";
     var del_part_url = "<%= admin_page_parts_url %>";
     page_options.init(page_parts, new_part_url, del_part_url);
->>>>>>> 1f14651a
   });
 </script>
 <% end %>