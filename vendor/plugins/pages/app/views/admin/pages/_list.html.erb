--- conflicted
+++ resolved
@@ -5,7 +5,7 @@
     "branch_start"
   end
 -%>
-<li class='record<%= " #{branch}" %>' id="<%= dom_id(page) -%>">
+<li class='clearfix record<%= " #{branch}" %>' id="<%= dom_id(page) -%>">
   <div class='clearfix'>
     <span class='actions'>
     <%= link_to refinery_icon_tag('application_go.png'), page.url, :target => "_blank",
@@ -13,14 +13,8 @@
     <%= link_to refinery_icon_tag('application_edit.png'), edit_admin_page_path(page),
                  :title => t('.edit_this_page') %>
     <%= link_to refinery_icon_tag('delete.png'), admin_page_path(page),
-<<<<<<< HEAD
                   :class => "cancel confirm-delete",
-                  :title => "Remove this page forever" if page.deletable? %>
-=======
-                          :confirm => t('.confirm_delete_page_message', :title => page.title),
-                          :class => "cancel", :method => :delete,
-                          :title => t('.confirm_delete_page_title') if page.deletable? %>
->>>>>>> 8b28880b
+                  :title => t('.confirm_delete_page_title') if page.deletable? %>
     </span>
     <%= h page.title %> <%= "<em>(" + t('.hidden') + ")</em>" unless page.show_in_menu? %>
     <%= "<em>(" + t('.draft') + ")</em>" if page.draft? %>
