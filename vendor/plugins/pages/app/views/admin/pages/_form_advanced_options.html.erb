<p>
  <%= link_to "&raquo; Hide/Show Advanced Options", "#",
              :id => 'toggle_advanced_options',
              :rel => 'Click to access meta tag settings and menu options' %>
</p>
<div id='more_options' style="display:none;">
  <div class="hemisquare">
    <h2>Page Options</h2>
    <div class='field'>
      <span class='label_with_help'>
        <%= f.label :parent_id, "Parent page" %>
<<<<<<< HEAD
        <span tooltip="You can put a page under another page by selecting it in the list. If you want this page to be a top-level page, just leave it blank." class='help'>
=======
        <span tooltip="You can put a page under another page by selected it in the list. If you want this page to be a top-level page, just leave it blank." class='help'>
>>>>>>> d17d86cf
          (help)
        </span>
      </span>
      <%= f.collection_select :parent_id, @pages_for_parents_list, :id, :indented_title, {:include_blank => true}, :class => 'widest' %>
    </div>
    <div class='field'>
      <span class='label_with_help'>
        <%= label_tag :custom_title %>
        <span tooltip="If you want the page to have a different title than the one that shows in the menu then select 'Text' and enter it here." class='help'>
          (help)
        </span>
      </span>
      <% ["none", "text"].each do |type| %>
        <%= f.radio_button :custom_title_type, "#{type}" %>
        <%= label_tag "page_custom_title_type_#{type}", "#{type.titleize}", :class => "stripped" %>
      <% end %>
      <div id='custom_title_none'></div>
      <div id='custom_title_text' style='display: <%= @page.custom_title_type == 'text' ? 'block' : 'none' %>'>
        <%= f.text_field :custom_title, {:size => 103} %>
      </div>
    </div>
    <div class='field'>
      <span class='label_with_help'>
        <%= label_tag :skip_to_first_child?, "Skip top-level page" %>
        <span tooltip='This option makes this page link to the first page underneath. This can be useful when grouping pages together.' class='help'>
          (help)
        </span>
      </span>
      <%= f.check_box :skip_to_first_child %>
      <%= f.label :skip_to_first_child, "Redirect visitors to the first sub-level page.", :class => "stripped" %>
    </div>
    <div class='field'>
      <span class='label_with_help'>
        <%= f.label :link_url, "Link to Another Website" %>
        <span tooltip='If you want this page to go to another website when you click this page in the menu, enter the URL of that website here. e.g. http://google.com' class='help'>
          (help)
        </span>
      </span>
      <%= f.text_field :link_url %>
    </div>
    <div class='field'>
      <span class='label_with_help'>
        <%= f.label :show_in_menu, "Show in menu", :id => 'page_show_in_menu_heading' %>
        <span tooltip="Uncheck this box if you want to remove a page from your site menu. This can be handy if you have a page you want to link people to directly but don't want to show the page in the menu" class='help'>
          (help)
        </span>
      </span>
      <%= f.check_box :show_in_menu %>
      <%= f.label :show_in_menu, "Display this page in the site menu", :class => "stripped" %>
    </div>
  </div>

  <%= render :partial => "form_advanced_options_seo", :locals => {:f => f} if RefinerySetting.find_or_set(:pages_advanced_options_include_seo, true) %>
</div>
<div class='field'>
  <label>Draft</label>
  <%= f.check_box :draft %>
  <%= f.label :draft, "Save as Draft", :class => "stripped" %>
</div><|MERGE_RESOLUTION|>--- conflicted
+++ resolved
@@ -9,11 +9,7 @@
     <div class='field'>
       <span class='label_with_help'>
         <%= f.label :parent_id, "Parent page" %>
-<<<<<<< HEAD
         <span tooltip="You can put a page under another page by selecting it in the list. If you want this page to be a top-level page, just leave it blank." class='help'>
-=======
-        <span tooltip="You can put a page under another page by selected it in the list. If you want this page to be a top-level page, just leave it blank." class='help'>
->>>>>>> d17d86cf
           (help)
         </span>
       </span>
@@ -26,7 +22,7 @@
           (help)
         </span>
       </span>
-      <% ["none", "text"].each do |type| %>
+      <% %w(none text).each do |type| %>
         <%= f.radio_button :custom_title_type, "#{type}" %>
         <%= label_tag "page_custom_title_type_#{type}", "#{type.titleize}", :class => "stripped" %>
       <% end %>
