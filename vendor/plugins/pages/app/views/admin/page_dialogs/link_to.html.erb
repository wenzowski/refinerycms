--- conflicted
+++ resolved
@@ -1,40 +1,21 @@
 <div class='clearfix dialog_link_to'>
   <div id='dialog_menu_left'>
-<<<<<<< HEAD
-    <span id='your_page_radio' class='radio<%= " selected_radio" if page_area_selected %>'>
-      <input type='radio' name='link_to' value='your_page' id='link_to_your_page' <%= "checked='true'" if page_area_selected %> />
-      <label for='link_to_your_page' class='stripped'><%= t('.your_page.tab_name') %></label>
-    </span>
-    <span id='web_address_radio' class='radio<%= " selected_radio" if web_address_area_selected %>'>
-      <input type='radio' name='link_to' value='web_address' id='link_to_web_address' <%= "checked='true'" if web_address_area_selected %> />
-      <label for='link_to_web_address' class='stripped'><%= t('.web_address.tab_name') %></label>
-    </span>
-
-    <span id='email_address_radio' class='radio<%= " selected_radio" if email_address_area_selected %>'>
-      <input type='radio' name='link_to' value='email_address' id='link_to_email_address' <%= "checked='true'" if email_address_area_selected %> />
-      <label for='link_to_email_address' class='stripped'><%= t('.email_address.tab_name') %></label>
-    </span>
-    <span id="resource_file_radio" class="radio<%= " selected_radio" if resource_area_selected %>">
-      <input type="radio" name="link_to" value="resource_file" id="link_to_resource_file" <%= "checked='true'" if resource_area_selected %> />
-      <label for="link_to_resource_file" class="stripped"><%= t('.your_resource.tab_name') %></label>
-=======
     <span id='your_page_radio' class='radio<%= " selected_radio" if @page_area_selected %>'>
       <input type='radio' name='link_to' value='your_page' id='link_to_your_page' <%= "checked='true'" if @page_area_selected %> />
-      <label for='link_to_your_page' class='stripped'>Your page</label>
+      <label for='link_to_your_page' class='stripped'><%= t('.your_page.tab_name') %></label>
     </span>
     <span id='web_address_radio' class='radio<%= " selected_radio" if @web_address_area_selected %>'>
       <input type='radio' name='link_to' value='web_address' id='link_to_web_address' <%= "checked='true'" if @web_address_area_selected %> />
-      <label for='link_to_web_address' class='stripped'>Web address</label>
+      <label for='link_to_web_address' class='stripped'><%= t('.web_address.tab_name') %></label>
     </span>
 
     <span id='email_address_radio' class='radio<%= " selected_radio" if @email_address_area_selected %>'>
       <input type='radio' name='link_to' value='email_address' id='link_to_email_address' <%= "checked='true'" if @email_address_area_selected %> />
-      <label for='link_to_email_address' class='stripped'>Email address</label>
+      <label for='link_to_email_address' class='stripped'><%= t('.email_address.tab_name') %></label>
     </span>
     <span id="resource_file_radio" class="radio<%= " selected_radio" if @resource_area_selected %>">
       <input type="radio" name="link_to" value="resource_file" id="link_to_resource_file" <%= "checked='true'" if @resource_area_selected %> />
-      <label for="link_to_resource_file" class="stripped">Your resource</label>
->>>>>>> 2e8418f7
+      <label for="link_to_resource_file" class="stripped"><%= t('.your_resource.tab_name') %></label>
     </span>
   </div>
 
@@ -57,25 +38,14 @@
     </div>
     <div id='web_address_area' <%= "style='display: none'" unless @web_address_area_selected %> class='dialog_area'>
       <div id='web_address_content'>
-<<<<<<< HEAD
         <label for='web_address_text'><%= t('.web_address.location') %></label>
-        <%= text_field :web_address, :text, :value => web_address_text, :style => "width: 70%" %>
+        <%= text_field :web_address, :text, :value => @web_address_text, :style => "width: 70%" %>
         <img id='web_address_test_loader' src='/images/refinery/ajax-loader.gif' alt='Testing...' style='display: none;'/>
         <span id='web_address_test_result'></span>
 
         <label><%=t('.web_address.new_window') %></label>
-        <input type='checkbox' name='web_address_target_blank' id='web_address_target_blank' <%= "checked='checked'" if web_address_target_blank %> />
+        <input type='checkbox' name='web_address_target_blank' id='web_address_target_blank' <%= "checked='checked'" if @web_address_target_blank %> />
         <label for='web_address_target_blank' class='stripped'><%=t('.web_address.new_window_label') %></label>
-=======
-        <label for='web_address_text'>Location</label>
-        <%= text_field :web_address, :text, :value => @web_address_text, :style => "width: 70%" %>
-        <img id='web_address_test_loader' src='/images/refinery/ajax-loader.gif' alt='Testing...' style='display: none;'/>
-        <span id='web_address_test_result'></span>
-
-        <label>New Window</label>
-        <input type='checkbox' name='web_address_target_blank' id='web_address_target_blank' <%= "checked='checked'" if @web_address_target_blank %> />
-        <label for='web_address_target_blank' class='stripped'>Check this box to have the link open in a new browser window.</label>
->>>>>>> 2e8418f7
         <p>
           <strong><%=t('.web_address.not_sure')%></strong>
         </p>
@@ -88,35 +58,20 @@
     <div id='email_address_area' <%= "style='display: none'" unless @email_address_area_selected %> class='dialog_area'>
       <div id='email_address_content'>
         <div class='field'>
-<<<<<<< HEAD
           <label for='email_address_text'><%=t('.email_address.tab_name')%></label>
-          <%= text_field :email_address, :text, :value => email_address_text, :style => "width: 70%"%>
-=======
-          <label for='email_address_text'>Email Address</label>
           <%= text_field :email_address, :text, :value => @email_address_text, :style => "width: 70%"%>
->>>>>>> 2e8418f7
           <img id='email_address_test_loader' src='/images/refinery/ajax-loader.gif' alt='Testing...' style='display: none;'/>
           <span id='email_address_test_result'></span>
         </div>
 
         <div class='field'>
-<<<<<<< HEAD
           <label for='email_default_subject_text'><%=t('.email_address.subject_line_optional')%></label>
-          <%= text_field :email_default_subject, :text, :value => email_default_subject_text, :style => "width: 70%" %>
+          <%= text_field :email_default_subject, :text, :value => @email_default_subject_text, :style => "width: 70%" %>
         </div>
 
         <div class='field'>
           <label for='email_default_body_text'><%=t('.email_address.body_optional')%></label>
-          <%= text_area :email_default_body, :text, :value => email_default_body_text, :style => "width: 70%", :rows => '' %>
-=======
-          <label for='email_default_subject_text'>Subject Line (optional)</label>
-          <%= text_field :email_default_subject, :text, :value => @email_default_subject_text, :style => "width: 70%" %>
-        </div>
-
-        <div class='field'>
-          <label for='email_default_body_text'>Email Body (optional)</label>
           <%= text_area :email_default_body, :text, :value => @email_default_body_text, :style => "width: 70%", :rows => '' %>
->>>>>>> 2e8418f7
         </div>
 
         <p>
@@ -140,13 +95,9 @@
         <ul class="link_list">
           <% @resources.each do |resource| -%>
             <% resource_linked = (resource.public_filename == params[:current_link]) unless params[:current_link].blank? %>
-<<<<<<< HEAD
-            <li<%= " class='linked'" if resource_linked %>>
-              <%= link_to resource.title, resource.public_filename, :title => t('.your_resource.link_to_this_resource'),
-=======
             <li<%= " class='linked'" if @resource_linked %>>
-              <%= link_to resource.title, resource.public_filename, :title => 'Link to this Resource',
->>>>>>> 2e8418f7
+              <%= link_to resource.title, resource.public_filename,
+                          :title => t('.your_resource.link_to_this_resource'),
                           :rel => resource.title, :class => 'page_link' %>
             </li>
           <% end %>
