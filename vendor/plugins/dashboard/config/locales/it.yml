it:
<<<<<<< HEAD
  common_tasks: Attività comuni
  add_a_new_page: Aggiungere una nuova pagina
  update_a_page: Aggiornamento di una pagina
  upload_a_file: Carica un file
  upload_a_image: Carica un immagine
  see_home_page: Vedi pagina iniziale

=======
  plugins:
    refinery_dashboard:
      title: MISSING
>>>>>>> c8e4d347
  admin:
    dashboard:
      index:
        quick_tasks: Attivit&agrave; comuni
        add_a_new_page: Aggiungere una nuova pagina
        update_a_page: Aggiornamento di una pagina
        upload_a_image: Carica un immagine
        change_language: Cambia lingua
        see_home_page: Vedi pagina iniziale
      recent_activity:
        latest_activity: Ultime attivit&agrave;
        see: Vedere '{{what}}'
  updated: aggiornato
  created: creato
  ago: "{{time}} fa"
  see: Vedere<|MERGE_RESOLUTION|>--- conflicted
+++ resolved
@@ -1,17 +1,7 @@
 it:
-<<<<<<< HEAD
-  common_tasks: Attività comuni
-  add_a_new_page: Aggiungere una nuova pagina
-  update_a_page: Aggiornamento di una pagina
-  upload_a_file: Carica un file
-  upload_a_image: Carica un immagine
-  see_home_page: Vedi pagina iniziale
-
-=======
   plugins:
     refinery_dashboard:
       title: MISSING
->>>>>>> c8e4d347
   admin:
     dashboard:
       index:
