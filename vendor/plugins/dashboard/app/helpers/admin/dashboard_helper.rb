--- conflicted
+++ resolved
@@ -1,19 +1,12 @@
 module Admin::DashboardHelper
 
   def activity_message_for(record)
-<<<<<<< HEAD
+    #TODO Update translation & translate message properly
     if (activity = Refinery::Plugins.active.find_activity_by_model(record.class)).present? and activity.title.present?
       title = h(record.send activity.title)
       link = link_to  truncate(title.to_s, :length => 45),
                       eval("#{activity.url}(#{activity.nesting("record")}record)"),
-                      :title => "See '#{title}'"
-=======
-    unless (activity = Refinery::Plugins.active.find_activity_by_model(record.class)).nil? or activity.title.blank?
-      title = record.send activity.title
-      link = link_to truncate(title, :length => 45),
-        eval("#{activity.url_prefix}admin_#{record.class.name.underscore.downcase}_url(record)"),
-        :title => "#{t(:see)} '#{title}'"
->>>>>>> 6fb2929d
+                      :title => t('.see', :what => title)
 
       # next work out which action occured and how long ago it happened
       action = record.updated_at.eql?(record.created_at) ? :created : :updated
