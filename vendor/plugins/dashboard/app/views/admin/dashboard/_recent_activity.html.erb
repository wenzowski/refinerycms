--- conflicted
+++ resolved
@@ -1,25 +1,10 @@
-<<<<<<< HEAD
 <h2><%= t('.latest_activity')%></h2>
 <% if @recent_activity.any? %>
-  <table id='recent_activity'>
-=======
-<div id='recent_activity'>
-  <h2>Latest Activity</h2>
   <ul class='clickable'>
->>>>>>> a7f66441
     <% @recent_activity.each do |change| %>
       <li class='<%= cycle("on", "on-hover", :name => 'recent_activity_cycle') %>'>
         <%= activity_message_for change %>
       </li>
     <% end %>
-<<<<<<< HEAD
-  </table>
-<% else %>
-  <p>
-    <%= t('.nothing_has_happened_yet') %>
-  </p>
-<% end %>
-=======
   </ul>
-</div>
->>>>>>> a7f66441
+</div>