--- conflicted
+++ resolved
@@ -2,11 +2,7 @@
   plugins:
     refinery_pages:
       title: Lapas
-<<<<<<< HEAD
-      description: Lapu satura pārvaldīšana
-=======
       article: s
->>>>>>> c0ecb60a
   admin:
     pages_dialogs:
       page_link:
