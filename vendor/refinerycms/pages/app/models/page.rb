class Page < ActiveRecord::Base
  validates :title, :presence => true

  acts_as_nested_set
<<<<<<< HEAD

  default_scope order("position ASC").includes(:children, :slugs)
=======
>>>>>>> 1d003757

  # Docs for friendly_id http://github.com/norman/friendly_id
  has_friendly_id :title, :use_slug => true,
                  :reserved_words => %w(index new session login logout users refinery admin images wymiframe)

  has_many :parts,
           :class_name => "PagePart",
           :order => "position ASC",
           :inverse_of => :page

  accepts_nested_attributes_for :parts,
                                :allow_destroy => true

  # Docs for acts_as_indexed http://github.com/dougal/acts_as_indexed
  acts_as_indexed :fields => [:title, :meta_keywords, :meta_description, :custom_title, :browser_title, :all_page_part_content]

  before_destroy :deletable?
  after_save :reposition_parts!
  after_save :invalidate_child_cached_url

  # when a dialog pops up to link to a page, how many pages per page should there be
  PAGES_PER_DIALOG = 14

  # when listing pages out in the admin area, how many pages should show per page
  PAGES_PER_ADMIN_INDEX = 20

  # when collecting the pages path how is each of the pages seperated?
  PATH_SEPARATOR = " - "

  # Am I allowed to delete this page?
  # If a link_url is set we don't want to break the link so we don't allow them to delete
  # If deletable is set to false then we don't allow this page to be deleted. These are often Refinery system pages
  def deletable?
    self.deletable && self.link_url.blank? and self.menu_match.blank?
  end

  # Repositions the child page_parts that belong to this page.
  # This ensures that they are in the correct 0,1,2,3,4... etc order.
  def reposition_parts!
    self.parts.each_with_index do |part, index|
      part.update_attribute(:position, index)
    end
  end

  # Before destroying a page we check to see if it's a deletable page or not
  # Refinery system pages are not deletable.
  def destroy
    if self.deletable?
      super
    else
      unless Rails.env.test?
        # give useful feedback when trying to delete from console
        puts "This page is not deletable. Please use .destroy! if you really want it deleted "
        puts "unset .link_url," if self.link_url.present?
        puts "unset .menu_match," if self.menu_match.present?
        puts "set .deletable to true" unless self.deletable
      end

      return false
    end
  end

  # If you want to destroy a page that is set to be not deletable this is the way to do it.
  def destroy!
    self.menu_match = nil
    self.link_url = nil
    self.deletable = true

    self.destroy
  end

  def indented_title
    "#{"--" * self.ancestors.size} #{self.title}".chomp
  end

  # Used for the browser title to get the full path to this page
  # It automatically prints out this page title and all of it's parent page titles joined by a PATH_SEPARATOR
  def path(reverse = true)
    unless self.parent.nil?
      parts = [self.title, self.parent.path(reverse)]
      parts.reverse! if reverse
      parts.join(PATH_SEPARATOR)
    else
      self.title
    end
  end

  # When this page is rendered in the navigation, where should it link?
  # If a custom "link_url" is set, it uses that otherwise it defaults to a normal page URL.
  # The "link_url" is often used to link to a plugin rather than a page.
  #
  # For example if I had a "Contact" page I don't want it to just render a contact us page
  # I want it to show the Inquiries form so I can collect inquiries. So I would set the "link_url"
  # to "/contact"
  def url
    if self.link_url.present?
      link_url_localised?
    elsif use_marketable_urls?
      url_marketable
    elsif self.to_param.present?
      url_normal
    end
  end

  def link_url_localised?
    if self.link_url =~ /^\// and defined?(::Refinery::I18n) and ::Refinery::I18n.enabled? and
       ::I18n.locale != ::Refinery::I18n.default_frontend_locale
      "/#{::I18n.locale}#{self.link_url}"
    else
      self.link_url
    end
  end

  def url_marketable
    {:controller => "/pages", :action => "show", :path => self.nested_url}
  end

  def url_normal
    {:controller => "/pages", :action => "show", :id => self.to_param}
  end

  # Returns an array with all ancestors to_param, allow with its own
  # Ex: with an About page and a Mission underneath,
  # Page.find('mission').nested_url would return:
  #
  #   ['about', 'mission']
  #
  def nested_url
    Rails.cache.fetch(url_cache_key) { uncached_nested_url }
  end

  def uncached_nested_url
    self.parent ? [parent.nested_url, self.to_param].flatten : [self.to_param]
  end

  # Returns the string version of nested_url, i.e., the path that should be generated
  # by the router
  def nested_path
    @nested_path ||= "/#{nested_url.join('/')}"
  end

  def url_cache_key
    "#{cache_key}#nested_url"
  end

  def cache_key
    "#{Refinery.base_cache_key}/#{super}"
  end

  def use_marketable_urls?
    RefinerySetting.find_or_set(:use_marketable_urls, true, :scoping => 'pages')
  end

  # Returns true if this page is "published"
  def live?
    not self.draft?
  end

  # Return true if this page can be shown in the navigation.
  # If it's a draft or is set to not show in the menu it will return false.
  # If any of the page's ancestors aren't to be shown in the menu then this page is not either.
  def in_menu?
    self.live? && self.show_in_menu? && self.ancestors.all? { |a| a.in_menu? }
  end

  # Returns true if this page is the home page or links to it.
  def home?
    self.link_url == "/"
  end

  # Returns all visible sibling pages that can be rendered for the menu
  def shown_siblings
    self.siblings.reject { |sibling| not sibling.in_menu? }
  end

  class << self
    # Accessor to find out the default page parts created for each new page
    def default_parts
      RefinerySetting.find_or_set(:default_page_parts, ["Body", "Side Body"])
    end

    # Returns how many pages per page should there be when paginating pages
    def per_page(dialog = false)
      dialog ? PAGES_PER_DIALOG : PAGES_PER_ADMIN_INDEX
    end

    # Returns all the top level pages, usually to render the top level navigation.
    def top_level
      self.roots.where(:show_in_menu => true, :draft => false)
    end
  end

  # Accessor method to get a page part from a page.
  # Example:
  #
  #    Page.first[:body]
  #
  # Will return the body page part of the first page.
  def [](part_title)
    # don't want to override a super method when trying to call a page part.
    # the way that we call page parts seems flawed, will probably revert to page.parts[:title] in a future release.
    if (super_value = super).blank?
      # self.parts is already eager loaded so we can now just grab the first element matching the title we specified.
      part = self.parts.detect do |part|
        part.title == part_title.to_s or
        part.title.downcase.gsub(" ", "_") == part_title.to_s.downcase.gsub(" ", "_")
      end

      return part.body unless part.nil?
    end

    super_value
  end

  # In the admin area we use a slightly different title to inform the which pages are draft or hidden pages
  def title_with_meta
    title = self.title
    title << " <em>(hidden)</em>" unless self.show_in_menu?
    title << " <em>(draft)</em>" if self.draft?

    title.strip
  end

  # Used to index all the content on this page so it can be easily searched.
  def all_page_part_content
    self.parts.collect {|p| p.body}.join(" ")
  end

  ##
  # Protects generated slugs from title if they are in the list of reserved words
  # This applies mostly to plugin-generated pages.
  #
  # Returns the sluggified string
  def normalize_friendly_id(slug_string)
    sluggified = super
    if use_marketable_urls? && self.class.friendly_id_config.reserved_words.include?(sluggified)
      sluggified += "-page"
    end
    sluggified
  end

  private

  def invalidate_child_cached_url
    return true unless use_marketable_urls?
    children.each do |child|
      Rails.cache.delete(child.url_cache_key)
    end
  end
end<|MERGE_RESOLUTION|>--- conflicted
+++ resolved
@@ -2,11 +2,6 @@
   validates :title, :presence => true
 
   acts_as_nested_set
-<<<<<<< HEAD
-
-  default_scope order("position ASC").includes(:children, :slugs)
-=======
->>>>>>> 1d003757
 
   # Docs for friendly_id http://github.com/norman/friendly_id
   has_friendly_id :title, :use_slug => true,
