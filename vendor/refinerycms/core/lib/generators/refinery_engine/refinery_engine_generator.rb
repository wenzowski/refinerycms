require 'rails/generators/migration'

class RefineryEngineGenerator < Rails::Generators::NamedBase

  include Rails::Generators::Migration

  source_root File.expand_path('../templates', __FILE__)
  argument :attributes, :type => :array, :default => [], :banner => "field:type field:type"

  def generate
    unless attributes.empty?
      Dir.glob(File.expand_path('../templates/**/**', __FILE__)).each do |path|
        unless File.directory?(path)
          template path, plugin_path_for(path)
        end
      end
<<<<<<< HEAD
      
      # Update the gem file 
      unless Rails.env == 'test'
        Rails.root.join('Gemfile').open('a') do |f|
          f.write "\ngem 'refinerycms-#{plural_name}', '1.0', :path => 'vendor/engines', :require => '#{plural_name}'"
        end
=======

      # Update the gem file
      Rails.root.join('Gemfile').open('a') do |f|
        f.write "\ngem 'refinerycms-#{plural_name}', '1.0', :path => 'vendor/engines', :require => '#{plural_name}'"
      end
>>>>>>> d125a80a

        puts "------------------------"
        puts "Now run:"
        puts "bundle install"
        puts "rake db:migrate"
        puts "------------------------"
      end
    else
      puts "You must specify at least one field. For help: rails generate refinery_engine"
    end
  end

protected

  def plugin_path_for(path)
    path = path.gsub(File.dirname(__FILE__) + "/templates/", "vendor/engines/#{plural_name}/")
    path = path.gsub("plural_name", plural_name)
    path = path.gsub("singular_name", singular_name)
    path = path.gsub(".migration", '')

    # hack can be removed after issue is fixed
    next_migration_number = ActiveRecord::Generators::Base.next_migration_number(File.dirname(__FILE__))
    path = path.gsub("migration_number", next_migration_number)

    # replace our local db path with the app one instead.
    path = path.gsub("/db/", "/../../../db/")
  end

end






# Below is a hack until this issue:
# https://rails.lighthouseapp.com/projects/8994/tickets/3820-make-railsgeneratorsmigrationnext_migration_number-method-a-class-method-so-it-possible-to-use-it-in-custom-generators
# is fixed on the Rails project.

require 'rails/generators/named_base'
require 'rails/generators/migration'
require 'rails/generators/active_model'
require 'active_record'

module ActiveRecord
  module Generators
    class Base < Rails::Generators::NamedBase #:nodoc:
      include Rails::Generators::Migration

      # Implement the required interface for Rails::Generators::Migration.
      def self.next_migration_number(dirname) #:nodoc:
        next_migration_number = current_migration_number(dirname) + 1
        if ActiveRecord::Base.timestamped_migrations
          [Time.now.utc.strftime("%Y%m%d%H%M%S"), "%.14d" % next_migration_number].max
        else
          "%.3d" % next_migration_number
        end
      end
    end
  end
end<|MERGE_RESOLUTION|>--- conflicted
+++ resolved
@@ -14,20 +14,12 @@
           template path, plugin_path_for(path)
         end
       end
-<<<<<<< HEAD
-      
+
       # Update the gem file 
       unless Rails.env == 'test'
         Rails.root.join('Gemfile').open('a') do |f|
           f.write "\ngem 'refinerycms-#{plural_name}', '1.0', :path => 'vendor/engines', :require => '#{plural_name}'"
         end
-=======
-
-      # Update the gem file
-      Rails.root.join('Gemfile').open('a') do |f|
-        f.write "\ngem 'refinerycms-#{plural_name}', '1.0', :path => 'vendor/engines', :require => '#{plural_name}'"
-      end
->>>>>>> d125a80a
 
         puts "------------------------"
         puts "Now run:"
