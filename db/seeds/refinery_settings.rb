--- conflicted
+++ resolved
@@ -20,15 +20,10 @@
       :nl => 'Nederlands',
       :'pt-BR' => 'Portugu&ecirc;s',
       :da => 'Dansk',
-<<<<<<< HEAD
-      :nb => 'Norsk Bokm&aring;l',
-      :sl => 'Slovenian'
-=======
       :nb => 'Norsk Bokmål',
       :sl => 'Slovenian',
       :es => 'Español',
-      :it => 'Italiano' 
->>>>>>> bb250310
+      :it => 'Italiano'
     }
   }
 ].each do |setting|
