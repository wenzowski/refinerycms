module Refinery
<<<<<<< HEAD
  page_position = -1
  home_page = ::Refinery::Page.create!({:title => "Home",
=======
page_position = -1
  home_page = Page.create!({:title => "Home",
>>>>>>> 517cd788
              :deletable => false,
              :link_url => "/",
              :menu_match => "^/$",
              :position => (page_position += 1)})
  home_page.parts.create({
                :title => "Body",
                :body => "<p>Welcome to our site. This is just a place holder page while we gather our content.</p>",
                :position => 0
              })
  home_page.parts.create({
                :title => "Side Body",
                :body => "<p>This is another block of content over here.</p>",
                :position => 1
              })
<<<<<<< HEAD
  home_page_position = -1
  page_not_found_page = home_page.children.create(:title => "Page not found",
              :menu_match => "^/404$",
              :show_in_menu => false,
              :deletable => false,
              :position => (home_page_position += 1))
  page_not_found_page.parts.create({
                :title => "Body",
                :body => "<h2>Sorry, there was a problem...</h2><p>The page you requested was not found.</p><p><a href='/'>Return to the home page</a></p>",
                :position => 0
              })

  about_us_page = ::Refinery::Page.create(:title => "About",
=======

  home_page_position = -1
  page_not_found_page = home_page.children.create(:title => "Page not found",
              :menu_match => "^/404$",
              :show_in_menu => false,
              :deletable => false,
              :position => (home_page_position += 1))
  page_not_found_page.parts.create({
                :title => "Body",
                :body => "<h2>Sorry, there was a problem...</h2><p>The page you requested was not found.</p><p><a href='/'>Return to the home page</a></p>",
                :position => 0
              })

  about_us_page = Page.create(:title => "About",
>>>>>>> 517cd788
              :deletable => true,
              :position => (page_position += 1))
  about_us_page.parts.create({
                :title => "Body",
                :body => "<p>This is just a standard text page example. Lorem ipsum dolor sit amet, consectetur adipiscing elit. Proin metus dolor, hendrerit sit amet, aliquet nec, posuere sed, purus. Nullam et velit iaculis odio sagittis placerat. Duis metus tellus, pellentesque ut, luctus id, egestas a, lorem. Praesent vitae mauris. Aliquam sed nulla. Sed id nunc vitae leo suscipit viverra. Proin at leo ut lacus consequat rhoncus. In hac habitasse platea dictumst. Nunc quis tortor sed libero hendrerit dapibus.\n\nInteger interdum purus id erat. Duis nec velit vitae dolor mattis euismod. Class aptent taciti sociosqu ad litora torquent per conubia nostra, per inceptos himenaeos. Suspendisse pellentesque dignissim lacus. Nulla semper euismod arcu. Suspendisse egestas, erat a consectetur dapibus, felis orci cursus eros, et sollicitudin purus urna et metus. Integer eget est sed nunc euismod vestibulum. Integer nulla dui, tristique in, euismod et, interdum imperdiet, enim. Mauris at lectus. Sed egestas tortor nec mi.</p>",
                :position => 0
              })
  about_us_page.parts.create({
                :title => "Side Body",
                :body => "<p>Lorem ipsum dolor sit amet, consectetur adipiscing elit. Vivamus fringilla nisi a elit. Duis ultricies orci ut arcu. Ut ac nibh. Duis blandit rhoncus magna. Pellentesque semper risus ut magna. Etiam pulvinar tellus eget diam. Morbi blandit. Donec pulvinar mauris at ligula. Sed pellentesque, ipsum id congue molestie, lectus risus egestas pede, ac viverra diam lacus ac urna. Aenean elit.</p>",
                :position => 1
              })
end<|MERGE_RESOLUTION|>--- conflicted
+++ resolved
@@ -1,11 +1,6 @@
 module Refinery
-<<<<<<< HEAD
   page_position = -1
   home_page = ::Refinery::Page.create!({:title => "Home",
-=======
-page_position = -1
-  home_page = Page.create!({:title => "Home",
->>>>>>> 517cd788
               :deletable => false,
               :link_url => "/",
               :menu_match => "^/$",
@@ -20,7 +15,7 @@
                 :body => "<p>This is another block of content over here.</p>",
                 :position => 1
               })
-<<<<<<< HEAD
+
   home_page_position = -1
   page_not_found_page = home_page.children.create(:title => "Page not found",
               :menu_match => "^/404$",
@@ -34,22 +29,6 @@
               })
 
   about_us_page = ::Refinery::Page.create(:title => "About",
-=======
-
-  home_page_position = -1
-  page_not_found_page = home_page.children.create(:title => "Page not found",
-              :menu_match => "^/404$",
-              :show_in_menu => false,
-              :deletable => false,
-              :position => (home_page_position += 1))
-  page_not_found_page.parts.create({
-                :title => "Body",
-                :body => "<h2>Sorry, there was a problem...</h2><p>The page you requested was not found.</p><p><a href='/'>Return to the home page</a></p>",
-                :position => 0
-              })
-
-  about_us_page = Page.create(:title => "About",
->>>>>>> 517cd788
               :deletable => true,
               :position => (page_position += 1))
   about_us_page.parts.create({
