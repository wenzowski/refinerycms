<<<<<<< HEAD
module Refinery
  # Check whether all columns are applied yet by seo_meta.
  unless !defined?(::SeoMeta) || ::SeoMeta.attributes.keys.all? { |k|
    ::Refinery::Page.translation_class.instance_methods.include?(k)
  }
    # Make pages model seo_meta because not all columns are accessible.
    ::Refinery::Page.translation_class.send :is_seo_meta
  end
=======
::Page.reset_column_information
# Check whether all columns are applied yet by seo_meta.
unless !defined?(::SeoMeta) || ::SeoMeta.attributes.keys.all? { |k|
  ::Page.translation_class.instance_methods.include?(k)
}
  # Make pages model seo_meta because not all columns are accessible.
  ::Page.translation_class.send :is_seo_meta
end
>>>>>>> 33a24155

  page_position = -1
  home_page = ::Refinery::Page.create!({:title => "Home",
              :deletable => false,
              :link_url => "/",
              :menu_match => "^/$",
              :position => (page_position += 1)})
  home_page.parts.create({
                :title => "Body",
                :body => "<p>Welcome to our site. This is just a place holder page while we gather our content.</p>",
                :position => 0
              })
  home_page.parts.create({
                :title => "Side Body",
                :body => "<p>This is another block of content over here.</p>",
                :position => 1
              })

  home_page_position = -1
  page_not_found_page = home_page.children.create(:title => "Page not found",
              :menu_match => "^/404$",
              :show_in_menu => false,
              :deletable => false,
              :position => (home_page_position += 1))
  page_not_found_page.parts.create({
                :title => "Body",
                :body => "<h2>Sorry, there was a problem...</h2><p>The page you requested was not found.</p><p><a href='/'>Return to the home page</a></p>",
                :position => 0
              })

  about_us_page = ::Refinery::Page.create(:title => "About",
              :deletable => true,
              :position => (page_position += 1))
  about_us_page.parts.create({
                :title => "Body",
                :body => "<p>This is just a standard text page example. Lorem ipsum dolor sit amet, consectetur adipiscing elit. Proin metus dolor, hendrerit sit amet, aliquet nec, posuere sed, purus. Nullam et velit iaculis odio sagittis placerat. Duis metus tellus, pellentesque ut, luctus id, egestas a, lorem. Praesent vitae mauris. Aliquam sed nulla. Sed id nunc vitae leo suscipit viverra. Proin at leo ut lacus consequat rhoncus. In hac habitasse platea dictumst. Nunc quis tortor sed libero hendrerit dapibus.\n\nInteger interdum purus id erat. Duis nec velit vitae dolor mattis euismod. Class aptent taciti sociosqu ad litora torquent per conubia nostra, per inceptos himenaeos. Suspendisse pellentesque dignissim lacus. Nulla semper euismod arcu. Suspendisse egestas, erat a consectetur dapibus, felis orci cursus eros, et sollicitudin purus urna et metus. Integer eget est sed nunc euismod vestibulum. Integer nulla dui, tristique in, euismod et, interdum imperdiet, enim. Mauris at lectus. Sed egestas tortor nec mi.</p>",
                :position => 0
              })
  about_us_page.parts.create({
                :title => "Side Body",
                :body => "<p>Lorem ipsum dolor sit amet, consectetur adipiscing elit. Vivamus fringilla nisi a elit. Duis ultricies orci ut arcu. Ut ac nibh. Duis blandit rhoncus magna. Pellentesque semper risus ut magna. Etiam pulvinar tellus eget diam. Morbi blandit. Donec pulvinar mauris at ligula. Sed pellentesque, ipsum id congue molestie, lectus risus egestas pede, ac viverra diam lacus ac urna. Aenean elit.</p>",
                :position => 1
              })
end<|MERGE_RESOLUTION|>--- conflicted
+++ resolved
@@ -1,5 +1,6 @@
-<<<<<<< HEAD
 module Refinery
+  ::Refinery::Page.reset_column_information
+  
   # Check whether all columns are applied yet by seo_meta.
   unless !defined?(::SeoMeta) || ::SeoMeta.attributes.keys.all? { |k|
     ::Refinery::Page.translation_class.instance_methods.include?(k)
@@ -7,57 +8,56 @@
     # Make pages model seo_meta because not all columns are accessible.
     ::Refinery::Page.translation_class.send :is_seo_meta
   end
-=======
-::Page.reset_column_information
-# Check whether all columns are applied yet by seo_meta.
-unless !defined?(::SeoMeta) || ::SeoMeta.attributes.keys.all? { |k|
-  ::Page.translation_class.instance_methods.include?(k)
-}
-  # Make pages model seo_meta because not all columns are accessible.
-  ::Page.translation_class.send :is_seo_meta
-end
->>>>>>> 33a24155
 
   page_position = -1
-  home_page = ::Refinery::Page.create!({:title => "Home",
-              :deletable => false,
-              :link_url => "/",
-              :menu_match => "^/$",
-              :position => (page_position += 1)})
-  home_page.parts.create({
-                :title => "Body",
-                :body => "<p>Welcome to our site. This is just a place holder page while we gather our content.</p>",
-                :position => 0
-              })
-  home_page.parts.create({
-                :title => "Side Body",
-                :body => "<p>This is another block of content over here.</p>",
-                :position => 1
-              })
 
-  home_page_position = -1
-  page_not_found_page = home_page.children.create(:title => "Page not found",
-              :menu_match => "^/404$",
-              :show_in_menu => false,
-              :deletable => false,
-              :position => (home_page_position += 1))
-  page_not_found_page.parts.create({
-                :title => "Body",
-                :body => "<h2>Sorry, there was a problem...</h2><p>The page you requested was not found.</p><p><a href='/'>Return to the home page</a></p>",
-                :position => 0
-              })
+  unless ::Refinery::Page.where(:menu_match => "^/$").any?
+    home_page = ::Refinery::Page.create!({:title => "Home",
+                :deletable => false,
+                :link_url => "/",
+                :menu_match => "^/$",
+                :position => (page_position += 1)})
+    home_page.parts.create({
+                  :title => "Body",
+                  :body => "<p>Welcome to our site. This is just a place holder page while we gather our content.</p>",
+                  :position => 0
+                })
+    home_page.parts.create({
+                  :title => "Side Body",
+                  :body => "<p>This is another block of content over here.</p>",
+                  :position => 1
+                })
 
-  about_us_page = ::Refinery::Page.create(:title => "About",
-              :deletable => true,
-              :position => (page_position += 1))
-  about_us_page.parts.create({
-                :title => "Body",
-                :body => "<p>This is just a standard text page example. Lorem ipsum dolor sit amet, consectetur adipiscing elit. Proin metus dolor, hendrerit sit amet, aliquet nec, posuere sed, purus. Nullam et velit iaculis odio sagittis placerat. Duis metus tellus, pellentesque ut, luctus id, egestas a, lorem. Praesent vitae mauris. Aliquam sed nulla. Sed id nunc vitae leo suscipit viverra. Proin at leo ut lacus consequat rhoncus. In hac habitasse platea dictumst. Nunc quis tortor sed libero hendrerit dapibus.\n\nInteger interdum purus id erat. Duis nec velit vitae dolor mattis euismod. Class aptent taciti sociosqu ad litora torquent per conubia nostra, per inceptos himenaeos. Suspendisse pellentesque dignissim lacus. Nulla semper euismod arcu. Suspendisse egestas, erat a consectetur dapibus, felis orci cursus eros, et sollicitudin purus urna et metus. Integer eget est sed nunc euismod vestibulum. Integer nulla dui, tristique in, euismod et, interdum imperdiet, enim. Mauris at lectus. Sed egestas tortor nec mi.</p>",
-                :position => 0
-              })
-  about_us_page.parts.create({
-                :title => "Side Body",
-                :body => "<p>Lorem ipsum dolor sit amet, consectetur adipiscing elit. Vivamus fringilla nisi a elit. Duis ultricies orci ut arcu. Ut ac nibh. Duis blandit rhoncus magna. Pellentesque semper risus ut magna. Etiam pulvinar tellus eget diam. Morbi blandit. Donec pulvinar mauris at ligula. Sed pellentesque, ipsum id congue molestie, lectus risus egestas pede, ac viverra diam lacus ac urna. Aenean elit.</p>",
-                :position => 1
-              })
+    home_page_position = -1
+    page_not_found_page = home_page.children.create(:title => "Page not found",
+                :menu_match => "^/404$",
+                :show_in_menu => false,
+                :deletable => false,
+                :position => (home_page_position += 1))
+    page_not_found_page.parts.create({
+                  :title => "Body",
+                  :body => "<h2>Sorry, there was a problem...</h2><p>The page you requested was not found.</p><p><a href='/'>Return to the home page</a></p>",
+                  :position => 0
+                })
+  else
+    page_position += 1
+  end
+
+  unless ::Refinery::Page.by_title("About").any?
+    about_us_page = ::Refinery::Page.create(:title => "About",
+                :deletable => true,
+                :position => (page_position += 1))
+    about_us_page.parts.create({
+                  :title => "Body",
+                  :body => "<p>This is just a standard text page example. Lorem ipsum dolor sit amet, consectetur adipiscing elit. Proin metus dolor, hendrerit sit amet, aliquet nec, posuere sed, purus. Nullam et velit iaculis odio sagittis placerat. Duis metus tellus, pellentesque ut, luctus id, egestas a, lorem. Praesent vitae mauris. Aliquam sed nulla. Sed id nunc vitae leo suscipit viverra. Proin at leo ut lacus consequat rhoncus. In hac habitasse platea dictumst. Nunc quis tortor sed libero hendrerit dapibus.\n\nInteger interdum purus id erat. Duis nec velit vitae dolor mattis euismod. Class aptent taciti sociosqu ad litora torquent per conubia nostra, per inceptos himenaeos. Suspendisse pellentesque dignissim lacus. Nulla semper euismod arcu. Suspendisse egestas, erat a consectetur dapibus, felis orci cursus eros, et sollicitudin purus urna et metus. Integer eget est sed nunc euismod vestibulum. Integer nulla dui, tristique in, euismod et, interdum imperdiet, enim. Mauris at lectus. Sed egestas tortor nec mi.</p>",
+                  :position => 0
+                })
+    about_us_page.parts.create({
+                  :title => "Side Body",
+                  :body => "<p>Lorem ipsum dolor sit amet, consectetur adipiscing elit. Vivamus fringilla nisi a elit. Duis ultricies orci ut arcu. Ut ac nibh. Duis blandit rhoncus magna. Pellentesque semper risus ut magna. Etiam pulvinar tellus eget diam. Morbi blandit. Donec pulvinar mauris at ligula. Sed pellentesque, ipsum id congue molestie, lectus risus egestas pede, ac viverra diam lacus ac urna. Aenean elit.</p>",
+                  :position => 1
+                })
+  else
+    page_position += 1
+  end
 end