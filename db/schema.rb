# This file is auto-generated from the current state of the database. Instead of editing this file, 
# please use the migrations feature of Active Record to incrementally modify your database, and
# then regenerate this schema definition.
#
# Note that this schema.rb definition is the authoritative source for your database schema. If you need
# to create the application database on another system, you should be using db:schema:load, not running
# all the migrations from scratch. The latter is a flawed and unsustainable approach (the more migrations
# you'll amass, the slower it'll run and the greater likelihood for issues).
#
# It's strongly recommended to check this file into your version control system.

<<<<<<< HEAD
ActiveRecord::Schema.define(:version => 20100606135207) do
=======
ActiveRecord::Schema.define(:version => 20100608062447) do
>>>>>>> e8932ef1

  create_table "images", :force => true do |t|
    t.string   "image_mime_type"
    t.string   "image_name"
    t.integer  "image_size"
    t.integer  "image_width"
    t.integer  "image_height"
    t.datetime "created_at"
    t.datetime "updated_at"
    t.string   "image_uid",       :null => false
    t.string   "image_ext"
  end

  create_table "inquiries", :force => true do |t|
    t.string   "name"
    t.string   "email"
    t.string   "phone"
    t.text     "message"
    t.integer  "position"
    t.boolean  "open",       :default => true
    t.datetime "created_at"
    t.datetime "updated_at"
  end

  create_table "inquiry_settings", :force => true do |t|
    t.string   "name"
    t.text     "value"
    t.boolean  "destroyable"
    t.datetime "created_at"
    t.datetime "updated_at"
  end

  create_table "page_parts", :force => true do |t|
    t.integer  "page_id"
    t.string   "title"
    t.text     "body"
    t.integer  "position"
    t.datetime "created_at"
    t.datetime "updated_at"
  end

  add_index "page_parts", ["id"], :name => "index_page_parts_on_id"
  add_index "page_parts", ["page_id"], :name => "index_page_parts_on_page_id"

  create_table "pages", :force => true do |t|
    t.string   "title"
    t.integer  "parent_id"
    t.integer  "position"
    t.string   "path"
    t.datetime "created_at"
    t.datetime "updated_at"
    t.string   "meta_keywords"
    t.text     "meta_description"
    t.boolean  "show_in_menu",        :default => true
    t.string   "link_url"
    t.string   "menu_match"
    t.boolean  "deletable",           :default => true
    t.string   "custom_title"
    t.string   "custom_title_type",   :default => "none"
    t.boolean  "draft",               :default => false
    t.string   "browser_title"
    t.boolean  "skip_to_first_child", :default => false
  end

  add_index "pages", ["id"], :name => "index_pages_on_id"
  add_index "pages", ["parent_id"], :name => "index_pages_on_parent_id"

  create_table "refinery_settings", :force => true do |t|
    t.string   "name"
    t.text     "value"
    t.boolean  "destroyable", :default => true
    t.datetime "created_at"
    t.datetime "updated_at"
    t.string   "scoping"
  end

  add_index "refinery_settings", ["name"], :name => "index_refinery_settings_on_name"

  create_table "resources", :force => true do |t|
    t.string   "file_mime_type"
    t.string   "file_name"
    t.integer  "file_size"
    t.datetime "created_at"
    t.datetime "updated_at"
    t.string   "file_uid",       :null => false
    t.string   "file_ext"
  end

  create_table "slugs", :force => true do |t|
    t.string   "name"
    t.integer  "sluggable_id"
    t.integer  "sequence",                     :default => 1, :null => false
    t.string   "sluggable_type", :limit => 40
    t.string   "scope",          :limit => 40
    t.datetime "created_at"
  end

  add_index "slugs", ["name", "sluggable_type", "scope", "sequence"], :name => "index_slugs_on_name_and_sluggable_type_and_scope_and_sequence", :unique => true
  add_index "slugs", ["sluggable_id"], :name => "index_slugs_on_sluggable_id"

  create_table "user_plugins", :force => true do |t|
    t.integer "user_id"
    t.string  "title"
    t.integer "position"
  end

  add_index "user_plugins", ["title"], :name => "index_user_plugins_on_title"
  add_index "user_plugins", ["user_id", "title"], :name => "index_unique_user_plugins", :unique => true

  create_table "users", :force => true do |t|
    t.string   "login",                                :null => false
    t.string   "email",                                :null => false
    t.string   "crypted_password",                     :null => false
    t.string   "password_salt",                        :null => false
    t.string   "persistence_token"
    t.datetime "created_at"
    t.datetime "updated_at"
    t.boolean  "superuser",         :default => false
    t.string   "perishable_token"
  end

  add_index "users", ["id"], :name => "index_users_on_id"

end<|MERGE_RESOLUTION|>--- conflicted
+++ resolved
@@ -9,11 +9,7 @@
 #
 # It's strongly recommended to check this file into your version control system.
 
-<<<<<<< HEAD
-ActiveRecord::Schema.define(:version => 20100606135207) do
-=======
 ActiveRecord::Schema.define(:version => 20100608062447) do
->>>>>>> e8932ef1
 
   create_table "images", :force => true do |t|
     t.string   "image_mime_type"
