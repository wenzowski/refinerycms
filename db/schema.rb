--- conflicted
+++ resolved
@@ -9,11 +9,7 @@
 #
 # It's strongly recommended to check this file into your version control system.
 
-<<<<<<< HEAD
-ActiveRecord::Schema.define(:version => 20100419001048) do
-=======
 ActiveRecord::Schema.define(:version => 20100530205942) do
->>>>>>> 36ccfd47
 
   create_table "images", :force => true do |t|
     t.integer  "parent_id"
