# This file is auto-generated from the current state of the database. Instead
# of editing this file, please use the migrations feature of Active Record to
# incrementally modify your database, and then regenerate this schema definition.
#
# Note that this schema.rb definition is the authoritative source for your
# database schema. If you need to create the application database on another
# system, you should be using db:schema:load, not running all the migrations
# from scratch. The latter is a flawed and unsustainable approach (the more migrations
# you'll amass, the slower it'll run and the greater likelihood for issues).
#
# It's strongly recommended to check this file into your version control system.

<<<<<<< HEAD
ActiveRecord::Schema.define(:version => 20100926142529) do
=======
ActiveRecord::Schema.define(:version => 20101006211228) do
>>>>>>> 367c5d83

  create_table "images", :force => true do |t|
    t.string   "image_mime_type"
    t.string   "image_name"
    t.integer  "image_size"
    t.integer  "image_width"
    t.integer  "image_height"
    t.datetime "created_at"
    t.datetime "updated_at"
    t.string   "image_uid"
    t.string   "image_ext"
  end

  create_table "inquiries", :force => true do |t|
    t.string   "name"
    t.string   "email"
    t.string   "phone"
    t.text     "message"
    t.integer  "position"
    t.boolean  "open",       :default => true
    t.datetime "created_at"
    t.datetime "updated_at"
    t.boolean  "spam",       :default => false
  end

  create_table "inquiry_settings", :force => true do |t|
    t.string   "name"
    t.text     "value"
    t.boolean  "destroyable"
    t.datetime "created_at"
    t.datetime "updated_at"
  end

  create_table "page_parts", :force => true do |t|
    t.integer  "page_id"
    t.string   "title"
    t.text     "body"
    t.integer  "position"
    t.datetime "created_at"
    t.datetime "updated_at"
  end

  add_index "page_parts", ["id"], :name => "index_page_parts_on_id"
  add_index "page_parts", ["page_id"], :name => "index_page_parts_on_page_id"

  create_table "pages", :force => true do |t|
    t.string   "title"
    t.integer  "parent_id"
    t.integer  "position"
    t.string   "path"
    t.datetime "created_at"
    t.datetime "updated_at"
    t.string   "meta_keywords"
    t.text     "meta_description"
    t.boolean  "show_in_menu",        :default => true
    t.string   "link_url"
    t.string   "menu_match"
    t.boolean  "deletable",           :default => true
    t.string   "custom_title"
    t.string   "custom_title_type",   :default => "none"
    t.boolean  "draft",               :default => false
    t.string   "browser_title"
    t.boolean  "skip_to_first_child", :default => false
    t.integer  "lft"
    t.integer  "rgt"
    t.integer  "depth"
    t.string   "cached_slug"
  end

  add_index "pages", ["depth"], :name => "index_pages_on_depth"
  add_index "pages", ["id"], :name => "index_pages_on_id"
  add_index "pages", ["lft"], :name => "index_pages_on_lft"
  add_index "pages", ["parent_id"], :name => "index_pages_on_parent_id"
  add_index "pages", ["rgt"], :name => "index_pages_on_rgt"

  create_table "refinery_settings", :force => true do |t|
    t.string   "name"
    t.text     "value"
    t.boolean  "destroyable",             :default => true
    t.datetime "created_at"
    t.datetime "updated_at"
    t.string   "scoping"
    t.boolean  "restricted",              :default => false
    t.string   "callback_proc_as_string"
    t.string   "form_value_type"
  end

  add_index "refinery_settings", ["name"], :name => "index_refinery_settings_on_name"

  create_table "resources", :force => true do |t|
    t.string   "file_mime_type"
    t.string   "file_name"
    t.integer  "file_size"
    t.datetime "created_at"
    t.datetime "updated_at"
    t.string   "file_uid"
    t.string   "file_ext"
  end

  create_table "roles", :force => true do |t|
    t.string "title"
  end

  create_table "roles_users", :id => false, :force => true do |t|
    t.integer "user_id"
    t.integer "role_id"
  end

  add_index "roles_users", ["role_id", "user_id"], :name => "index_roles_users_on_role_id_and_user_id"
  add_index "roles_users", ["user_id", "role_id"], :name => "index_roles_users_on_user_id_and_role_id"

  create_table "slugs", :force => true do |t|
    t.string   "name"
    t.integer  "sluggable_id"
    t.integer  "sequence",                     :default => 1, :null => false
    t.string   "sluggable_type", :limit => 40
    t.string   "scope",          :limit => 40
    t.datetime "created_at"
  end

  add_index "slugs", ["name", "sluggable_type", "scope", "sequence"], :name => "index_slugs_on_name_and_sluggable_type_and_scope_and_sequence", :unique => true
  add_index "slugs", ["sluggable_id"], :name => "index_slugs_on_sluggable_id"

  create_table "user_plugins", :force => true do |t|
    t.integer "user_id"
    t.string  "name"
    t.integer "position"
  end

  add_index "user_plugins", ["name"], :name => "index_user_plugins_on_title"
  add_index "user_plugins", ["user_id", "name"], :name => "index_unique_user_plugins", :unique => true

  create_table "users", :force => true do |t|
    t.string   "login",             :null => false
    t.string   "email",             :null => false
    t.string   "crypted_password",  :null => false
    t.string   "password_salt",     :null => false
    t.string   "persistence_token"
    t.datetime "created_at"
    t.datetime "updated_at"
    t.string   "perishable_token"
  end

  add_index "users", ["id"], :name => "index_users_on_id"

end<|MERGE_RESOLUTION|>--- conflicted
+++ resolved
@@ -10,11 +10,7 @@
 #
 # It's strongly recommended to check this file into your version control system.
 
-<<<<<<< HEAD
-ActiveRecord::Schema.define(:version => 20100926142529) do
-=======
 ActiveRecord::Schema.define(:version => 20101006211228) do
->>>>>>> 367c5d83
 
   create_table "images", :force => true do |t|
     t.string   "image_mime_type"
