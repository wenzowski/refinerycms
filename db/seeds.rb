# Create a default themes directory.
Rails.root.join("themes").mkdir unless Rails.root.join("themes").directory?
<<<<<<< HEAD
=======

>>>>>>> 36ccfd47
# Refinery settings
Dir[Rails.root.join('db', 'seeds','*.rb')].each do |file|
  require file
end<|MERGE_RESOLUTION|>--- conflicted
+++ resolved
@@ -1,9 +1,6 @@
 # Create a default themes directory.
 Rails.root.join("themes").mkdir unless Rails.root.join("themes").directory?
-<<<<<<< HEAD
-=======
 
->>>>>>> 36ccfd47
 # Refinery settings
 Dir[Rails.root.join('db', 'seeds','*.rb')].each do |file|
   require file
