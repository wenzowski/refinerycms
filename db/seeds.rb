--- conflicted
+++ resolved
@@ -1,124 +1,3 @@
-<<<<<<< HEAD
-=======
-[{:name => "site_name", :value => "Company Name"},
-  {:name => "new_page_parts", :value => false},
-  {:name => "activity_show_limit", :value => 18},
-  {:name => "preferred_image_view", :value => :grid},
-  {:name => "analytics_page_code", :value => "UA-xxxxxx-x"},
-  {:name => "theme", :value => "demolicious"},
-  {:name => "image_thumbnails", :value => {
-    :dialog_thumb => 'c106x106',
-    :grid => 'c135x135',
-    :thumb => '50x50',
-    :medium => '225x255',
-    :side_body => '300x500',
-    :preview => 'c96x96'
-    }
-  }].each do |setting|
-  RefinerySetting.create(:name => setting[:name].to_s, :value => setting[:value], :destroyable => false)
-end
-
-InquirySetting.create(:name => "Confirmation Body", :value => "Thank you for your inquiry %name%,\n\nThis email is a receipt to confirm we have received your inquiry and we'll be in touch shortly.\n\nThanks.", :destroyable => false)
-InquirySetting.create(:name => "Notification Recipients", :value => "", :destroyable => false)
-
-Page.create(:title => "Home",
-            :deletable => false,
-            :link_url => "/",
-            :menu_match => "^/$",
-            :position => 0).parts.create(
-            {
-              :title => "Body",
-              :body => "<p>Welcome to our site. This is just a place holder page while we gather our content.</p>"
-            }).page.parts.create(
-            {
-              :title => "Side Body",
-              :body => "<p>This is another block of content over here.</p>"
-            })
-
-Page.create(:title => "About Us",
-            :deletable => true,
-            :position => 1).parts.create(
-            {
-              :title => "Body",
-              :body => "<p>This is just a standard text page example. Lorem ipsum dolor sit amet, consectetur adipiscing elit. Proin metus dolor, hendrerit sit amet, aliquet nec, posuere sed, purus. Nullam et velit iaculis odio sagittis placerat. Duis metus tellus, pellentesque ut, luctus id, egestas a, lorem. Praesent vitae mauris. Aliquam sed nulla. Sed id nunc vitae leo suscipit viverra. Proin at leo ut lacus consequat rhoncus. In hac habitasse platea dictumst. Nunc quis tortor sed libero hendrerit dapibus.\n\nInteger interdum purus id erat. Duis nec velit vitae dolor mattis euismod. Class aptent taciti sociosqu ad litora torquent per conubia nostra, per inceptos himenaeos. Suspendisse pellentesque dignissim lacus. Nulla semper euismod arcu. Suspendisse egestas, erat a consectetur dapibus, felis orci cursus eros, et sollicitudin purus urna et metus. Integer eget est sed nunc euismod vestibulum. Integer nulla dui, tristique in, euismod et, interdum imperdiet, enim. Mauris at lectus. Sed egestas tortor nec mi.</p>"
-            }).page.parts.create(
-            {
-              :title => "Side Body",
-              :body => "<p>Lorem ipsum dolor sit amet, consectetur adipiscing elit. Vivamus fringilla nisi a elit. Duis ultricies orci ut arcu. Ut ac nibh. Duis blandit rhoncus magna. Pellentesque semper risus ut magna. Etiam pulvinar tellus eget diam. Morbi blandit. Donec pulvinar mauris at ligula. Sed pellentesque, ipsum id congue molestie, lectus risus egestas pede, ac viverra diam lacus ac urna. Aenean elit.</p>"
-            })
-
-Page.create(:title => "News",
-            :link_url => "/news",
-            :menu_match => "^/news.*$",
-            :deletable => false,
-            :position => 3).parts.create(
-            {
-              :title => "body",
-              :body => "<p>Want to know the latest? Here's what has been happening.</p>"
-            }).page.parts.create(
-            {
-              :title => "Side Body",
-              :body => "<p>Here we post up the latest about us, along with events and updates you don't want to miss!</p>"
-            })
-
-Page.create(:title => "Contact Us",
-            :link_url => "/inquiries/new",
-            :menu_match => "^/inquiries.*$",
-            :deletable => false,
-            :position => 4).parts.create(
-            {
-              :title => "Body",
-              :body => "<p>Get in touch with us. Just use the form below and we'll get back to you as soon as we can.</p>"
-            }).page.parts.create(
-            {
-              :title => "Side Body",
-              :body => "<p>163 Evergreen Terrace<br/>Happyville<br/>USA.<br/>Phone: 1-800 CALLUSNOW</p>"
-            })
-
-Page.create(:title => "Thank You",
-            :menu_match => "^/inquiries/thank_you$",
-            :show_in_menu => false,
-            :deletable => false,
-            :position => 0,
-            :parent_id => 4).parts.create(
-            {
-              :title => "Body",
-              :body => "<p>We've received your inquiry and will get back to you with a response shortly.</p><p><a href='/'>Return to the home page</a></p>"
-            })
-
-Page.create(:title => "Page not found",
-            :menu_match => "^/404$",
-            :show_in_menu => false,
-            :deletable => false,
-            :position => 5).parts.create(
-            {
-              :title => "Body",
-              :body => "<h2>Sorry, there was a problem...</h2><p>The page you requested was not found.</p><p><a href='/'>Return to the home page</a></p>"
-            })
-
-Page.create(:title => "Privacy Policy",
-            :deletable => true,
-            :show_in_menu => false,
-            :position => 6).parts.create(
-            {
-              :title => "Body",
-              :body => "<p><strong>We respect your privacy. We do not market, rent or sell our email list to any outside parties.</p><p>We need your e-mail address so that we can ensure that the people using our forms are bona fide. It also allows us to send you e-mail newsletters and other communications, if you opt-in. Your postal address is required in order to send you information and pricing, if you request it.</p><p>Please call us at 123 456 7890 if you have any questions or concerns.</p>"
-            }).page.parts.create(
-            {
-              :title => "Side Body",
-              :body => ""
-            })
-
-Page.create(:title => "Down for maintenance",
-            :menu_match => "^/maintenance$",
-            :show_in_menu => false,
-            :position => 7).parts.create(
-            {
-              :title => "Body",
-              :body => "<p>Our site is currently down for maintenance. Please try back later.</p>"
-            })
-
->>>>>>> 240303af
 # Create a default themes directory.
 Rails.root.join("themes").mkdir unless Rails.root.join("themes").directory?
 # Refinery settings
