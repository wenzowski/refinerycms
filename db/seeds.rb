--- conflicted
+++ resolved
@@ -3,9 +3,5 @@
 
 # Refinery settings
 Dir[Rails.root.join('db', 'seeds','*.rb').to_s].each do |file|
-<<<<<<< HEAD
-  require file
-=======
   load(file)
->>>>>>> 2e8418f7
 end