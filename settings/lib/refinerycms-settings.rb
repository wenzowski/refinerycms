--- conflicted
+++ resolved
@@ -20,16 +20,12 @@
           plugin.name = 'refinery_settings'
           plugin.url = app.routes.url_helpers.refinery_admin_settings_path
           plugin.version = %q{1.1.0}
-<<<<<<< HEAD
-          plugin.menu_match = /(refinery|admin)\/settings$/
+          plugin.menu_match = /(refinery)\/settings$/
           
           plugin.submenu_items = {"Add a Setting" => app.routes.url_helpers.new_refinery_admin_setting_path({
                                   :dialog => true,
                                   :width => 725,
                                   :height => 565})}
-=======
-          plugin.menu_match = /refinery\/settings$/
->>>>>>> a430bddc
         end
       end
     end
