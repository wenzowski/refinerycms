require 'rails'

module Refinery
  module Settings
    class Engine < ::Rails::Engine
      include Refinery::Engine

      isolate_namespace Refinery
      engine_name :refinery_settings

      config.autoload_paths += %W( #{config.root}/lib )

<<<<<<< HEAD
      initializer "register refinery_settings plugin", :after => :set_routes_reloader_hook do |app|
=======
      initializer "register refinery_settings plugin" do
>>>>>>> e8d20915
        Refinery::Plugin.register do |plugin|
          plugin.pathname = root
          plugin.name = 'refinery_settings'
          plugin.url = {:controller => '/refinery/admin/settings'}
          plugin.version = %q{2.0.0}
          plugin.menu_match = %r{refinery/settings$}
        end
      end

      config.after_initialize do
        Refinery.register_engine(Refinery::Settings)
      end
    end
  end
end<|MERGE_RESOLUTION|>--- conflicted
+++ resolved
@@ -10,11 +10,7 @@
 
       config.autoload_paths += %W( #{config.root}/lib )
 
-<<<<<<< HEAD
-      initializer "register refinery_settings plugin", :after => :set_routes_reloader_hook do |app|
-=======
       initializer "register refinery_settings plugin" do
->>>>>>> e8d20915
         Refinery::Plugin.register do |plugin|
           plugin.pathname = root
           plugin.name = 'refinery_settings'
