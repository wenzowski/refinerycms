<%= form_for [:admin, @refinery_setting] do |f| %>
  <%= f.error_messages %>
  <div class='field'>
  <% if action_name =~ /(new)|(create)/ %>
    <%= f.label :name %>
    <%= f.text_field :name, :class => "larger widest" %>
  <% else %>
    <label for='refinery_setting_value'>Name</label>
    <label class='stripped' for='refinery_setting_value'>
      <%= @refinery_setting.name.titleize %>
    </label>
    <span class="preview">- (<%= @refinery_setting.name %>)</span>
  <% end %>
  <% unless action_name =~ /(new)|(create)/ or (help = t("admin.refinery_settings.help.#{@refinery_setting.name}", :default => '')).blank?  %>
    <p>
      <span><%= help %></span>
    </p>
  <% end %>
  <% if current_user.has_role?(:superuser) %>
    <span class='label_with_help'>
      <%= f.label :restricted %>
      <%= refinery_help_tag t('.help.restricted') %>
    </span>
    <%= f.check_box :restricted %>
    <%= f.label :restricted, t('.yes_make_this_setting_restricted'), :class => 'stripped' %>
  <% end %>
  </div>
  <div class='field'>
    <%= f.label :value %>
    <%= f.text_area :value, :value => YAML::dump(@refinery_setting[:value]),
                    :rows => 5,
                    :class => 'widest' %>
  </div>

  <%= render :partial => "/shared/admin/form_actions",
             :locals => {
               :f => f,
               :continue_editing => false,
               :hide_cancel => from_dialog?,
               :submit_button_title => t('.restart_may_be_in_order'),
               :delete_title => t('admin.refinery_settings.refinery_setting.remove'),
<<<<<<< HEAD
               :delete_confirmation => t('admin.refinery_settings.refinery_setting.confirm',
                                         :title => h(@refinery_setting.name).titleize)
=======
               :delete_confirmation => t('admin.refinery_settings.refinery_setting.confirm')
>>>>>>> 5e7d3074
              } %>
<% end -%><|MERGE_RESOLUTION|>--- conflicted
+++ resolved
@@ -39,11 +39,8 @@
                :hide_cancel => from_dialog?,
                :submit_button_title => t('.restart_may_be_in_order'),
                :delete_title => t('admin.refinery_settings.refinery_setting.remove'),
-<<<<<<< HEAD
                :delete_confirmation => t('admin.refinery_settings.refinery_setting.confirm',
-                                         :title => h(@refinery_setting.name).titleize)
-=======
-               :delete_confirmation => t('admin.refinery_settings.refinery_setting.confirm')
->>>>>>> 5e7d3074
+                                         :title => (@refinery_setting.name.titleize unless @refinery_setting.new_record?)),
+               :hide_delete => (@refinery_setting.new_record? or !@refinery_setting.destroyable)
               } %>
 <% end -%>