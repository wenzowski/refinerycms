# DO NOT EDIT THIS FILE DIRECTLY! Instead, use lib/gemspec.rb to generate it.

Gem::Specification.new do |s|
  s.name              = %q{refinerycms-settings}
  s.version           = %q{0.9.9.18}
  s.summary           = %q{Settings engine for Refinery CMS}
  s.description       = %q{The default settings engine that is required by Refinery CMS core. Adds programmer creatable, user editable settings for each engine.}
<<<<<<< HEAD
  s.date              = %q{2011-04-15}
=======
  s.date              = %q{2011-04-16}
>>>>>>> bc57afc4
  s.email             = %q{info@refinerycms.com}
  s.homepage          = %q{http://refinerycms.com}
  s.rubyforge_project = %q{refinerycms}
  s.authors           = ['Resolve Digital', 'Philip Arndt', 'David Jones', 'Steven Heidel']
  s.license           = %q{MIT}
  s.require_paths     = %w(lib)
  s.executables       = %w()

  s.files             = [
    'app',
    'app/controllers',
    'app/controllers/admin',
    'app/controllers/admin/refinery_settings_controller.rb',
    'app/helpers',
    'app/helpers/refinery_settings_helper.rb',
    'app/models',
    'app/models/refinery_setting.rb',
    'app/views',
    'app/views/admin',
    'app/views/admin/refinery_settings',
    'app/views/admin/refinery_settings/_actions.html.erb',
    'app/views/admin/refinery_settings/_form.html.erb',
    'app/views/admin/refinery_settings/_records.html.erb',
    'app/views/admin/refinery_settings/_refinery_setting.html.erb',
    'app/views/admin/refinery_settings/_refinery_settings.html.erb',
    'app/views/admin/refinery_settings/edit.html.erb',
    'app/views/admin/refinery_settings/index.html.erb',
    'app/views/admin/refinery_settings/new.html.erb',
    'config',
    'config/locales',
    'config/locales/cs.yml',
    'config/locales/da.yml',
    'config/locales/de.yml',
    'config/locales/el.yml',
    'config/locales/en.yml',
    'config/locales/es.yml',
    'config/locales/fr.yml',
    'config/locales/it.yml',
    'config/locales/jp.yml',
    'config/locales/lolcat.yml',
    'config/locales/lt.yml',
    'config/locales/lv.yml',
    'config/locales/nb.yml',
    'config/locales/nl.yml',
    'config/locales/pl.yml',
    'config/locales/pt-BR.yml',
    'config/locales/rs.yml',
    'config/locales/ru.yml',
    'config/locales/sk.yml',
    'config/locales/sl.yml',
    'config/locales/sv.yml',
    'config/locales/vi.yml',
    'config/locales/zh-CN.yml',
    'config/locales/zh-TW.yml',
    'config/routes.rb',
    'db',
    'db/migrate',
    'db/migrate/20100913234710_create_refinerycms_settings_schema.rb',
    'db/migrate/20100926142529_add_value_type_to_refinery_settings.rb',
    'features',
    'features/manage_refinery_settings.feature',
    'features/step_definitions',
    'features/step_definitions/setting_steps.rb',
    'features/support',
    'features/support/paths.rb',
    'lib',
    'lib/gemspec.rb',
    'lib/generators',
    'lib/generators/refinerycms_settings_generator.rb',
    'lib/refinerycms-settings.rb',
    'license.md',
    'refinerycms-settings.gemspec',
    'spec',
    'spec/models',
    'spec/models/refinery_setting_spec.rb'
  ]

  s.add_dependency 'refinerycms-base', '= 0.9.9.18'
end<|MERGE_RESOLUTION|>--- conflicted
+++ resolved
@@ -5,11 +5,7 @@
   s.version           = %q{0.9.9.18}
   s.summary           = %q{Settings engine for Refinery CMS}
   s.description       = %q{The default settings engine that is required by Refinery CMS core. Adds programmer creatable, user editable settings for each engine.}
-<<<<<<< HEAD
-  s.date              = %q{2011-04-15}
-=======
   s.date              = %q{2011-04-16}
->>>>>>> bc57afc4
   s.email             = %q{info@refinerycms.com}
   s.homepage          = %q{http://refinerycms.com}
   s.rubyforge_project = %q{refinerycms}
