en:
<<<<<<< HEAD
  refinery:
    plugins:
      settings:
        title: Settings
        description: Manage Refinery settings
    admin:
      settings:
        delete: Remove this setting forever
        edit: Edit this setting
        actions:
          new: Add new setting
        records:
          empty_set: There are no settings yet.
          create_first: "Click '%{link}' to add your first setting."
        form:
          enabled: "Yes, enable this setting."
          restart_may_be_in_order_html: <strong>Please note</strong> that you may need to restart the website for this setting to take effect.
          yes_make_this_setting_restricted: "Yes, make this setting restricted only to superusers."
          help:
            restricted: This makes the setting only visible and editable by users who are superusers (like you).
            activity_show_limit: This limits the number of items that can display in the Dashboard listing.
            analytics_page_code: This code activates Google Analytics tracking within your website. If the setting is left blank or set to UA-xxxxxx-x then this is disabled and no remote calls to Google Analytics are made.
            frontend_refinery_stylesheets_enabled: "By default, Refinery includes stylesheets for the frontend which provide default CSS without getting in the way of your own stylesheets, enabled or disabled by this setting."
            image_dialogue_sizes: This setting applies to the Insert Image dialogue. You must implement the different thumbnail sizes as well as changing this.
            image_thumbnails: If you modify this setting you will have to regenerate your images by running rake images:regenerate (or rake images:update if you only added more thumbnails) otherwise the setting will not apply to existing images.
            menu_hide_children: Hide any subpages from the menu even if they are present.
            new_page_parts: Enable adding new page parts (content sections) in the page editors.
            page_title: Very complex options for setting the page title. Here you can set custom CSS class or a different tag or tell it to breadcrumb with pages in its ancestry.
            pages_advanced_options_include_seo: This controls whether the SEO options are displayed in the advanced options for a page.
            preferred_image_view: This controls which view the images plugin displays existing images in - grid for 'Grid View' and list for 'List View'. There is a button to automate this process on the images plugin itself.
            refinery_enable_backend_reordering: You can remove the ability to reorder the plugins' display order with this.
            refinery_menu_cache_action_suffix: This controls the key that is used to cache the site menu. If you are using a theme then it is better to leave this as the default as the theme will handle it.
            show_contact_privacy_link: You can hide or show the link to the privacy policy page on the contact form by the submit button.
            site_name: This is the name for your website and will display in the header and in the Refinery backend and in the footer copyright statement for some themes.
            theme: Enter the name for the theme that you want to be enabled. This will take effect immediately and must correctly identify an existing theme for this to work.
            use_google_ajax_libraries: If you want to use Google's AJAX CDN then set this to true.
            use_marketable_urls: Change urls from /pages/about to /about and automatically manage conflicts with other plugins.
            use_resource_caching: Recommended to enable this in production mode as it bundles javascript assets and stylesheet assets into single file packages to reduce the number of web requests on your site and speed it up.
            approximate_ascii: "Set this to true if you use Latin characters with accents and other diacritics in page titles. It'll convert characters like ā, č, ž into a, c, z and this way those characters won't appear strangely in the address bar of some web browsers."
=======
  plugins:
    refinery_settings:
      title: Settings
      description: Manage Refinery settings
  admin:
    refinery_settings:
      delete: Remove this setting forever
      edit: Edit this setting
      actions:
        new: Add new setting
      records:
        empty_set: There are no settings yet.
        create_first: "Click '%{link}' to add your first setting."
      form:
        enabled: "Yes, enable this setting."
        restart_may_be_in_order_html: <strong>Please note</strong> that you may need to restart the website for this setting to take effect.
        yes_make_this_setting_restricted: "Yes, make this setting restricted only to superusers."
        help:
          restricted: This makes the setting only visible and editable by users who are superusers (like you).
          activity_show_limit: This limits the number of items that can display in the Dashboard listing.
          analytics_page_code: This code activates Google Analytics tracking within your website. If the setting is left blank or set to UA-xxxxxx-x then this is disabled and no remote calls to Google Analytics are made.
          frontend_refinery_stylesheets_enabled: "By default, Refinery includes stylesheets for the frontend which provide default CSS without getting in the way of your own stylesheets, enabled or disabled by this setting."
          image_dialogue_sizes: This setting applies to the Insert Image dialogue. You must implement the different thumbnail sizes as well as changing this.
          image_thumbnails: If you modify this setting you will have to regenerate your images by running rake images:regenerate (or rake images:update if you only added more thumbnails) otherwise the setting will not apply to existing images.
          menu_hide_children: Hide any subpages from the menu even if they are present.
          new_page_parts: Enable adding new page parts (content sections) in the page editors.
          page_title: Very complex options for setting the page title. Here you can set custom CSS class or a different tag or tell it to breadcrumb with pages in its ancestry.
          pages_advanced_options_include_seo: This controls whether the SEO options are displayed in the advanced options for a page.
          preferred_image_view: This controls which view the images plugin displays existing images in - grid for 'Grid View' and list for 'List View'. There is a button to automate this process on the images plugin itself.
          refinery_enable_backend_reordering: You can remove the ability to reorder the plugins' display order with this.
          refinery_menu_cache_action_suffix: This controls the key that is used to cache the site menu. If you are using a theme then it is better to leave this as the default as the theme will handle it.
          show_contact_privacy_link: You can hide or show the link to the privacy policy page on the contact form by the submit button.
          site_name: This is the name for your website and will display in the header and in the Refinery backend and in the footer copyright statement for some themes.
          theme: Enter the name for the theme that you want to be enabled. This will take effect immediately and must correctly identify an existing theme for this to work.
          use_google_ajax_libraries: If you want to use Google's AJAX CDN then set this to true.
          use_marketable_urls: Change urls from /pages/about to /about and automatically manage conflicts with other plugins.
          use_resource_caching: Recommended to enable this in production mode as it bundles javascript assets and stylesheet assets into single file packages to reduce the number of web requests on your site and speed it up.
          approximate_ascii: "Set this to true if you use Latin characters with accents and other diacritics in page titles. It'll convert characters like ā, č, ž into a, c, z and this way those characters won't appear strangely in the address bar of some web browsers."
          cache_pages_full: Activates the full-page-cache. It allows pagedelivery via .htaccess file from apache
>>>>>>> 8ec4fc32
  activerecord:
    models:
      setting: setting
    attributes:
      setting:
        name: Name
        value: Value
        restricted: Restricted<|MERGE_RESOLUTION|>--- conflicted
+++ resolved
@@ -1,5 +1,4 @@
 en:
-<<<<<<< HEAD
   refinery:
     plugins:
       settings:
@@ -39,47 +38,7 @@
             use_marketable_urls: Change urls from /pages/about to /about and automatically manage conflicts with other plugins.
             use_resource_caching: Recommended to enable this in production mode as it bundles javascript assets and stylesheet assets into single file packages to reduce the number of web requests on your site and speed it up.
             approximate_ascii: "Set this to true if you use Latin characters with accents and other diacritics in page titles. It'll convert characters like ā, č, ž into a, c, z and this way those characters won't appear strangely in the address bar of some web browsers."
-=======
-  plugins:
-    refinery_settings:
-      title: Settings
-      description: Manage Refinery settings
-  admin:
-    refinery_settings:
-      delete: Remove this setting forever
-      edit: Edit this setting
-      actions:
-        new: Add new setting
-      records:
-        empty_set: There are no settings yet.
-        create_first: "Click '%{link}' to add your first setting."
-      form:
-        enabled: "Yes, enable this setting."
-        restart_may_be_in_order_html: <strong>Please note</strong> that you may need to restart the website for this setting to take effect.
-        yes_make_this_setting_restricted: "Yes, make this setting restricted only to superusers."
-        help:
-          restricted: This makes the setting only visible and editable by users who are superusers (like you).
-          activity_show_limit: This limits the number of items that can display in the Dashboard listing.
-          analytics_page_code: This code activates Google Analytics tracking within your website. If the setting is left blank or set to UA-xxxxxx-x then this is disabled and no remote calls to Google Analytics are made.
-          frontend_refinery_stylesheets_enabled: "By default, Refinery includes stylesheets for the frontend which provide default CSS without getting in the way of your own stylesheets, enabled or disabled by this setting."
-          image_dialogue_sizes: This setting applies to the Insert Image dialogue. You must implement the different thumbnail sizes as well as changing this.
-          image_thumbnails: If you modify this setting you will have to regenerate your images by running rake images:regenerate (or rake images:update if you only added more thumbnails) otherwise the setting will not apply to existing images.
-          menu_hide_children: Hide any subpages from the menu even if they are present.
-          new_page_parts: Enable adding new page parts (content sections) in the page editors.
-          page_title: Very complex options for setting the page title. Here you can set custom CSS class or a different tag or tell it to breadcrumb with pages in its ancestry.
-          pages_advanced_options_include_seo: This controls whether the SEO options are displayed in the advanced options for a page.
-          preferred_image_view: This controls which view the images plugin displays existing images in - grid for 'Grid View' and list for 'List View'. There is a button to automate this process on the images plugin itself.
-          refinery_enable_backend_reordering: You can remove the ability to reorder the plugins' display order with this.
-          refinery_menu_cache_action_suffix: This controls the key that is used to cache the site menu. If you are using a theme then it is better to leave this as the default as the theme will handle it.
-          show_contact_privacy_link: You can hide or show the link to the privacy policy page on the contact form by the submit button.
-          site_name: This is the name for your website and will display in the header and in the Refinery backend and in the footer copyright statement for some themes.
-          theme: Enter the name for the theme that you want to be enabled. This will take effect immediately and must correctly identify an existing theme for this to work.
-          use_google_ajax_libraries: If you want to use Google's AJAX CDN then set this to true.
-          use_marketable_urls: Change urls from /pages/about to /about and automatically manage conflicts with other plugins.
-          use_resource_caching: Recommended to enable this in production mode as it bundles javascript assets and stylesheet assets into single file packages to reduce the number of web requests on your site and speed it up.
-          approximate_ascii: "Set this to true if you use Latin characters with accents and other diacritics in page titles. It'll convert characters like ā, č, ž into a, c, z and this way those characters won't appear strangely in the address bar of some web browsers."
-          cache_pages_full: Activates the full-page-cache. It allows pagedelivery via .htaccess file from apache
->>>>>>> 8ec4fc32
+            cache_pages_full: Activates the full-page-cache. It allows cached page delivery via Nginx or .htaccess file from Apache.
   activerecord:
     models:
       setting: setting
