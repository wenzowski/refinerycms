--- conflicted
+++ resolved
@@ -15,7 +15,6 @@
 # gem 'aws-s3'
 
 #===REFINERY REQUIRED GEMS===
-<<<<<<< HEAD
 git 'git://github.com/rails/rails.git'
 
 gem 'rails',          '3.0.0.beta3'
@@ -26,14 +25,6 @@
 gem 'authlogic',      '~> 2.1.5'
 gem 'friendly_id',    '~> 3.0'
 gem 'will_paginate',  '3.0.pre'
-=======
-gem 'authlogic',      '= 2.1.5', :require => 'authlogic'
-gem 'friendly_id',    '= 3.0.6', :require => 'friendly_id'
-gem 'hpricot',        '= 0.8.2', :require => 'hpricot'
-gem 'rails',          '= 2.3.8'
-gem 'rmagick',        '~> 2.12.2'
-gem 'will_paginate',  '= 2.3.14', :require => 'will_paginate'
->>>>>>> e8932ef1
 #===REFINERY END OF REQUIRED GEMS===
 
 #===REQUIRED FOR REFINERY GEM INSTALL===
@@ -42,19 +33,12 @@
 #===END OF REFINERY GEM INSTALL REQUIREMENTS===
 
 # Bundle gems for certain environments:
-<<<<<<< HEAD
-group :test do
-  gem 'capybara'
-  gem 'database_cleaner'
-  gem 'cucumber-rails'
-=======
 group :cucumber do
   gem 'rspec'
   gem 'rspec-rails'
   gem 'cucumber-rails'
   gem 'capybara'
   gem 'database_cleaner'
->>>>>>> e8932ef1
 end
 
 # Specify your application's gem requirements here. See the examples below:
