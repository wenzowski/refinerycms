--- conflicted
+++ resolved
@@ -86,13 +86,6 @@
   gem 'mysql2'
 end
 
-<<<<<<< HEAD
-# Asset template engines
-gem 'sass-rails', '>= 3.1.0.rc.5'
-gem 'coffee-script'
-gem 'uglifier'
-gem "pjax-rails", "~> 0.1.4"
-=======
 # Gems used only for assets and not required
 # in production environments by default.
 group :assets do
@@ -100,8 +93,8 @@
   gem 'coffee-rails'
   gem 'uglifier'
 end
->>>>>>> c6e2880a
 
+gem 'pjax-rails', '~> 0.1.4'
 gem 'jquery-rails'
 
 # END REFINERY CMS DEVELOPMENT ================================================
