source 'http://rubygems.org'

gemspec

# Bundle edge Rails instead:
# gem 'rails', :git => 'git://github.com/rails/rails'

if RUBY_PLATFORM == 'java'
  gem 'activerecord-jdbcsqlite3-adapter', '>= 1.0.2', :platform => :jruby
else
  gem 'sqlite3'
end

# Use unicorn as the web server
# gem 'unicorn'
# gem 'mongrel'

# Deploy with Capistrano
# gem 'capistrano'

# To use debugger
# gem 'ruby-debug'
# or in 1.9.x:
# gem 'ruby-debug19'

# For Heroku/s3:
# gem 'aws-s3', :require => 'aws/s3'

# REFINERY CMS ================================================================
# Anything you put in here will be overridden when the app gets updated.

# gem 'refinerycms', '~> 0.9.9.18'

group :development, :test do
  # To use refinerycms-testing, uncomment it (if it's commented out) and run 'bundle install'
  # Then, run 'rails generate refinerycms_testing' which will copy its support files.
  gem 'refinerycms-testing',    '~> 0.9.9.18'
end

# END REFINERY CMS ============================================================

# REFINERY CMS DEVELOPMENT ====================================================

# END REFINERY CMS DEVELOPMENT =================================================

# USER DEFINED

# Specify additional Refinery CMS Engines here (all optional):
# gem 'refinerycms-inquiries',    '~> 0.9'
# gem 'refinerycms-news',         '~> 1.0'
# gem 'refinerycms-portfolio',    '~> 0.9.9'
# gem 'refinerycms-theming',      '~> 1.0'
# gem 'refinerycms-search',       '~> 0.9.8'
# gem 'refinerycms-blog',         '~> 1.3'
# gem 'refinerycms-page-images',  '~> 1.0'

# Add i18n support (optional, you can remove this if you really want to).
gem 'refinerycms-i18n',         '~> 1.0.0'
<<<<<<< HEAD
# END USER DEFINED
gem 'kaminari', '~> 0.10', :git => 'git://github.com/ugisozols/kaminari.git'
=======
# END USER DEFINED
>>>>>>> bc57afc4
<|MERGE_RESOLUTION|>--- conflicted
+++ resolved
@@ -56,9 +56,5 @@
 
 # Add i18n support (optional, you can remove this if you really want to).
 gem 'refinerycms-i18n',         '~> 1.0.0'
-<<<<<<< HEAD
 # END USER DEFINED
-gem 'kaminari', '~> 0.10', :git => 'git://github.com/ugisozols/kaminari.git'
-=======
-# END USER DEFINED
->>>>>>> bc57afc4
+gem 'kaminari', '~> 0.10', :git => 'git://github.com/ugisozols/kaminari.git'