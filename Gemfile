--- conflicted
+++ resolved
@@ -32,9 +32,9 @@
 # REFINERY CMS ================================================================
 
 # Specify the Engines to use:
-<<<<<<< HEAD
-gem 'refinerycms', :path => '.', :require => 'refinery/defaults'
-=======
+
+#gem 'refinerycms', :path => '.', :require => 'refinery/defaults'
+
 path 'vendor/refinerycms' do
   gem 'refinerycms-core',           :require => 'core'
   gem 'refinerycms-authentication', :require => 'authentication'
@@ -44,7 +44,6 @@
   gem 'refinerycms-resources',      :require => 'resources'
   gem 'refinerycms-settings',       :require => 'settings'
 end
->>>>>>> eef833e1
 
 # Specify additional Refinery CMS Engines here:
 gem 'refinerycms-inquiries',    '~> 0.9.8',
