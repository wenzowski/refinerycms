--- conflicted
+++ resolved
@@ -49,13 +49,7 @@
 
 gem 'jruby-openssl' if java
 
-<<<<<<< HEAD
-# override dragonfly because this version is quieter
-gem 'dragonfly',                :git => 'git://github.com/refinerycms/dragonfly.git',
-                                :branch => 'master'
-=======
 gem 'authlogic',                :git => 'git://github.com/parndt/authlogic.git'
->>>>>>> 5b6a866e
 
 group :test do
   # RSpec
