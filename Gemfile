--- conflicted
+++ resolved
@@ -19,42 +19,26 @@
 # gem 'aws-s3'
 
 #===REFINERY REQUIRED GEMS===
-<<<<<<< HEAD
 #git 'git://github.com/rails/rails.git'
 
 gem 'rails',          '3.0.0.beta4'
-gem 'rmagick',        '~> 2.12.2', :require => 'RMagick'
+gem 'rmagick',        '~> 2.12.0'
 gem 'rack-cache',     :require => 'rack/cache'
 gem 'dragonfly',                  :git => 'git://github.com/myabc/dragonfly.git',        :branch => '1.9.2-fixes'
 gem 'acts_as_indexed', '= 0.6.3'
 gem 'authlogic',      '~> 2.1.5'
 gem 'friendly_id',    '~> 3.0'
-=======
-gem 'acts_as_indexed', '= 0.6.3', :require => 'acts_as_indexed'
-gem 'authlogic',       '= 2.1.5', :require => 'authlogic'
-gem 'friendly_id',     '= 3.0.6', :require => 'friendly_id'
-gem 'rails',           '= 2.3.8'
-gem 'rmagick',         '~> 2.12.0'
->>>>>>> 82a9c67f
 gem 'truncate_html',   '= 0.3.2', :require => 'truncate_html'
 gem 'will_paginate',  '3.0.pre',:git => "git://github.com/mislav/will_paginate.git", :branch => 'rails3'
 
 group :test do
   gem 'json_pure', :require => 'json/pure', :git => 'git://github.com/parndt/json.git', :branch => 'master'
-<<<<<<< HEAD
   gem 'rspec',              RSPEC_VERSION
   gem 'rspec-core',         RSPEC_VERSION, :require => 'rspec/core'
   gem 'rspec-expectations', RSPEC_VERSION, :require => 'rspec/expectations'
   gem 'rspec-mocks',        RSPEC_VERSION, :require => 'rspec/mocks'
   gem 'rspec-rails',        RSPEC_VERSION
-  gem 'factory_girl'
-  gem 'test-unit', '= 1.2.3'
-
-  gem 'cucumber-rails'
-=======
-  gem 'factory_girl'
   gem 'test-unit',      '= 1.2.3'
->>>>>>> 82a9c67f
   gem 'capybara'
   gem 'database_cleaner'
   gem 'cucumber-rails'
@@ -71,20 +55,11 @@
 
 #===REQUIRED FOR REFINERY GEM INSTALL===
 # Leave the gem below disabled (commented out) if you're not using the gem install method.
-<<<<<<< HEAD
-#gem 'refinerycms',    '= 0.9.7.5'
-=======
 # gem 'refinerycms',    '= 0.9.7.8'
->>>>>>> 82a9c67f
 #===END OF REFINERY GEM INSTALL REQUIREMENTS===
 
 # Bundle gems for certain environments:
 
 # Specify your application's gem requirements here. See the examples below:
-<<<<<<< HEAD
-# gem "refinerycms-news", "~> 0.9.7", :require => "news"
-# gem "refinerycms-portfolio", "~> 0.9.3.8", :require => "portfolio"
-=======
 # gem 'refinerycms-news', '~> 0.9.8', :require => 'news'
-# gem 'refinerycms-portfolio', '~> 0.9.7', :require => 'portfolio'
->>>>>>> 82a9c67f
+# gem 'refinerycms-portfolio', '~> 0.9.7', :require => 'portfolio'