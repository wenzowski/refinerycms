--- conflicted
+++ resolved
@@ -25,15 +25,8 @@
   gem 'pg'
 end
 
-<<<<<<< HEAD
 gem 'devise', :git => 'git://github.com/plataformatec/devise.git'
 
-group :development do
-  gem 'rails-dev-tweaks', '~> 0.5.2'
-end
-
-=======
->>>>>>> 82ad7952
 group :development, :test do
   gem 'refinerycms-testing', '~> 2.0.0'
   # Fixes timeouts in JRuby - see https://github.com/thoughtbot/capybara-webkit/pull/220
