source 'http://rubygems.org'
gem 'bundler',                  '~> 1.0.0'
gem 'rails',                    '3.0.0'

# Bundle edge Rails instead:
# gem 'rails', :git => 'git://github.com/rails/rails.git'

gem 'sqlite3-ruby',             :require => 'sqlite3'

# Use unicorn as the web server
# gem 'unicorn'
# gem 'mongrel', :group => :development

# Deploy with Capistrano
# gem 'capistrano'

# To use debugger
# gem 'ruby-debug'

# Bundle the extra gems:
# gem 'bj'
# gem 'nokogiri', '1.4.1'
# gem 'sqlite3-ruby', :require => 'sqlite3'
# gem 'aws-s3', :require => 'aws/s3'

# Bundle gems for the local environment. Make sure to
# put test-only gems in this group so their generators
# and rake tasks are available in development mode:
# group :development, :test do
#   gem 'webrat'
# end

# REFINERY CMS ================================================================

# Specify the Refinery CMS core:
gem 'refinerycms',              :path => '.'

# Specify additional Refinery CMS Engines here (all optional):
gem 'refinerycms-inquiries',    '~> 0.9.8.8'
# gem 'refinerycms-news',       '~> 0.9.9'
# gem 'refinerycms-portfolio',  '~> 0.9.8'
# gem 'refinerycms-theming',    '~> 0.9.8'

# Add i18n support (optional, you can remove this if you really want to).
gem 'refinerycms-i18n',         '~> 0.9.8.7'

# Figure out how to get RMagick:
rmagick_options = {:require => false}
rmagick_options.update({
  :git => 'git://github.com/refinerycms/rmagick.git',
  :branch => 'windows'
}) if Bundler::WINDOWS

# Specify a version of RMagick that works in your environment:
gem 'rmagick',                  '~> 2.12.0', rmagick_options

# END REFINERY CMS ============================================================

# REFINERY CMS DEVELOPMENT ====================================================

group :test do
  # RSpec
  gem 'rspec',                  (RSPEC_VERSION = '~> 2.0.0.beta')
  gem 'rspec-core',             RSPEC_VERSION, :require => 'rspec/core'
  gem 'rspec-expectations',     RSPEC_VERSION, :require => 'rspec/expectations'
  gem 'rspec-mocks',            RSPEC_VERSION, :require => 'rspec/mocks'
  gem 'rspec-rails',            RSPEC_VERSION
  # Cucumber
  gem 'capybara'
  gem 'database_cleaner'
  gem 'cucumber-rails'
  gem 'cucumber'
  gem 'spork' unless Bundler::WINDOWS
  gem 'launchy'
  gem 'gherkin'
  # TODO: Change back to gem when patch is merged in
  gem 'rack-test',              :git => 'git://github.com/alan/rack-test.git'
  # FIXME: JSON constant constants warnings
  gem 'json_pure',              '~> 1.4.6', :require => 'json/pure'
  # Factory Girl
  gem 'factory_girl'
  gem 'ruby-prof'
  # Autotest
  gem 'autotest'
  gem 'autotest-rails'
  gem 'autotest-notification'
end
<<<<<<< HEAD
#===REFINERY END OF REQUIRED GEMS===

#===REQUIRED FOR REFINERY GEM INSTALL===
# Leave the gem below disabled (commented out) if you're not using the gem install method.
# gem 'refinerycms',    '~> 0.9.7.12'
#===END OF REFINERY GEM INSTALL REQUIREMENTS===

# Bundle gems for certain environments:
=======
>>>>>>> 40ef1ba81f6f9f5a595dfbe6f88ff8e19b5d22ea

# END REFINERY CMS DEVELOPMENT =================================================<|MERGE_RESOLUTION|>--- conflicted
+++ resolved
@@ -85,7 +85,7 @@
   gem 'autotest-rails'
   gem 'autotest-notification'
 end
-<<<<<<< HEAD
+
 #===REFINERY END OF REQUIRED GEMS===
 
 #===REQUIRED FOR REFINERY GEM INSTALL===
@@ -94,7 +94,5 @@
 #===END OF REFINERY GEM INSTALL REQUIREMENTS===
 
 # Bundle gems for certain environments:
-=======
->>>>>>> 40ef1ba81f6f9f5a595dfbe6f88ff8e19b5d22ea
 
 # END REFINERY CMS DEVELOPMENT =================================================