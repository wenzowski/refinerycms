--- conflicted
+++ resolved
@@ -2,32 +2,6 @@
 
 gemspec
 
-<<<<<<< HEAD
-gem 'rails', '3.1.0.rc4'
-gem "rack"#, :git => "git://github.com/rack/rack.git"
-gem "arel"#, :git => "https://github.com/rails/arel.git"
-gem 'friendly_id_globalize3'#, :path => "../tmp/friendly_id"
-gem 'therubyracer'
-# Bundle edge Rails instead:
-# gem 'rails', :git => 'git://github.com/rails/rails'
-
-if RUBY_PLATFORM == 'java'
-  gem 'activerecord-jdbcsqlite3-adapter', '>= 1.0.2', :platform => :jruby
-else
-  gem 'sqlite3'
-  gem 'mysql2'
-end
-
-# Asset template engines
-gem 'sass-rails', '~> 3.1.0.rc'
-gem 'coffee-script'
-gem 'uglifier'
-gem "pjax-rails", "~> 0.1.4"
-
-gem 'jquery-rails'
-
-=======
->>>>>>> 5da2a932
 # Use unicorn as the web server
 # gem 'unicorn'
 # gem 'mongrel'
@@ -78,6 +52,7 @@
 gem 'sass-rails', '~> 3.1.0.rc'
 gem 'coffee-script'
 gem 'uglifier'
+gem "pjax-rails", "~> 0.1.4"
 
 gem 'jquery-rails'
 
