source :rubygems

RSPEC_VERSION = '~> 2.0.0.beta.15'

# Specify the database driver as appropriate for your application (only one is necessary).
# Defaults to sqlite3. Don't remove any of these below in the core or gems won't install.
gem 'sqlite3-ruby', :require => 'sqlite3' #db_adapter=sqlite3
# gem 'mysql', :require => 'mysql' #db_adapter=mysql
# gem 'pg' #db_adapter=postgresql

# Specify your favourite web server (only one) - not required.
# gem 'unicorn', :group => :development
# gem 'mongrel', :group => :development

# Deploy with Capistrano
# gem 'capistrano'

# If you are using Amazon S3 you probably want this gem:
# gem 'aws-s3'

#===REFINERY REQUIRED GEMS===
<<<<<<< HEAD
#git 'git://github.com/rails/rails.git'

gem 'rails',          '3.0.0.beta4'
gem 'rmagick',        '~> 2.12.2', :require => 'RMagick'
gem 'rack-cache',     :require => 'rack/cache'
gem 'dragonfly',                  :git => 'git://github.com/myabc/dragonfly.git',        :branch => '1.9.2-fixes'
gem 'acts_as_indexed', '= 0.6.2', :git => 'git://github.com/parndt/acts_as_indexed.git', :branch => 'rails3'
gem 'authlogic',      '~> 2.1.5'
gem 'friendly_id',    '~> 3.0'
=======
gem 'acts_as_indexed', '= 0.6.3'
gem 'authlogic',       '= 2.1.5', :require => 'authlogic'
gem 'friendly_id',     '= 3.0.6', :require => 'friendly_id'
gem 'rails',           '= 2.3.8'
gem 'rmagick',         '~> 2.12.2'
>>>>>>> 0a037a01
gem 'truncate_html',   '= 0.3.2', :require => 'truncate_html'
gem 'will_paginate',  '3.0.pre',:git => "git://github.com/mislav/will_paginate.git", :branch => 'rails3'

group :test do
  gem 'json_pure', :require => 'json/pure', :git => 'git://github.com/parndt/json.git', :branch => 'master'
  gem 'rspec',              RSPEC_VERSION
  gem 'rspec-core',         RSPEC_VERSION, :require => 'rspec/core'
  gem 'rspec-expectations', RSPEC_VERSION, :require => 'rspec/expectations'
  gem 'rspec-mocks',        RSPEC_VERSION, :require => 'rspec/mocks'
  gem 'rspec-rails',        RSPEC_VERSION
  gem 'factory_girl'
  gem 'test-unit', '= 1.2.3'
  gem 'cucumber-rails'
  gem 'capybara'
  gem 'factory_girl'
  gem 'database_cleaner'
  gem 'launchy'
end
#===REFINERY END OF REQUIRED GEMS===

#===REQUIRED FOR REFINERY GEM INSTALL===
# Leave the gem below disabled (commented out) if you're not using the gem install method.
# gem 'refinerycms',    '= 0.9.7.5'
#===END OF REFINERY GEM INSTALL REQUIREMENTS===

# Bundle gems for certain environments:

# Specify your application's gem requirements here. See the examples below:
# gem "refinerycms-news", "~> 0.9.7.3", :require => "news"
# gem "refinerycms-portfolio", "~> 0.9.6", :require => "portfolio"<|MERGE_RESOLUTION|>--- conflicted
+++ resolved
@@ -19,23 +19,11 @@
 # gem 'aws-s3'
 
 #===REFINERY REQUIRED GEMS===
-<<<<<<< HEAD
-#git 'git://github.com/rails/rails.git'
-
-gem 'rails',          '3.0.0.beta4'
-gem 'rmagick',        '~> 2.12.2', :require => 'RMagick'
-gem 'rack-cache',     :require => 'rack/cache'
-gem 'dragonfly',                  :git => 'git://github.com/myabc/dragonfly.git',        :branch => '1.9.2-fixes'
-gem 'acts_as_indexed', '= 0.6.2', :git => 'git://github.com/parndt/acts_as_indexed.git', :branch => 'rails3'
-gem 'authlogic',      '~> 2.1.5'
-gem 'friendly_id',    '~> 3.0'
-=======
 gem 'acts_as_indexed', '= 0.6.3'
 gem 'authlogic',       '= 2.1.5', :require => 'authlogic'
 gem 'friendly_id',     '= 3.0.6', :require => 'friendly_id'
 gem 'rails',           '= 2.3.8'
 gem 'rmagick',         '~> 2.12.2'
->>>>>>> 0a037a01
 gem 'truncate_html',   '= 0.3.2', :require => 'truncate_html'
 gem 'will_paginate',  '3.0.pre',:git => "git://github.com/mislav/will_paginate.git", :branch => 'rails3'
 
