--- conflicted
+++ resolved
@@ -18,7 +18,6 @@
 # If you are using s3 you probably want this gem:
 # gem 'aws-s3'
 
-<<<<<<< HEAD
 # REFINERY CMS ================================================================
 # Use the default Refinery CMS Engines:
 gem 'refinerycms',      :path => '.'
@@ -49,29 +48,13 @@
 # REFINERY CMS ================================================================
 
 group :test do
-  gem 'json_pure',      :require => 'json/pure',
-                        :git => 'git://github.com/parndt/json.git',
-                        :branch => 'master'
+  gem 'json_pure',      '= 1.4.5', :require => 'json/pure'
 
   gem 'rspec',              RSPEC_VERSION
   gem 'rspec-core',         RSPEC_VERSION, :require => 'rspec/core'
   gem 'rspec-expectations', RSPEC_VERSION, :require => 'rspec/expectations'
   gem 'rspec-mocks',        RSPEC_VERSION, :require => 'rspec/mocks'
   gem 'rspec-rails',        RSPEC_VERSION
-=======
-#===REFINERY REQUIRED GEMS===
-gem 'acts_as_indexed',  '= 0.6.3', :require => 'acts_as_indexed'
-gem 'authlogic',        '= 2.1.5', :require => 'authlogic'
-gem 'friendly_id',      '= 3.0.6', :require => 'friendly_id'
-gem 'rails',            '= 2.3.8'
-gem 'rmagick',          '~> 2.12.0'
-gem 'truncate_html',    '= 0.3.2', :require => 'truncate_html'
-gem 'will_paginate',    '= 2.3.14', :require => 'will_paginate'
-
-group :test do
-  gem 'json_pure',      '=1.4.5', :require => 'json/pure'
-  gem 'factory_girl'
->>>>>>> 1879a13c
   gem 'test-unit',      '= 1.2.3'
   gem 'capybara'
   gem 'database_cleaner'
@@ -82,4 +65,4 @@
   gem 'gherkin'
   gem 'factory_girl'
   gem 'ruby-prof'
-end
+end