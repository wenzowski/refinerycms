--- conflicted
+++ resolved
@@ -34,16 +34,6 @@
 gem 'refinerycms',              :path => '.'
 
 # Specify additional Refinery CMS Engines here (all optional):
-<<<<<<< HEAD
-gem 'refinerycms-generators',  '~> 0.9.9', :git => 'git://github.com/resolve/refinerycms-generators.git'
-# gem 'refinerycms-inquiries',  '~> 0.9.9.6'
-# gem 'refinerycms-news',       '~> 0.9.9.6'
-# gem 'refinerycms-portfolio',  '~> 0.9.9'
-# gem 'refinerycms-theming',    '~> 0.9.8.2'
-# gem 'refinerycms-search',     '~> 0.9.8'
-
-# Add i18n support (optional, you can remove this if you really want to).
-=======
 gem 'refinerycms-inquiries',    '~> 0.9.9.5'
 gem 'refinerycms-generators',   '~> 0.9.9', :git => 'git://github.com/resolve/refinerycms-generators.git'
 # gem 'refinerycms-news',         '~> 0.9.9.6'
@@ -54,7 +44,6 @@
 
 # Add i18n support (optional, you can remove this if you really want to).
 gem 'routing-filter',           :git => 'git://github.com/refinerycms/routing-filter.git'
->>>>>>> cf170e77
 gem 'refinerycms-i18n',         :git => 'git://github.com/resolve/refinerycms-i18n.git'
 
 gem 'jruby-openssl' if java
