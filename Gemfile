--- conflicted
+++ resolved
@@ -43,12 +43,7 @@
 group :development, :test do
   # To use refinerycms-testing, uncomment it (if it's commented out) and run 'bundle install'
   # Then, run 'rails generate refinerycms_testing' which will copy its support files.
-<<<<<<< HEAD
-  #gem 'refinerycms-core', :path => "./core"
-  gem 'refinerycms-testing', :path => "./testing"
-=======
   gem 'refinerycms-testing',    '~> 0.9.9.21'
->>>>>>> 12b780bd
 end
 
 # END REFINERY CMS ============================================================
