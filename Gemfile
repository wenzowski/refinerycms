source 'http://rubygems.org'

gemspec

gem 'rails'
gem "rack"#, :git => "git://github.com/rack/rack.git"
gem "arel"#, :git => "https://github.com/rails/arel.git"
gem 'friendly_id_globalize3'#, :path => "../tmp/friendly_id"
# gem 'will_paginate', :path => "../will_paginate"
# Bundle edge Rails instead:
# gem 'rails', :git => 'git://github.com/rails/rails'

if RUBY_PLATFORM == 'java'
  gem 'activerecord-jdbcsqlite3-adapter', '>= 1.0.2', :platform => :jruby
else
  gem 'sqlite3'
  gem 'mysql2', '~> 0.2.7'
end

<<<<<<< HEAD
=======
gem 'mysql2'

>>>>>>> dcf5f1c3
# Use unicorn as the web server
# gem 'unicorn'
# gem 'mongrel'

# Deploy with Capistrano
# gem 'capistrano'

# To use debugger
gem 'ruby-debug', :platform => :mri_18
# or in 1.9.x:
gem 'ruby-debug19', :platform => :mri_19

# For Heroku/s3:
# gem 'fog'

# REFINERY CMS ================================================================
# Anything you put in here will be overridden when the app gets updated.

<<<<<<< HEAD
# gem 'refinerycms', '~> 1.0.0'
=======
# gem 'refinerycms', '~> 1.1.0'
>>>>>>> dcf5f1c3

group :development, :test do
  # To use refinerycms-testing, uncomment it (if it's commented out) and run 'bundle install'
  # Then, run 'rails generate refinerycms_testing' which will copy its support files.
<<<<<<< HEAD
  # Finally, run 'rake' to run the tests.
  gem 'refinerycms-testing',    '~> 1.0.0'
=======
  gem 'refinerycms-testing',    '~> 1.1.0'
>>>>>>> dcf5f1c3
end

# END REFINERY CMS ============================================================

# REFINERY CMS DEVELOPMENT ====================================================

# END REFINERY CMS DEVELOPMENT =================================================

# USER DEFINED

# Specify additional Refinery CMS Engines here (all optional):
# gem 'refinerycms-inquiries',    '~> 1.0'
# gem "refinerycms-news",         '~> 1.2'
# gem 'refinerycms-blog',         '~> 1.5'
# gem 'refinerycms-page-images',  '~> 1.0'

# Add i18n support (optional, you can remove this if you really want to).
gem 'refinerycms-i18n',           '~> 1.1.0',
                                  :git => 'git://github.com/resolve/refinerycms-i18n',
                                  :branch => 'rails-3-1'
# END USER DEFINED<|MERGE_RESOLUTION|>--- conflicted
+++ resolved
@@ -6,7 +6,6 @@
 gem "rack"#, :git => "git://github.com/rack/rack.git"
 gem "arel"#, :git => "https://github.com/rails/arel.git"
 gem 'friendly_id_globalize3'#, :path => "../tmp/friendly_id"
-# gem 'will_paginate', :path => "../will_paginate"
 # Bundle edge Rails instead:
 # gem 'rails', :git => 'git://github.com/rails/rails'
 
@@ -14,14 +13,9 @@
   gem 'activerecord-jdbcsqlite3-adapter', '>= 1.0.2', :platform => :jruby
 else
   gem 'sqlite3'
-  gem 'mysql2', '~> 0.2.7'
+  gem 'mysql2'
 end
 
-<<<<<<< HEAD
-=======
-gem 'mysql2'
-
->>>>>>> dcf5f1c3
 # Use unicorn as the web server
 # gem 'unicorn'
 # gem 'mongrel'
@@ -40,21 +34,13 @@
 # REFINERY CMS ================================================================
 # Anything you put in here will be overridden when the app gets updated.
 
-<<<<<<< HEAD
-# gem 'refinerycms', '~> 1.0.0'
-=======
 # gem 'refinerycms', '~> 1.1.0'
->>>>>>> dcf5f1c3
 
 group :development, :test do
   # To use refinerycms-testing, uncomment it (if it's commented out) and run 'bundle install'
   # Then, run 'rails generate refinerycms_testing' which will copy its support files.
-<<<<<<< HEAD
   # Finally, run 'rake' to run the tests.
-  gem 'refinerycms-testing',    '~> 1.0.0'
-=======
   gem 'refinerycms-testing',    '~> 1.1.0'
->>>>>>> dcf5f1c3
 end
 
 # END REFINERY CMS ============================================================
