--- conflicted
+++ resolved
@@ -36,20 +36,12 @@
 # REFINERY CMS ================================================================
 # Anything you put in here will be overridden when the app gets updated.
 
-<<<<<<< HEAD
 # gem 'refinerycms', '~> 1.1.0'
-=======
-# gem 'refinerycms', '~> 1.0.0'
->>>>>>> 5944fb6a
 
 group :development, :test do
   # To use refinerycms-testing, uncomment it (if it's commented out) and run 'bundle install'
   # Then, run 'rails generate refinerycms_testing' which will copy its support files.
-<<<<<<< HEAD
   gem 'refinerycms-testing',    '~> 1.1.0'
-=======
-  gem 'refinerycms-testing',    '~> 1.0.0'
->>>>>>> 5944fb6a
 end
 
 # END REFINERY CMS ============================================================
