--- conflicted
+++ resolved
@@ -20,19 +20,8 @@
 # REFINERY CMS ================================================================
 # Anything you put in here will be overridden when the app gets updated.
 
-<<<<<<< HEAD
 # gem 'refinerycms', '~> 2.0.0'
 gem 'awesome_nested_set', :git => 'git://github.com/collectiveidea/awesome_nested_set.git'
-=======
-# gem 'refinerycms', '~> 1.0.4'
-
-group :development, :test do
-  # To use refinerycms-testing, uncomment it (if it's commented out) and run 'bundle install'
-  # Then, run 'rails generate refinerycms_testing' which will copy its support files.
-  # Finally, run 'rake' to run the tests.
-  gem 'refinerycms-testing',    '~> 1.0.4'
-end
->>>>>>> 29f0b9c4
 
 # END REFINERY CMS ============================================================
 
@@ -97,20 +86,15 @@
   gem 'mysql2'
 end
 
-<<<<<<< HEAD
 # Gems used only for assets and not required
 # in production environments by default.
 group :assets do
-  gem 'sass-rails', ">= 3.1.0.rc.6"
-  gem 'coffee-rails', ">= 3.1.0.rc.6"
+  gem 'sass-rails'
+  gem 'coffee-rails'
   gem 'uglifier'
 end
 
 gem 'jquery-rails'
-=======
-gem 'rcov', :platform => :mri_18
-gem 'simplecov', :platform => :mri_19
->>>>>>> 29f0b9c4
 
 # END REFINERY CMS DEVELOPMENT ================================================
 
