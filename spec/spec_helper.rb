--- conflicted
+++ resolved
@@ -1,85 +1,31 @@
-<<<<<<< HEAD
-# This file is copied to ~/spec when you run 'ruby script/generate rspec'
-# from the project root directory.
-ENV["RAILS_ENV"] ||= 'test'
-require File.expand_path("../../config/environment", __FILE__)
-require 'rspec/rails'
-
-# Requires supporting files with custom matchers and macros, etc,
-# in ./support/ and its subdirectories.
-Dir["#{File.dirname(__FILE__)}/support/**/*.rb"].each {|f| require f}
-
-RSpec.configure do |config|
-  # == Mock Framework
-  #
-  # If you prefer to use mocha, flexmock or RR, uncomment the appropriate line:
-  #
-  # config.mock_with :mocha
-  # config.mock_with :flexmock
-  # config.mock_with :rr
-  config.mock_with :rspec
-
-  config.fixture_path = "#{::Rails.root}/spec/fixtures"
-
-  # If you're not using ActiveRecord, or you'd prefer not to run each of your
-  # examples within a transaction, comment the following line or assign false
-  # instead of true.
-  # config.use_transactional_fixtures = true
-=======
 def setup_environment
   # This file is copied to ~/spec when you run 'ruby script/generate rspec'
   # from the project root directory.
   ENV["RAILS_ENV"] ||= 'test'
-  require File.expand_path(File.join(File.dirname(__FILE__),'..','config','environment'))
-  require 'spec/autorun'
-  require 'spec/rails'
-
-  # Uncomment the next line to use webrat's matchers
-  #require 'webrat/integrations/rspec-rails'
+  require File.expand_path("../../config/environment", __FILE__)
+  require 'rspec/rails'
 
   # Requires supporting files with custom matchers and macros, etc,
   # in ./support/ and its subdirectories.
-  Dir[File.expand_path(File.join(File.dirname(__FILE__),'support','**','*.rb'))].each {|f| require f}
+  Dir["#{File.dirname(__FILE__)}/support/**/*.rb"].each {|f| require f}
 
-  Spec::Runner.configure do |config|
-    # If you're not using ActiveRecord you should remove these
-    # lines, delete config/database.yml and disable :active_record
-    # in your config/boot.rb
-    config.use_transactional_fixtures = true
-    config.use_instantiated_fixtures  = false
-    config.fixture_path = Rails.root + '/spec/fixtures/'
-
-    # == Fixtures
-    #
-    # You can declare fixtures for each example_group like this:
-    #   describe "...." do
-    #     fixtures :table_a, :table_b
-    #
-    # Alternatively, if you prefer to declare them only once, you can
-    # do so right here. Just uncomment the next line and replace the fixture
-    # names with your fixtures.
-    #
-    # config.global_fixtures = :table_a, :table_b
-    #
-    # If you declare global fixtures, be aware that they will be declared
-    # for all of your examples, even those that don't use them.
-    #
-    # You can also declare which fixtures to use (for example fixtures for test/fixtures):
-    #
-    # config.fixture_path = Rails.root + '/spec/fixtures/'
-    #
+  RSpec.configure do |config|
     # == Mock Framework
     #
-    # RSpec uses its own mocking framework by default. If you prefer to
-    # use mocha, flexmock or RR, uncomment the appropriate line:
+    # If you prefer to use mocha, flexmock or RR, uncomment the appropriate line:
     #
     # config.mock_with :mocha
     # config.mock_with :flexmock
     # config.mock_with :rr
-    #
-    # == Notes
-    #
-    # For more information take a look at Spec::Runner::Configuration and Spec::Runner
+    config.mock_with :rspec
+
+    config.fixture_path = "#{::Rails.root}/spec/fixtures"
+
+    # If you're not using ActiveRecord, or you'd prefer not to run each of your
+    # examples within a transaction, comment the following line or assign false
+    # instead of true.
+    config.use_transactional_fixtures = true
+    config.use_instantiated_fixtures  = false
   end
 end
 
@@ -115,5 +61,4 @@
 else
   setup_environment
   each_run
->>>>>>> 82a9c67f
 end