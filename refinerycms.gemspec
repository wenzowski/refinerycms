--- conflicted
+++ resolved
@@ -2,11 +2,7 @@
   s.name              = %q{refinerycms}
   s.version           = %q{0.9.7.dev}
   s.description       = %q{A beautiful open source Ruby on Rails content manager for small business. Easy to extend, easy to use, lightweight and all wrapped up in a super slick UI.}
-<<<<<<< HEAD
-  s.date              = %q{2010-06-17}
-=======
   s.date              = %q{2010-06-18}
->>>>>>> ba302859
   s.summary           = %q{A beautiful open source Ruby on Rails content manager for small business.}
   s.email             = %q{info@refinerycms.com}
   s.homepage          = %q{http://refinerycms.com}
@@ -32,21 +28,11 @@
     'app/controllers/application_controller.rb',
     'app/helpers',
     'app/helpers/application_helper.rb',
-<<<<<<< HEAD
-    'app/models',
-    'app/views',
-    'app/views/layouts',
-=======
->>>>>>> ba302859
     'bin/refinery',
     'bin/refinery-update-core',
     'config/amazon_s3.yml.example',
     'config/application.rb',
     'config/boot.rb',
-<<<<<<< HEAD
-=======
-    'config/boot.rbc',
->>>>>>> ba302859
     'config/cucumber.yml',
     'config/database.yml.example',
     'config/environment.rb',
@@ -55,28 +41,18 @@
     'config/environments/production.rb',
     'config/environments/test.rb',
     'config/initializers',
-<<<<<<< HEAD
     'config/initializers/acts_as_indexed_config.rb',
-=======
->>>>>>> ba302859
     'config/initializers/backtrace_silencers.rb',
     'config/initializers/caching.rb',
     'config/initializers/cookie_verification_secret.rb',
     'config/initializers/dragonfly.rb',
-<<<<<<< HEAD
     'config/initializers/field_with_error_fix.rb',
-=======
->>>>>>> ba302859
     'config/initializers/friendly_id.rb',
     'config/initializers/inflections.rb',
     'config/initializers/mime_types.rb',
     'config/initializers/session_store.rb',
     'config/locales',
     'config/locales/en.yml',
-<<<<<<< HEAD
-=======
-    'config/preinitializer.rbc',
->>>>>>> ba302859
     'config/rackspace_cloudfiles.yml.example',
     'config/routes.rb',
     'config/settings.rb',
@@ -101,17 +77,13 @@
     'db/migrate/20100605132138_convert_resource_to_dragonfly.rb',
     'db/migrate/20100605132208_convert_image_to_dragonfly.rb',
     'db/migrate/20100606135207_change_thumbnail_sizes_for_dragonfly.rb',
-<<<<<<< HEAD
     'db/migrate/20100608062447_add_scoping_to_refinery_settings.rb',
-=======
->>>>>>> ba302859
     'db/schema.rb',
     'db/seeds',
     'db/seeds/inquiry_settings.rb',
     'db/seeds/pages.rb',
     'db/seeds/refinery_settings.rb',
     'db/seeds.rb',
-<<<<<<< HEAD
     'features/refinery',
     'features/refinery/manage_pages.feature',
     'features/step_definitions',
@@ -123,8 +95,6 @@
     'features/support/env.rb',
     'features/support/negative_expectations_helper.rb',
     'features/support/paths.rb',
-=======
->>>>>>> ba302859
     'lib/gemspec.rb',
     'lib/refinery',
     'lib/refinery/tasks',
@@ -247,10 +217,7 @@
     'public/javascripts/jquery',
     'public/javascripts/jquery/GPL-LICENSE.txt',
     'public/javascripts/jquery/jquery.corner.js',
-<<<<<<< HEAD
     'public/javascripts/jquery/jquery.html5-placeholder-shim.js',
-=======
->>>>>>> ba302859
     'public/javascripts/jquery/jquery.textTruncate.js',
     'public/javascripts/jquery/MIT-LICENSE.txt',
     'public/javascripts/jquery-min.js',
@@ -314,10 +281,6 @@
     'public/wymeditor/MIT-license.txt',
     'public/wymeditor/README',
     'script/rails',
-<<<<<<< HEAD
-=======
-    'script/server.compiled.rbc',
->>>>>>> ba302859
     'test/files',
     'test/files/car-wallpapers19.jpg',
     'test/files/teng.pdf',
@@ -380,44 +343,6 @@
     'themes/hemingway/views',
     'themes/hemingway/views/layouts',
     'themes/hemingway/views/layouts/application.html.erb',
-<<<<<<< HEAD
-=======
-    'vendor/cache',
-    'vendor/cache/actionmailer-2.3.8.gem',
-    'vendor/cache/actionpack-2.3.8.gem',
-    'vendor/cache/activerecord-2.3.8.gem',
-    'vendor/cache/activeresource-2.3.8.gem',
-    'vendor/cache/activesupport-2.3.8.gem',
-    'vendor/cache/authlogic-2.1.5.gem',
-    'vendor/cache/builder-2.1.2.gem',
-    'vendor/cache/capybara-0.3.8.gem',
-    'vendor/cache/configuration-1.1.0.gem',
-    'vendor/cache/cucumber-0.8.3.gem',
-    'vendor/cache/cucumber-rails-0.3.2.gem',
-    'vendor/cache/culerity-0.2.10.gem',
-    'vendor/cache/database_cleaner-0.5.2.gem',
-    'vendor/cache/diff-lcs-1.1.2.gem',
-    'vendor/cache/ffi-0.6.3.gem',
-    'vendor/cache/friendly_id-3.0.6.gem',
-    'vendor/cache/gherkin-2.0.2.gem',
-    'vendor/cache/hpricot-0.8.2.gem',
-    'vendor/cache/launchy-0.3.5.gem',
-    'vendor/cache/mime-types-1.16.gem',
-    'vendor/cache/mysql-2.8.1.gem',
-    'vendor/cache/nokogiri-1.4.2.gem',
-    'vendor/cache/rack-1.1.0.gem',
-    'vendor/cache/rack-test-0.5.4.gem',
-    'vendor/cache/rails-2.3.8.gem',
-    'vendor/cache/rake-0.8.7.gem',
-    'vendor/cache/rmagick-2.12.2.gem',
-    'vendor/cache/rspec-1.3.0.gem',
-    'vendor/cache/rspec-rails-1.3.2.gem',
-    'vendor/cache/selenium-webdriver-0.0.24.gem',
-    'vendor/cache/term-ansicolor-1.0.5.gem',
-    'vendor/cache/trollop-1.16.2.gem',
-    'vendor/cache/unicorn-1.0.0.gem',
-    'vendor/cache/will_paginate-2.3.14.gem',
->>>>>>> ba302859
     'vendor/engines',
     'vendor/engines/authentication',
     'vendor/engines/authentication/app',
@@ -575,13 +500,6 @@
     'vendor/engines/pages/app/views/admin/pages',
     'vendor/engines/pages/app/views/admin/pages/_form.html.erb',
     'vendor/engines/pages/app/views/admin/pages/_form_advanced_options.html.erb',
-<<<<<<< HEAD
-    'vendor/engines/pages/app/views/admin/pages/_form_advanced_options.html.erb.BACKUP.19834.erb',
-    'vendor/engines/pages/app/views/admin/pages/_form_advanced_options.html.erb.BASE.19834.erb',
-    'vendor/engines/pages/app/views/admin/pages/_form_advanced_options.html.erb.LOCAL.19834.erb',
-    'vendor/engines/pages/app/views/admin/pages/_form_advanced_options.html.erb.REMOTE.19834.erb',
-=======
->>>>>>> ba302859
     'vendor/engines/pages/app/views/admin/pages/_form_advanced_options_seo.html.erb',
     'vendor/engines/pages/app/views/admin/pages/_form_new_page_parts.html.erb',
     'vendor/engines/pages/app/views/admin/pages/_form_page_parts.html.erb',
@@ -604,11 +522,8 @@
     'vendor/engines/refinery/app/controllers',
     'vendor/engines/refinery/app/controllers/admin',
     'vendor/engines/refinery/app/controllers/admin/refinery_core_controller.rb',
-<<<<<<< HEAD
     'vendor/engines/refinery/app/controllers/refinery',
     'vendor/engines/refinery/app/controllers/refinery/fast_controller.rb',
-=======
->>>>>>> ba302859
     'vendor/engines/refinery/app/views',
     'vendor/engines/refinery/app/views/admin',
     'vendor/engines/refinery/app/views/admin/_head.html.erb',
@@ -735,10 +650,7 @@
     'vendor/engines/resources/app/views',
     'vendor/engines/resources/app/views/admin',
     'vendor/engines/resources/app/views/admin/resources',
-<<<<<<< HEAD
     'vendor/engines/resources/app/views/admin/resources/_existing_resource.html.erb',
-=======
->>>>>>> ba302859
     'vendor/engines/resources/app/views/admin/resources/_form.html.erb',
     'vendor/engines/resources/app/views/admin/resources/_resource.html.erb',
     'vendor/engines/resources/app/views/admin/resources/edit.html.erb',
@@ -760,28 +672,6 @@
     'vendor/engines/themes/lib/themes.rb',
     'vendor/engines/themes/themes.md',
     'vendor/plugins',
-<<<<<<< HEAD
-=======
-    'vendor/plugins/acts_as_indexed',
-    'vendor/plugins/acts_as_indexed/CHANGELOG',
-    'vendor/plugins/acts_as_indexed/init.rb',
-    'vendor/plugins/acts_as_indexed/lib',
-    'vendor/plugins/acts_as_indexed/lib/acts_as_indexed.rb',
-    'vendor/plugins/acts_as_indexed/lib/search_atom.rb',
-    'vendor/plugins/acts_as_indexed/lib/search_index.rb',
-    'vendor/plugins/acts_as_indexed/lib/will_paginate_search.rb',
-    'vendor/plugins/acts_as_indexed/MIT-LICENSE',
-    'vendor/plugins/acts_as_indexed/Rakefile',
-    'vendor/plugins/acts_as_indexed/README.rdoc',
-    'vendor/plugins/acts_as_indexed/test',
-    'vendor/plugins/acts_as_indexed/test/abstract_unit.rb',
-    'vendor/plugins/acts_as_indexed/test/acts_as_indexed_test.rb',
-    'vendor/plugins/acts_as_indexed/test/database.yml',
-    'vendor/plugins/acts_as_indexed/test/fixtures',
-    'vendor/plugins/acts_as_indexed/test/fixtures/post.rb',
-    'vendor/plugins/acts_as_indexed/test/fixtures/posts.yml',
-    'vendor/plugins/acts_as_indexed/test/schema.rb',
->>>>>>> ba302859
     'vendor/plugins/acts_as_tree',
     'vendor/plugins/acts_as_tree/init.rb',
     'vendor/plugins/acts_as_tree/lib',
