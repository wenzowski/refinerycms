--- conflicted
+++ resolved
@@ -4,11 +4,7 @@
   s.name              = %q{refinerycms}
   s.version           = %q{0.9.9.1}
   s.description       = %q{A Ruby on Rails CMS that supports Rails 3. It's easy to extend and sticks to 'the Rails way' where possible.}
-<<<<<<< HEAD
-  s.date              = %q{2011-02-10}
-=======
   s.date              = %q{2011-02-11}
->>>>>>> 59d97450
   s.summary           = %q{A Ruby on Rails CMS that supports Rails 3}
   s.email             = %q{info@refinerycms.com}
   s.homepage          = %q{http://refinerycms.com}
@@ -52,18 +48,6 @@
   s.add_development_dependency 'autotest-rails'
   s.add_development_dependency 'autotest-notification'
 
-<<<<<<< HEAD
-=======
-  #s.add_dependency('refinerycms-authentication', '0.9.9.1')
-  #s.add_dependency('refinerycms-base',           '0.9.9.1')
-  #s.add_dependency('refinerycms-core',           '0.9.9.1')
-  #s.add_dependency('refinerycms-dashboard',      '0.9.9.1')
-  #s.add_dependency('refinerycms-images',         '0.9.9.1')
-  #s.add_dependency('refinerycms-pages',          '0.9.9.1')
-  #s.add_dependency('refinerycms-resources',      '0.9.9.1')
-  #s.add_dependency('refinerycms-settings',       '0.9.9.1')
-
->>>>>>> 59d97450
   s.files             = [
     '.gitignore',
     '.rspec',
@@ -683,7 +667,7 @@
     'images/lib',
     'images/lib/generators',
     'images/lib/generators/refinerycms_images_generator.rb',
-    'images/lib/images.rb',
+    'images/lib/refinerycms-images.rb',
     'images/license.md',
     'images/readme.md',
     'images/refinerycms-images.gemspec',
@@ -785,6 +769,7 @@
     'pages/spec',
     'pages/spec/models',
     'pages/spec/models/page_spec.rb',
+    'public',
     'readme.md',
     'readme.md',
     'refinerycms.gemspec',
