--- conflicted
+++ resolved
@@ -50,37 +50,4 @@
     end
     Rake::Task['test:refinery:benchmark'].comment = 'Benchmark the performance tests in Refinery'
   end
-<<<<<<< HEAD
-end
-
-# You don't need to worry about this unless you're releasing Refinery gems.
-begin
-  require 'jeweler'
-  Jeweler::Tasks.new do |g|
-    g.name = %q{refinerycms}
-    g.description = %q{A beautiful open source Ruby on Rails content manager for small business. Easy to extend, easy to use, lightweight and all wrapped up in a super slick UI.}
-    g.summary = %q{A beautiful open source Ruby on Rails content manager for small business.}
-    g.email = %q{info@refinerycms.com}
-    g.homepage = %q{http://refinerycms.com}
-    g.authors = ["Resolve Digital", "David Jones", "Philip Arndt"]
-    g.extra_rdoc_files = %w(readme.md contributors.md license.md VERSION)
-    g.rdoc_options << "--inline-source"
-    g.has_rdoc = true
-  end
-
-  namespace :version do
-    namespace :bump do
-      desc "Bump the application's version by a build version."
-      task :build => [:version_required, :version] do
-        version = Jeweler::VersionHelper.new(Rails.root.to_s)
-        version.update_to(version.major, version.minor, version.patch, ((version.build || 0).to_i + 1))
-        version.write
-        $stdout.puts "Updated version: #{version.to_s}"
-      end
-    end
-  end
-rescue LoadError
-  # puts "Jeweler not available. Install it with: gem install jeweler"
-=======
->>>>>>> fa7e5294
 end