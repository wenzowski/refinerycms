--- conflicted
+++ resolved
@@ -21,13 +21,6 @@
       home_path = "#{scope}_root_path"
       respond_to?(home_path, true) ? main_app.send(home_path) : main_app.root_path
     end
-<<<<<<< HEAD
-=======
-
-    #def current_user
-      #current_user
-    #end
->>>>>>> 517cd788
 
     def refinery_user?
       refinery_user_signed_in? && current_refinery_user.has_role?(:refinery)
@@ -36,7 +29,7 @@
     protected :store_location, :redirect_back_or_default, :refinery_user?
 
     def self.included(base)
-      base.send :helper_method, :current_refinery_user, :current_user_session, 
+      base.send :helper_method, :current_refinery_user, :current_user_session,
         :refinery_user_signed_in?, :refinery_user? if base.respond_to? :helper_method
     end
   end
