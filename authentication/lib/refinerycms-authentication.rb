require 'devise'
require 'refinerycms-core'
<<<<<<< HEAD
# Attach authenticated system methods to the ::Refinery::ApplicationController
require File.expand_path('../authenticated_system', __FILE__)
[::Refinery::ApplicationController, ::Refinery::ApplicationHelper].each do |c|
  c.class_eval {
    include ::Refinery::AuthenticatedSystem
  }
end
=======
require 'friendly_id'
>>>>>>> 12b780bd

module Refinery
  module Authentication

    class Engine < ::Rails::Engine

      initializer 'serve static assets' do |app|
        app.middleware.insert_after ::ActionDispatch::Static, ::ActionDispatch::Static, "#{root}/public"
      end

      config.autoload_paths += %W( #{config.root}/lib )

      initializer "init plugin", :after => :set_routes_reloader do |app|
        ::Refinery::Plugin.register do |plugin|
          plugin.name = 'refinery_users'
          plugin.version = %q{0.9.9.21}
          plugin.menu_match = /(refinery|admin)\/users$/
          plugin.activity = {
            :class => User,
            :title => 'username'
          }
<<<<<<< HEAD
          plugin.url = app.routes.url_helpers.admin_users_path
=======
          plugin.url = {:controller => '/admin/users'}
        end
      end

      refinery.before_inclusion do
        [::Refinery::ApplicationController, ::Refinery::ApplicationHelper].each do |c|
          c.send :require, File.expand_path('../authenticated_system', __FILE__)
          c.send :include, AuthenticatedSystem
>>>>>>> 12b780bd
        end
      end
    end

    class << self
      attr_accessor :root
      def root
        @root ||= Pathname.new(File.expand_path('../../', __FILE__))
      end
    end
  end

  class << self
    attr_accessor :authentication_login_field
    def authentication_login_field
      @authentication_login_field ||= 'login'
    end
  end
end

::Refinery.engines << 'authentication'<|MERGE_RESOLUTION|>--- conflicted
+++ resolved
@@ -1,16 +1,6 @@
 require 'devise'
 require 'refinerycms-core'
-<<<<<<< HEAD
-# Attach authenticated system methods to the ::Refinery::ApplicationController
-require File.expand_path('../authenticated_system', __FILE__)
-[::Refinery::ApplicationController, ::Refinery::ApplicationHelper].each do |c|
-  c.class_eval {
-    include ::Refinery::AuthenticatedSystem
-  }
-end
-=======
 require 'friendly_id'
->>>>>>> 12b780bd
 
 module Refinery
   module Authentication
@@ -32,18 +22,14 @@
             :class => User,
             :title => 'username'
           }
-<<<<<<< HEAD
           plugin.url = app.routes.url_helpers.admin_users_path
-=======
-          plugin.url = {:controller => '/admin/users'}
         end
       end
 
       refinery.before_inclusion do
         [::Refinery::ApplicationController, ::Refinery::ApplicationHelper].each do |c|
           c.send :require, File.expand_path('../authenticated_system', __FILE__)
-          c.send :include, AuthenticatedSystem
->>>>>>> 12b780bd
+          c.send :include, ::Refinery::AuthenticatedSystem
         end
       end
     end
