--- conflicted
+++ resolved
@@ -18,11 +18,7 @@
             :class_name => :'refinery/user',
             :title => 'username'
           }
-<<<<<<< HEAD
           plugin.url = { :controller => '/refinery/admin/users' }
-=======
-          plugin.url = {:controller => '/refinery/admin/users'}
->>>>>>> 82ad7952
         end
       end
 
