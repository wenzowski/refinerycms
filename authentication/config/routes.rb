::Refinery::Application.routes.draw do

  # Add Devise necessary routes.
  # For Devise routes, see: https://github.com/plataformatec/devise
<<<<<<< HEAD
  #namespace :refinery do
  scope(:module => Refinery) do
    devise_for :users, :path => :registrations, :class_name => "Refinery::User", :module => Refinery, :controllers => {
      :sessions => 'refinery/sessions',
      :registrations => 'refinery/registrations',
      :passwords => 'refinery/passwords'
    }, :path_names => {
      :sign_out => 'logout',
      :sign_in => 'login',
      :sign_up => 'register'
    }
  end
=======
  devise_for :users, :controllers => {
    :sessions => 'sessions',
    :registrations => 'users',
    :passwords => 'passwords'
  }, :path_names => {
    :sign_out => 'logout',
    :sign_in => 'login',
    :sign_up => 'register'
  }
>>>>>>> 12b780bd

  # Override Devise's default after login redirection route.  This will pushed a logged in user to the dashboard.
  scope(:module => Refinery) do
	  get 'refinery', :to => 'admin/dashboard#index', :as => :refinery_root
	  get 'refinery', :to => 'dashboard#index', :as => :user_root
	end
  # Override Devise's other routes for convenience methods.
  #get 'refinery/login', :to => "sessions#new", :as => :new_user_session
  #get 'refinery/login', :to => "sessions#new", :as => :refinery_login
  #get 'refinery/logout', :to => "sessions#destroy", :as => :destroy_user_session
  #get 'refinery/logout', :to => "sessions#destroy", :as => :logout

  scope(:path => 'refinery', :as => 'admin', :module => Refinery::Admin) do
    resources :users, :except => :show
  end

end<|MERGE_RESOLUTION|>--- conflicted
+++ resolved
@@ -2,30 +2,17 @@
 
   # Add Devise necessary routes.
   # For Devise routes, see: https://github.com/plataformatec/devise
-<<<<<<< HEAD
-  #namespace :refinery do
   scope(:module => Refinery) do
-    devise_for :users, :path => :registrations, :class_name => "Refinery::User", :module => Refinery, :controllers => {
+    devise_for :users, :controllers => {
       :sessions => 'refinery/sessions',
-      :registrations => 'refinery/registrations',
-      :passwords => 'refinery/passwords'
+      :registrations => 'refinery/users',
+      :passwords => 'reginery/passwords'
     }, :path_names => {
       :sign_out => 'logout',
       :sign_in => 'login',
       :sign_up => 'register'
     }
   end
-=======
-  devise_for :users, :controllers => {
-    :sessions => 'sessions',
-    :registrations => 'users',
-    :passwords => 'passwords'
-  }, :path_names => {
-    :sign_out => 'logout',
-    :sign_in => 'login',
-    :sign_up => 'register'
-  }
->>>>>>> 12b780bd
 
   # Override Devise's default after login redirection route.  This will pushed a logged in user to the dashboard.
   scope(:module => Refinery) do
