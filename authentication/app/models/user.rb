require 'digest/sha1'

class User < ActiveRecord::Base
<<<<<<< HEAD
=======
  #-------------------------------------------------------------------------------------------------
  # Authentication

  # See http://rdoc.info/rdoc/binarylogic/authlogic/blob/85b2a6b3e9993b18c7fb1e4f7b9c6d01cc8b5d17/Authlogic/ActsAsAuthentic
  acts_as_authentic do |c|
    c.perishable_token_valid_for 10.minutes

    # http://www.binarylogic.com/2008/11/23/tutorial-easily-migrate-from-restful_authentication-to-authlogic/
    # Unfortunately, this seems to cause problems when you add Refinery to an app that already had
    # an Authlogic-created users table. You may need to comment these 2 lines out if that is the case.
    c.act_like_restful_authentication = true
    c.transition_from_restful_authentication = true

    # If users prefer to use their e-mail address to log in, change this setting to 'email' in
    # config/application.rb
    # This currently only affects which field is displayed in the login form. As long as we have
    # find_by_login_method :find_by_login_or_email, they can still actually use either one.
    c.login_field = defined?(Refinery.authentication_login_field) ? Refinery.authentication_login_field : "login"
  end if table_exists?

  # Allow users to log in with either their username *or* email, even though we only ask for one of those.
  def self.find_by_login_or_email(login_or_email)
    find_by_login(login_or_email) || find_by_email(login_or_email)
  end

  def deliver_password_reset_instructions!(request)
    reset_perishable_token!
    UserMailer.reset_notification(self, request).deliver
  end

  #-------------------------------------------------------------------------------------------------

>>>>>>> 18762b61
  has_and_belongs_to_many :roles
  has_many :plugins, :class_name => "UserPlugin", :order => "position ASC", :dependent => :destroy
  has_friendly_id :username, :use_slug => true

  # Include default devise modules. Others available are:
  # :token_authenticatable, :confirmable, :lockable and :timeoutable
  devise :database_authenticatable, :registerable, :recoverable, :rememberable, :trackable, :validatable

  # Setup accessible (or protected) attributes for your model
  # :login is a virtual attribute for authenticating by either username or email
  # This is in addition to a real persisted field like 'username'
  attr_accessor :login
  attr_accessible :email, :password, :password_confirmation, :remember_me, :username, :plugins, :login

  class << self
    # Find user by email or username.
    # https://github.com/plataformatec/devise/wiki/How-To:-Allow-users-to-sign_in-using-their-username-or-email-address
    def find_for_database_authentication(conditions)
      value = conditions[authentication_keys.first]
      where(["username = :value OR email = :value", { :value => value }]).first
    end
  end

  def plugins=(plugin_names)
<<<<<<< HEAD
    if self.persisted? # don't add plugins when the user_id is nil.
      UserPlugin.delete_all(:user_id => self.id)
=======
    if persisted? # don't add plugins when the user_id is nil.
      plugins.delete_all
>>>>>>> 18762b61

      plugin_names.each_with_index do |plugin_name, index|
        plugins.create(:name => plugin_name, :position => index) if plugin_name.is_a?(String)
      end
    end
  end

  def authorized_plugins
    plugins.collect { |p| p.name } | Refinery::Plugins.always_allowed.names
  end

  def can_delete?(user_to_delete = self)
    user_to_delete.persisted? and
      !user_to_delete.has_role?(:superuser) and
      Role[:refinery].users.count > 1 and
      id != user_to_delete.id
  end

  def add_role(title)
    raise ArgumentException, "Role should be the title of the role not a role object." if title.is_a?(Role)
    roles << Role[title] unless has_role?(title)
  end

  def has_role?(title)
    raise ArgumentException, "Role should be the title of the role not a role object." if title.is_a?(Role)
    (role = Role.find_by_title(title.to_s.camelize)).present? and roles.collect{|r| r.id}.include?(role.id)
  end

end<|MERGE_RESOLUTION|>--- conflicted
+++ resolved
@@ -1,41 +1,6 @@
 require 'digest/sha1'
 
 class User < ActiveRecord::Base
-<<<<<<< HEAD
-=======
-  #-------------------------------------------------------------------------------------------------
-  # Authentication
-
-  # See http://rdoc.info/rdoc/binarylogic/authlogic/blob/85b2a6b3e9993b18c7fb1e4f7b9c6d01cc8b5d17/Authlogic/ActsAsAuthentic
-  acts_as_authentic do |c|
-    c.perishable_token_valid_for 10.minutes
-
-    # http://www.binarylogic.com/2008/11/23/tutorial-easily-migrate-from-restful_authentication-to-authlogic/
-    # Unfortunately, this seems to cause problems when you add Refinery to an app that already had
-    # an Authlogic-created users table. You may need to comment these 2 lines out if that is the case.
-    c.act_like_restful_authentication = true
-    c.transition_from_restful_authentication = true
-
-    # If users prefer to use their e-mail address to log in, change this setting to 'email' in
-    # config/application.rb
-    # This currently only affects which field is displayed in the login form. As long as we have
-    # find_by_login_method :find_by_login_or_email, they can still actually use either one.
-    c.login_field = defined?(Refinery.authentication_login_field) ? Refinery.authentication_login_field : "login"
-  end if table_exists?
-
-  # Allow users to log in with either their username *or* email, even though we only ask for one of those.
-  def self.find_by_login_or_email(login_or_email)
-    find_by_login(login_or_email) || find_by_email(login_or_email)
-  end
-
-  def deliver_password_reset_instructions!(request)
-    reset_perishable_token!
-    UserMailer.reset_notification(self, request).deliver
-  end
-
-  #-------------------------------------------------------------------------------------------------
-
->>>>>>> 18762b61
   has_and_belongs_to_many :roles
   has_many :plugins, :class_name => "UserPlugin", :order => "position ASC", :dependent => :destroy
   has_friendly_id :username, :use_slug => true
@@ -60,13 +25,8 @@
   end
 
   def plugins=(plugin_names)
-<<<<<<< HEAD
     if self.persisted? # don't add plugins when the user_id is nil.
       UserPlugin.delete_all(:user_id => self.id)
-=======
-    if persisted? # don't add plugins when the user_id is nil.
-      plugins.delete_all
->>>>>>> 18762b61
 
       plugin_names.each_with_index do |plugin_name, index|
         plugins.create(:name => plugin_name, :position => index) if plugin_name.is_a?(String)
