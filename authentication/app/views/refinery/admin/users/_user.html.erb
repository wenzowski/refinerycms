--- conflicted
+++ resolved
@@ -8,17 +8,11 @@
   <span class='actions'>
     <%= mail_to user.email, refinery_icon_tag('email_go.png'),
                 :title => t('.email_user') %>
-<<<<<<< HEAD
     <%= link_to refinery_icon_tag('application_edit.png'),
                 refinery.edit_admin_user_path(user),
-                :title => t('edit', :scope => 'refinery.admin.users') %>
+                :title => t('edit', :scope => 'refinery.admin.users') if current_refinery_user.can_edit?(user) %>
     <%= link_to refinery_icon_tag('delete.png'),
                 refinery.admin_user_path(user),
-=======
-    <%= link_to refinery_icon_tag('application_edit.png'), main_app.edit_refinery_admin_user_path(user),
-                :title => t('edit', :scope => 'refinery.admin.users') if current_refinery_user.can_edit?(user) %>
-    <%= link_to refinery_icon_tag('delete.png'), main_app.refinery_admin_user_path(user),
->>>>>>> 149db2ee
                 :class => "cancel confirm-delete",
                 :title => t('delete', :scope => 'refinery.admin.users'),
                 :method => :delete,
