module Admin
  class UsersController < Admin::BaseController

<<<<<<< HEAD
  crudify :user, :order => 'username ASC', :title_attribute => 'username'
=======
    crudify :user, :order => 'login', :title_attribute => 'login'
>>>>>>> 4d2f2549

    before_filter :load_available_plugins_and_roles, :only => [:new, :create, :edit, :update]

    layout 'admin'

    def index
      search_all_users if searching?
      paginate_all_users

      render :partial => 'users' if request.xhr?
    end

    def new
      @user = User.new
      @selected_plugin_names = []
    end

    def create
      @user = User.new(params[:user])
      @selected_plugin_names = params[:user][:plugins] || []
      @selected_role_names = params[:user][:roles] || []

      if @user.save
        @user.plugins = @selected_plugin_names
        # if the user is a superuser and can assign roles according to this site's
        # settings then the roles are set with the POST data.
        unless current_user.has_role?(:superuser) and RefinerySetting.find_or_set(:superuser_can_assign_roles, false)
          @user.add_role(:refinery)
        else
          @user.roles = @selected_role_names.collect{|r| Role[r.downcase.to_sym]}
        end

        redirect_to(admin_users_url, :notice => t('refinery.crudify.created', :what => @user.login))
      else
        render :action => 'new'
      end
    end

<<<<<<< HEAD
      redirect_to(admin_users_url, :notice => t('refinery.crudify.created', :what => @user.username))
    else
      render :action => 'new'
=======
    def edit
      @user = User.find params[:id]
      @selected_plugin_names = @user.plugins.collect{|p| p.name}
>>>>>>> 4d2f2549
    end

    def update
      # Store what the user selected.
      @selected_role_names = params[:user].delete(:roles) || []
      unless current_user.has_role?(:superuser) and RefinerySetting.find_or_set(:superuser_can_assign_roles, false)
        @selected_role_names = @user.roles.collect{|r| r.title}
      end
      @selected_plugin_names = params[:user][:plugins]

<<<<<<< HEAD
  def update
    # Store what the user selected.
    @selected_role_names = params[:user].delete(:roles) || []
    unless current_user.has_role?(:superuser) and RefinerySetting.find_or_set(:superuser_can_assign_roles, false)
      @selected_role_names = @user.roles.collect{|r| r.title}
    end
    @selected_plugin_names = params[:user][:plugins]

    # Prevent the current user from locking themselves out of the User manager
    if current_user.id == @user.id and (params[:user][:plugins].exclude?("refinery_users") || @selected_role_names.map(&:downcase).exclude?("refinery"))
      flash.now[:error] = t('admin.users.update.cannot_remove_user_plugin_from_current_user')
      render :action => "edit"
    else
      # Store the current plugins and roles for this user.
      @previously_selected_plugin_names = @user.plugins.collect{|p| p.name}
      @previously_selected_roles = @user.roles
      @user.roles = @selected_role_names.collect{|r| Role[r.downcase.to_sym]}
      if params[:user][:password].blank? and params[:user][:password_confirmation].blank?
        params[:user].delete(:password)
        params[:user].delete(:password_confirmation)
      end

      if @user.update_attributes(params[:user])
        redirect_to admin_users_url, :notice => t('refinery.crudify.updated', :what => @user.username)
      else
        @user.plugins = @previously_selected_plugin_names
        @user.roles = @previously_selected_roles
        @user.save
        render :action => 'edit'
=======
      # Prevent the current user from locking themselves out of the User manager
      if current_user.id == @user.id and (params[:user][:plugins].exclude?("refinery_users") || @selected_role_names.map(&:downcase).exclude?("refinery"))
        flash.now[:error] = t('admin.users.update.cannot_remove_user_plugin_from_current_user')
        render :action => "edit"
      else
        # Store the current plugins and roles for this user.
        @previously_selected_plugin_names = @user.plugins.collect{|p| p.name}
        @previously_selected_roles = @user.roles
        @user.roles = @selected_role_names.collect{|r| Role[r.downcase.to_sym]}

        if @user.update_attributes(params[:user])
          redirect_to admin_users_url, :notice => t('refinery.crudify.updated', :what => @user.login)
        else
          @user.plugins = @previously_selected_plugin_names
          @user.roles = @previously_selected_roles.collect{|r| Role[r.downcase.to_sym]}
          @user.save
          render :action => 'edit'
        end
>>>>>>> 4d2f2549
      end
    end

  protected

    def load_available_plugins_and_roles
      @available_plugins = ::Refinery::Plugins.registered.in_menu.collect{|a|
        {:name => a.name, :title => a.title}
      }.sort_by {|a| a[:title]}

      @available_roles = Role.all
    end

  end
end<|MERGE_RESOLUTION|>--- conflicted
+++ resolved
@@ -1,11 +1,7 @@
 module Admin
   class UsersController < Admin::BaseController
 
-<<<<<<< HEAD
   crudify :user, :order => 'username ASC', :title_attribute => 'username'
-=======
-    crudify :user, :order => 'login', :title_attribute => 'login'
->>>>>>> 4d2f2549
 
     before_filter :load_available_plugins_and_roles, :only => [:new, :create, :edit, :update]
 
@@ -44,15 +40,9 @@
       end
     end
 
-<<<<<<< HEAD
       redirect_to(admin_users_url, :notice => t('refinery.crudify.created', :what => @user.username))
     else
       render :action => 'new'
-=======
-    def edit
-      @user = User.find params[:id]
-      @selected_plugin_names = @user.plugins.collect{|p| p.name}
->>>>>>> 4d2f2549
     end
 
     def update
@@ -63,7 +53,6 @@
       end
       @selected_plugin_names = params[:user][:plugins]
 
-<<<<<<< HEAD
   def update
     # Store what the user selected.
     @selected_role_names = params[:user].delete(:roles) || []
@@ -93,26 +82,6 @@
         @user.roles = @previously_selected_roles
         @user.save
         render :action => 'edit'
-=======
-      # Prevent the current user from locking themselves out of the User manager
-      if current_user.id == @user.id and (params[:user][:plugins].exclude?("refinery_users") || @selected_role_names.map(&:downcase).exclude?("refinery"))
-        flash.now[:error] = t('admin.users.update.cannot_remove_user_plugin_from_current_user')
-        render :action => "edit"
-      else
-        # Store the current plugins and roles for this user.
-        @previously_selected_plugin_names = @user.plugins.collect{|p| p.name}
-        @previously_selected_roles = @user.roles
-        @user.roles = @selected_role_names.collect{|r| Role[r.downcase.to_sym]}
-
-        if @user.update_attributes(params[:user])
-          redirect_to admin_users_url, :notice => t('refinery.crudify.updated', :what => @user.login)
-        else
-          @user.plugins = @previously_selected_plugin_names
-          @user.roles = @previously_selected_roles.collect{|r| Role[r.downcase.to_sym]}
-          @user.save
-          render :action => 'edit'
-        end
->>>>>>> 4d2f2549
       end
     end
 
