--- conflicted
+++ resolved
@@ -1,311 +1,153 @@
 require 'spec_helper'
 
 Dir[File.expand_path('../../../features/support/factories.rb', __FILE__)].each {|f| require f}
-<<<<<<< HEAD
 module Refinery
-	describe User do
-	  context "Roles" do
-	    context "add_role" do
-	      it "raises Exception when Role object is passed" do
-	        user = Factory(:user)
-	        lambda{ user.add_role(Role.new)}.should raise_exception
-	      end
-	
-	      it "adds a Role to the User when role not yet assigned to User" do
-	        user = Factory(:user)
-	        lambda {
-	          user.add_role(:new_role)
-	        }.should change(user.roles, :count).by(1)
-	        user.roles.collect(&:title).should include("NewRole")
-	      end
-	
-	      it "does not add a Role to the User when this Role is already assigned to User" do
-	        user = Factory(:refinery_user)
-	        lambda {
-	          user.add_role(:refinery)
-	        }.should_not change(user.roles, :count).by(1)
-	        user.roles.collect(&:title).should include("Refinery")
-	      end
-	    end
-	
-	    context "has_role" do
-	      it "raises Exception when Role object is passed" do
-	        user = Factory(:user)
-	        lambda{ user.has_role?(Role.new)}.should raise_exception
-	      end
-	
-	      it "returns the true if user has Role" do
-	        user = Factory(:refinery_user)
-	        user.has_role?(:refinery).should be_true
-	      end
-	
-	      it "returns false if user hasn't the Role" do
-	        user = Factory(:refinery_user)
-	        user.has_role?(:refinery_fail).should be_false
-	      end
-	    end
-	
-	    describe "role association" do
-	      it "have a roles attribute" do
-	        Factory(:user).should respond_to(:roles)
-	      end
-	    end
-	  end
-	
-	  context "validations" do
-	    # email and password validations are done by including devises validatable
-	    # module so those validations are not tested here
-	    before(:each) do
-	      @attr = {
-	        :username => "RefineryCMS",
-	        :email => "refinery@cms.com",
-	        :password => "123456",
-	        :password_confirmation => "123456"
-	      }
-	    end
-	
-	    it "requires username" do
-	      User.new(@attr.merge(:username => "")).should_not be_valid
-	    end
-	
-	    it "rejects duplicate usernames" do
-	      User.create!(@attr)
-	      User.new(@attr.merge(:email => "another@email.com")).should_not be_valid
-	    end
-	  end
-	
-	  describe ".find_for_database_authentication" do
-	    it "finds user either by username or email" do
-	      user = Factory(:user)
-	      User.find_for_database_authentication(:login => user.username).should == user
-	      User.find_for_database_authentication(:login => user.email).should == user
-	    end
-	  end
-	
-	  describe "#can_delete?" do
-	    before(:each) do
-	      @user = Factory(:refinery_user)
-	      @user_not_persisted = Factory.build(:refinery_user)
-	      @super_user = Factory(:refinery_user)
-	      @super_user.add_role(:superuser)
-	    end
-	
-	    context "won't allow to delete" do
-	      it "not persisted user record" do
-	        @user.can_delete?(@user_not_persisted).should be_false
-	      end
-	
-	      it "user with superuser role" do
-	        @user.can_delete?(@super_user).should be_false
-	      end
-	
-	      it "if user count with refinery role <= 1" do
-	        Role[:refinery].users.delete(@user)
-	        @super_user.can_delete?(@user).should be_false
-	      end
-	
-	      it "user himself" do
-	        @user.can_delete?(@user).should be_false
-	      end
-	    end
-	
-	    context "allow to delete" do
-	      it "if all conditions return true" do
-	        @super_user.can_delete?(@user).should be_true
-	      end
-	    end
-	  end
-	
-	  describe "#plugins=" do
-	    it "assigns plugins to user" do
-	      user = Factory(:user)
-	      plugin_list = ["refinery_one", "refinery_two", "refinery_three"]
-	      user.plugins = plugin_list
-	      user.plugins.collect { |p| p.name }.should == plugin_list
-	    end
-	  end
-	
-	  describe "#authorized_plugins" do
-	    it "returns array of user and always allowd plugins" do
-	      user = Factory(:user)
-	      ["refinery_one", "refinery_two", "refinery_three"].each_with_index do |name, index|
-	        user.plugins.create!(:name => name, :position => index)
-	      end
-	      user.authorized_plugins.should == user.plugins.collect { |p| p.name } | Refinery::Plugins.always_allowed.names
-	    end
-	  end
-	
-	  describe "plugins association" do
-	    before(:each) do
-	      @user = Factory(:user)
-	      @plugin_list = ["refinery_one", "refinery_two", "refinery_three"]
-	      @user.plugins = @plugin_list
-	    end
-	
-	    it "have a plugins attribute" do
-	      @user.should respond_to(:plugins)
-	    end
-	
-	    it "returns plugins in ASC order" do
-	      @user.plugins[0].name.should == @plugin_list[0]
-	      @user.plugins[1].name.should == @plugin_list[1]
-	      @user.plugins[2].name.should == @plugin_list[2]
-	    end
-	
-	    it "deletes associated plugins" do
-	      @user.destroy
-	      UserPlugin.find_by_user_id(@user.id).should be_nil
-	    end
-	  end
-	end
-=======
-
-describe User do
-
-  let(:user) { Factory(:user) }
-  let(:refinery_user) { Factory(:refinery_user) }
-
-  context "Roles" do
-    context "add_role" do
-      it "raises Exception when Role object is passed" do
-        proc {user.add_role(Role.new)}.should raise_exception
+  describe User do
+  
+    let(:user) { Factory(:user) }
+    let(:refinery_user) { Factory(:refinery_user) }
+  
+    context "Roles" do
+      context "add_role" do
+        it "raises Exception when Role object is passed" do
+          proc {user.add_role(Role.new)}.should raise_exception
+        end
+  
+        it "adds a Role to the User when role not yet assigned to User" do
+          proc {
+            user.add_role(:new_role)
+          }.should change(user.roles, :count).by(1)
+          user.roles.collect(&:title).should include("NewRole")
+        end
+  
+        it "does not add a Role to the User when this Role is already assigned to User" do
+          proc {
+            refinery_user.add_role(:refinery)
+          }.should_not change(refinery_user.roles, :count).by(1)
+          refinery_user.roles.collect(&:title).should include("Refinery")
+        end
       end
-
-      it "adds a Role to the User when role not yet assigned to User" do
-        proc {
-          user.add_role(:new_role)
-        }.should change(user.roles, :count).by(1)
-        user.roles.collect(&:title).should include("NewRole")
+  
+      context "has_role" do
+        it "raises Exception when Role object is passed" do
+          proc{ user.has_role?(Role.new)}.should raise_exception
+        end
+  
+        it "returns the true if user has Role" do
+          refinery_user.has_role?(:refinery).should be_true
+        end
+  
+        it "returns false if user hasn't the Role" do
+          refinery_user.has_role?(:refinery_fail).should be_false
+        end
       end
-
-      it "does not add a Role to the User when this Role is already assigned to User" do
-        proc {
-          refinery_user.add_role(:refinery)
-        }.should_not change(refinery_user.roles, :count).by(1)
-        refinery_user.roles.collect(&:title).should include("Refinery")
+  
+      describe "role association" do
+        it "have a roles attribute" do
+          user.should respond_to(:roles)
+        end
       end
     end
-
-    context "has_role" do
-      it "raises Exception when Role object is passed" do
-        proc{ user.has_role?(Role.new)}.should raise_exception
+  
+    context "validations" do
+      # email and password validations are done by including devises validatable
+      # module so those validations are not tested here
+      let(:attr) do
+        {
+          :username => "RefineryCMS",
+          :email => "refinery@cms.com",
+          :password => "123456",
+          :password_confirmation => "123456"
+        }
       end
-
-      it "returns the true if user has Role" do
-        refinery_user.has_role?(:refinery).should be_true
+  
+      it "requires username" do
+        User.new(attr.merge(:username => "")).should_not be_valid
       end
-
-      it "returns false if user hasn't the Role" do
-        refinery_user.has_role?(:refinery_fail).should be_false
+  
+      it "rejects duplicate usernames" do
+        User.create!(attr)
+        User.new(attr.merge(:email => "another@email.com")).should_not be_valid
       end
     end
-
-    describe "role association" do
-      it "have a roles attribute" do
-        user.should respond_to(:roles)
+  
+    describe ".find_for_database_authentication" do
+      it "finds user either by username or email" do
+        User.find_for_database_authentication(:login => user.username).should == user
+        User.find_for_database_authentication(:login => user.email).should == user
       end
     end
-  end
-
-  context "validations" do
-    # email and password validations are done by including devises validatable
-    # module so those validations are not tested here
-    let(:attr) do
-      {
-        :username => "RefineryCMS",
-        :email => "refinery@cms.com",
-        :password => "123456",
-        :password_confirmation => "123456"
-      }
-    end
-
-    it "requires username" do
-      User.new(attr.merge(:username => "")).should_not be_valid
-    end
-
-    it "rejects duplicate usernames" do
-      User.create!(attr)
-      User.new(attr.merge(:email => "another@email.com")).should_not be_valid
-    end
-  end
-
-  describe ".find_for_database_authentication" do
-    it "finds user either by username or email" do
-      User.find_for_database_authentication(:login => user.username).should == user
-      User.find_for_database_authentication(:login => user.email).should == user
-    end
-  end
-
-  describe "#can_delete?" do
-    let(:user_not_persisted) { Factory.build(:refinery_user) }
-    let(:super_user) do
-      super_user = Factory(:refinery_user)
-      super_user.add_role(:superuser)
-      super_user
-    end
-
-    context "won't allow to delete" do
-      it "not persisted user record" do
-        refinery_user.can_delete?(user_not_persisted).should be_false
+  
+    describe "#can_delete?" do
+      let(:user_not_persisted) { Factory.build(:refinery_user) }
+      let(:super_user) do
+        super_user = Factory(:refinery_user)
+        super_user.add_role(:superuser)
+        super_user
       end
-
-      it "user with superuser role" do
-        refinery_user.can_delete?(super_user).should be_false
+  
+      context "won't allow to delete" do
+        it "not persisted user record" do
+          refinery_user.can_delete?(user_not_persisted).should be_false
+        end
+  
+        it "user with superuser role" do
+          refinery_user.can_delete?(super_user).should be_false
+        end
+  
+        it "if user count with refinery role <= 1" do
+          Role[:refinery].users.delete(refinery_user)
+          super_user.can_delete?(refinery_user).should be_false
+        end
+  
+        it "user himself" do
+          refinery_user.can_delete?(refinery_user).should be_false
+        end
       end
-
-      it "if user count with refinery role <= 1" do
-        Role[:refinery].users.delete(refinery_user)
-        super_user.can_delete?(refinery_user).should be_false
-      end
-
-      it "user himself" do
-        refinery_user.can_delete?(refinery_user).should be_false
+  
+      context "allow to delete" do
+        it "if all conditions return true" do
+          super_user.can_delete?(refinery_user).should be_true
+        end
       end
     end
-
-    context "allow to delete" do
-      it "if all conditions return true" do
-        super_user.can_delete?(refinery_user).should be_true
+  
+    describe "#plugins=" do
+      it "assigns plugins to user" do
+        plugin_list = ["refinery_one", "refinery_two", "refinery_three"]
+        user.plugins = plugin_list
+        user.plugins.collect { |p| p.name }.should == plugin_list
       end
     end
+  
+    describe "#authorized_plugins" do
+      it "returns array of user and always allowd plugins" do
+        ["refinery_one", "refinery_two", "refinery_three"].each_with_index do |name, index|
+          user.plugins.create!(:name => name, :position => index)
+        end
+        user.authorized_plugins.should == user.plugins.collect { |p| p.name } | Refinery::Plugins.always_allowed.names
+      end
+    end
+  
+    describe "plugins association" do
+      let(:plugin_list) { ["refinery_one", "refinery_two", "refinery_three"] }
+      before { user.plugins = plugin_list }
+  
+      it "have a plugins attribute" do
+        user.should respond_to(:plugins)
+      end
+  
+      it "returns plugins in ASC order" do
+        user.plugins[0].name.should == plugin_list[0]
+        user.plugins[1].name.should == plugin_list[1]
+        user.plugins[2].name.should == plugin_list[2]
+      end
+  
+      it "deletes associated plugins" do
+        user.destroy
+        UserPlugin.find_by_user_id(user.id).should be_nil
+      end
+    end
+  
   end
-
-  describe "#plugins=" do
-    it "assigns plugins to user" do
-      plugin_list = ["refinery_one", "refinery_two", "refinery_three"]
-      user.plugins = plugin_list
-      user.plugins.collect { |p| p.name }.should == plugin_list
-    end
-  end
-
-  describe "#authorized_plugins" do
-    it "returns array of user and always allowd plugins" do
-      ["refinery_one", "refinery_two", "refinery_three"].each_with_index do |name, index|
-        user.plugins.create!(:name => name, :position => index)
-      end
-      user.authorized_plugins.should == user.plugins.collect { |p| p.name } | Refinery::Plugins.always_allowed.names
-    end
-  end
-
-  describe "plugins association" do
-    let(:plugin_list) { ["refinery_one", "refinery_two", "refinery_three"] }
-    before { user.plugins = plugin_list }
-
-    it "have a plugins attribute" do
-      user.should respond_to(:plugins)
-    end
-
-    it "returns plugins in ASC order" do
-      user.plugins[0].name.should == plugin_list[0]
-      user.plugins[1].name.should == plugin_list[1]
-      user.plugins[2].name.should == plugin_list[2]
-    end
-
-    it "deletes associated plugins" do
-      user.destroy
-      UserPlugin.find_by_user_id(user.id).should be_nil
-    end
-  end
-
->>>>>>> 12b780bd
 end