--- conflicted
+++ resolved
@@ -10,11 +10,8 @@
       FactoryGirl.create(:refinery_user, :username => "ugisozols",
                               :password => "123456",
                               :password_confirmation => "123456")
-<<<<<<< HEAD
-      visit login_path
-=======
+
       visit refinery.login_path
->>>>>>> f928ab1e
     end
 
     it "shows login form" do
