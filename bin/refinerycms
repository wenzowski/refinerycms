#!/usr/bin/env ruby
# Load bundler
begin
  require 'rubygems'
  require 'bundler'
rescue LoadError
  puts "\n=== ACTION REQUIRED ===\n\n"
  puts "Could not load the bundler gem. This is a required dependency of Refinery CMS."
  puts "Please install it with `gem install bundler`.\n\n"
  exit
end

# Load other required libraries
require 'pathname'
require 'fileutils'
require 'optparse'

# Load refinerycms
require Pathname.new(File.expand_path(File.dirname(__FILE__) << "/..")).join('refinery.rb')

module Refinery
  class AppGenerator

    def initialize(input)
      # Default options
      @input = input
      @options = {
        :database => 'sqlite3',
        :force => false,
        :heroku => false,
        :update => false,
        :gems => []
      }

      @optparse = OptionParser.new do |opts|
        opts.banner = "Purpose: Installs Refinery CMS to the specified directory"
        opts.banner << "\nUsage:   #{opts.program_name} /path/to/project [options]"

        opts.separator ""
        opts.separator "Specific Options:"

        # Rails supports more options, but Refinery is only tested on these three
        databases = %w(mysql postgresql sqlite3)
        opts.on("-d DATABASE", "--database DATABASE", databases, "Select the database (default sqlite3)", "  #{databases.join('/')}") do |db|
          @options[:database] = db
        end

        opts.on("-g", "--gems gem1,gem2,gem3", Array, "Additional gems to install") do |gems|
          @options[:gems] = gems.reject {|g| g.to_s =~ /^(refinerycms|rmagick)$/}.map {|g| "gem '#{g.to_s}'"}
        end

        opts.on("-f", "--force", "Force overwriting of directory") do
          @options[:force] = true
        end

        opts.on("--heroku [APP_NAME]", "Set up and deploy to Heroku") do |app_name|
          @options[:heroku] = app_name || ''
        end

        opts.on("--update", "--update", "Migrate the database instead of rebuilding it") do
           @options[:update] = true
        end

        opts.separator ""
        opts.separator "Common options:"

        opts.on_tail("-h", "--help", "Display this screen") do
          puts opts
          exit
        end

        opts.on_tail("-v", "--version", "Display the version") do
          puts Refinery.version
          exit
        end
      end
    end

    def run!
      # Grab input and ensure that the path doesn't exist already and other checks.
      validate!

      # Generate a Refinery CMS application
      generate!

      # Bundle the application which activates Refinery CMS
      bundle!

      # Run the newly activated Refinery CMS generator unless we're updating.
      run_command('rails generate refinerycms', {:cd => true}) unless @options[:update]

      # Output helpful messages to user
      output!
    end


    def validate!
      # Check for valid input
      begin
        @optparse.parse!(@input)
      rescue OptionParser::ParseError => pe
        puts pe
        puts "\n"
        puts @optparse
        exit
      end

      # Ensure only one path is specified
      unless @input.size == 1
        puts "Please specify a single path to install Refinery CMS"
        puts "\n"
        puts @optparse
        exit
      end

      # Get the name and path of the new application
      @app_path = Pathname.new(File.expand_path(@input.first))
      @app_name = @app_path.to_s.split(File::SEPARATOR).last

      if @app_path.directory? and @options[:force] == false
        puts "The directory '#{@app_path}' that you specified already exists."
        puts "Use --force to overwrite an existing directory."
        exit
      end
    end

    def generate!
      # Generate a rails application
      rails_command = "rails new \"#{@app_path}\""
      rails_command << " --database #{@options[:database]}"
      rails_command << " --force" if @options[:force]
      rails_command << " --skip-test-unit --skip-prototype"
      rails_command << " --skip-gemfile" if @options[:update]
      run_command(rails_command, {:cd => false})
      abort "Generating Rails application failed. Exiting..." unless $?.success?
    end

    def bundle!
      # When using --update which skips the Gemfile a few things need to be handled manually:
      unless @options[:update]
        # Add refinery gems to the Gemfile
        gemfile_contents = Refinery.root.join('Gemfile').read
        refinery_gems = gemfile_contents.match(/# REFINERY CMS =+.*# END REFINERY CMS =+/m)[0]
        @app_path.join('Gemfile').open('a') do |f|
          f.write "\n#{refinery_gems}\n"
          f.write "\n# USER DEFINED\n#{@options[:gems].join("\n")}\n# END USER DEFINED" if @options[:gems].any?
        end
      end

      # Specify the correct version of the Refinery CMS gem (may be git source).
<<<<<<< HEAD
      src = Refinery.version !~ /\.pre$/ ? "'~> #{Refinery.version}'" : ":git => 'git://github.com/resolve/refinerycms.git', :branch => 'restructure'"
=======
      #src = Refinery.version !~ /\.pre$/ ? "'~> #{Refinery.version}'" : ":git => 'git://github.com/resolve/refinerycms.git', :branch => 'by_inclusion'"
      # TODO: Fix this upon release.
      src = ":git => 'git://github.com/resolve/refinerycms.git', :branch => 'by_inclusion'"
>>>>>>> e72301c6
      find_and_replace('Gemfile', %r{gem 'refinerycms',.*}, "gem 'refinerycms',              #{src}")

      # Add in AWS-S3 for Heroku
      find_and_replace('Gemfile', "# gem 'aws-s3', :require => 'aws/s3'",
                        "gem 'aws-s3', :require => 'aws/s3'") if @options[:heroku]

      puts "\n---------"
      puts "Refinery successfully installed in '#{@app_path}'!\n\n"

      # Automate
      # TODO: Check exit codes to see whether or not these worked
      puts "Installing gem requirements using bundler..\n"
      run_command("bundle install")
    end

    def output!
      unless @options[:update]
        # sqlite3 requires we use 'db:migrate' etc instead of 'db:setup'
        puts "\n\nSetting up your development database..\n"
        tasks = @options[:database] == 'sqlite3' ? %w(db:migrate db:seed) : %w(db:setup)
        tasks.each do |task|
          run_command("rake -f \"#{@app_path.join('Rakefile')}\" #{task}")
        end
      else
        puts "\n\nMigrating your development database..\n"
        run_command("rake -f \"#{@app_path.join('Rakefile')}\" db:migrate")
      end

      # Deploy to Heroku
      if @options[:heroku]
        puts "\n\nInitializing and committing to git..\n"
        run_command("git init && git add . && git commit -am 'Initial Commit'")

        puts "\n\nCreating Heroku app..\n"
        run_command("heroku create #{@options[:heroku]}")

        puts "\n\nPushing to Heroku (this takes time, be patient)..\n"
        run_command("git push heroku master")

        puts "\n\nSetting up the Heroku database..\n"
        run_command("heroku rake db:setup")

        puts "\n\nRestarting servers...\n"
        run_command("heroku restart")
      end
      # End automation

      # Output helpful messages
      puts "\n=== ACTION REQUIRED ==="
      puts "Now you can launch your webserver using:"
      puts "\ncd #{@app_path}"
      puts "rails server"
      puts "\nThis will launch the built-in webserver at port 3000."
      puts "You can now see your site running in your browser at http://localhost:3000"

      if @options[:heroku]
        puts "\nIf you want files and images to work on heroku, you will need setup S3:"
        puts "heroku config:add S3_BUCKET=XXXXXXXXX S3_KEY=XXXXXXXXX S3_SECRET=XXXXXXXXXX"
      end

      puts "\nThanks for installing Refinery, enjoy creating your new application!"
      puts "---------\n\n"
    end

    private :validate!, :generate!, :bundle!, :output!

    def run_command(command, options = {})
      options = {:cd => true, :puts => true}.merge(options)
      to_run = %w()
      to_run << "cd \"#{@app_path}\" &&" if options[:cd]
      to_run << command

      if Refinery::WINDOWS
        to_run = %w(cmd /c) | to_run.map{|c| c.gsub(/\//m, '\\')}
      end

      to_run = to_run.join(' ')

      if options[:puts]
        puts "Running: #{to_run}"
        IO.popen(to_run) do |t|
          while (line = t.gets)
            puts line
          end
        end
      else
        `#{to_run}`
      end
    end

    def find_and_replace(file, find, replace)
      (contents = @app_path.join(file).read).gsub!(find, replace)
      (@app_path + file).open("w") do |f|
        f.puts contents
      end
    end

    protected :run_command, :find_and_replace
  end
end

if __FILE__ == $0
  Refinery::AppGenerator.new(ARGV).run!
end<|MERGE_RESOLUTION|>--- conflicted
+++ resolved
@@ -148,13 +148,9 @@
       end
 
       # Specify the correct version of the Refinery CMS gem (may be git source).
-<<<<<<< HEAD
-      src = Refinery.version !~ /\.pre$/ ? "'~> #{Refinery.version}'" : ":git => 'git://github.com/resolve/refinerycms.git', :branch => 'restructure'"
-=======
-      #src = Refinery.version !~ /\.pre$/ ? "'~> #{Refinery.version}'" : ":git => 'git://github.com/resolve/refinerycms.git', :branch => 'by_inclusion'"
+      #src = Refinery.version !~ /\.pre$/ ? "'~> #{Refinery.version}'" : ":git => 'git://github.com/resolve/refinerycms.git', :branch => 'restructure'"
       # TODO: Fix this upon release.
-      src = ":git => 'git://github.com/resolve/refinerycms.git', :branch => 'by_inclusion'"
->>>>>>> e72301c6
+      src = ":git => 'git://github.com/resolve/refinerycms.git', :branch => 'restructure'"
       find_and_replace('Gemfile', %r{gem 'refinerycms',.*}, "gem 'refinerycms',              #{src}")
 
       # Add in AWS-S3 for Heroku
