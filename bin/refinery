--- conflicted
+++ resolved
@@ -1,8 +1,4 @@
 #!/usr/bin/env ruby
-<<<<<<< HEAD
-# Running 'refinery' is the same as running 'refinerycms'
-=======
 # Running 'refinery' is the same as running 'refinerycms' but we want users to change.
 puts "We have renamed the 'refinery' task to 'refinerycms' so please use 'refinerycms' in future."
->>>>>>> 0c388853
 puts `ruby #{File.expand_path(File.dirname(__FILE__))}/refinerycms #{ARGV.join(' ')}`