--- conflicted
+++ resolved
@@ -99,16 +99,11 @@
     # copy the new config file.
     FileUtils.cp File.join(%W(#{refinery_root} config #{app_config_file})), File.join(%W(#{rails_root} config #{app_config_file}))
 
-<<<<<<< HEAD
-  	environment_updated = true
-	end
-=======
     # Write the secret key back into the file.
 
 
     environment_updated = true
   end
->>>>>>> 2e8418f7
 
   unless ARGV.include?("--from-refinery-installer")
     puts "---------"
